--- conflicted
+++ resolved
@@ -197,12 +197,8 @@
         "building_summary",
         "diagnostic_output",
         "geographic_summary",
-<<<<<<< HEAD
-        #"travel_model_output"
-=======
         "travel_model_output",
         "hazards_summary"
->>>>>>> 262b09fd
     ]
 
     # calculate VMT taxes
@@ -286,14 +282,9 @@
                 "parcel_summary",
                 "building_summary",
                 "geographic_summary",
-<<<<<<< HEAD
-                #"travel_model_output",
-                "diagnostic_output"
-=======
                 "travel_model_output",
                 "diagnostic_output",
                 "hazards_summary"
->>>>>>> 262b09fd
 
             ], iter_vars=[IN_YEAR])
 
