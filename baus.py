--- conflicted
+++ resolved
@@ -390,12 +390,8 @@
         simulation_models = get_simulation_models()
         if run_setup["run_summaries"]:
             simulation_models.extend(get_simulation_summary_models())
-<<<<<<< HEAD
-
-=======
         if run_setup["run_metrics"]:
             simulation_models.extend(get_simulation_metrics_models())
->>>>>>> 923be9b5
         if run_setup["run_simulation_validation"]:
             simulation_models.extend(get_simulation_validation_models())
         orca.run(simulation_models, iter_vars=years_to_run)
