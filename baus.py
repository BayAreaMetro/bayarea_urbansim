from __future__ import print_function

import os
import sys
import time
import traceback
from baus import models
from baus import slr
from baus import earthquake
from baus import ual
from baus import validation
import numpy as np
import pandas as pd
import orca
import socket
import argparse
import warnings
from baus.utils import compare_summary

warnings.filterwarnings("ignore")

# Suppress scientific notation in pandas output
pd.set_option('display.float_format', lambda x: '%.3f' % x)

SLACK = MAPS = "URBANSIM_SLACK" in os.environ
LOGS = True
RANDOM_SEED = True
INTERACT = False
SCENARIO = None
MODE = "simulation"
S3 = False
EVERY_NTH_YEAR = 5
BRANCH = os.popen('git rev-parse --abbrev-ref HEAD').read()
CURRENT_COMMIT = os.popen('git rev-parse HEAD').read()
COMPARE_TO_NO_PROJECT = True
NO_PROJECT = 611

IN_YEAR, OUT_YEAR = 2010, 2050
COMPARE_AGAINST_LAST_KNOWN_GOOD = False

LAST_KNOWN_GOOD_RUNS = {
    "0": 1057,
    "1": 1058,
    "2": 1059,
    "3": 1060,
    "4": 1059,
    "5": 1059
}

orca.add_injectable("years_per_iter", EVERY_NTH_YEAR)

parser = argparse.ArgumentParser(description='Run UrbanSim models.')

parser.add_argument(
    '-c', action='store_true', dest='console',
    help='run from the console (logs to stdout), no slack or maps')

parser.add_argument('-i', action='store_true', dest='interactive',
                    help='enter interactive mode after imports')

parser.add_argument('-s', action='store', dest='scenario',
                    help='specify which scenario to run')

parser.add_argument('-k', action='store_true', dest='skip_base_year',
                    help='skip base year - used for debugging')

parser.add_argument('-y', action='store', dest='out_year', type=int,
                    help='The year to which to run the simulation.')

parser.add_argument('--mode', action='store', dest='mode',
                    help='which mode to run (see code for mode options)')

parser.add_argument('--random-seed', action='store_true', dest='random_seed',
                    help='set a random seed for consistent stochastic output')

parser.add_argument('--disable-slack', action='store_true', dest='noslack',
                    help='disable slack outputs')

options = parser.parse_args()

if options.console:
    SLACK = MAPS = LOGS = False

if options.interactive:
    SLACK = MAPS = LOGS = False
    INTERACT = True

if options.out_year:
    OUT_YEAR = options.out_year

if options.scenario:
    orca.add_injectable("scenario", options.scenario)

SKIP_BASE_YEAR = options.skip_base_year

if options.mode:
    MODE = options.mode

if options.random_seed:
    RANDOM_SEED = True

if options.noslack:
    SLACK = False

SCENARIO = orca.get_injectable("scenario")

if INTERACT:
    import code
    code.interact(local=locals())
    sys.exit()

run_num = orca.get_injectable("run_number")

if LOGS:
    print('***The Standard stream is being written to /runs/run{0}.log***'
          .format(run_num))
    sys.stdout = sys.stderr = open("runs/run%d.log" % run_num, 'w')

if RANDOM_SEED:
    np.random.seed(12)

if SLACK:
    from slacker import Slacker
    slack = Slacker(os.environ["SLACK_TOKEN"])
    host = socket.gethostname()


def get_simulation_models(SCENARIO):

    # ual has a slightly different set of models - might be able to get rid
    # of the old version soon

    models = [

        "slr_inundate",
        "slr_remove_dev",
        "eq_code_buildings",
        "earthquake_demolish",

        "neighborhood_vars",    # street network accessibility
        "regional_vars",        # road network accessibility

        "nrh_simulate",         # non-residential rent hedonic

        # uses conditional probabilities
        "household_relocation",
        "households_transition",
        # update building/unit/hh correspondence
        "reconcile_unplaced_households",

        "jobs_relocation",
        "jobs_transition",

        "balance_rental_and_ownership_hedonics",

        "price_vars",
        "scheduled_development_events",

        # run the subsidized acct system
        "lump_sum_accounts",
        "subsidized_residential_developer_lump_sum_accts",

        "alt_feasibility",

        "residential_developer",
        "developer_reprocess",
        "retail_developer",
        "office_developer",
        "accessory_units",

        # (for buildings that were removed)
        "remove_old_units",
        # set up units for new residential buildings
        "initialize_new_units",
        # update building/unit/hh correspondence
        "reconcile_unplaced_households",

        "rsh_simulate",     # residential sales hedonic for units
        "rrh_simulate",     # residential rental hedonic for units

        # (based on higher of predicted price or rent)
        "assign_tenure_to_new_units",

        # allocate owners to vacant owner-occupied units
        "hlcm_owner_simulate",
        # allocate renters to vacant rental units
        "hlcm_renter_simulate",

        # we have to run the hlcm above before this one - we first want to
        # try and put unplaced households into their appropraite tenured
        # units and then when that fails, force them to place using the
        # code below.  technically the hlcms above could be moved above the
        # developer again, but we would have to run the hedonics twice and
        # also the assign_tenure_to_new_units twice.

        # force placement of any unplaced households, in terms of rent/own
        # is a noop except in the final simulation year
        "hlcm_owner_simulate_no_unplaced",
        # this one crashes right no because there are no unplaced, so
        # need to fix the crash in urbansim
        "hlcm_renter_simulate_no_unplaced",

        # update building/unit/hh correspondence
        "reconcile_placed_households",

        "proportional_elcm",        # start with a proportional jobs model
        "elcm_simulate",            # displaced by new dev

        # save_intermediate_tables", # saves output for visualization

        "topsheet",
        "simulation_validation",
        "parcel_summary",
        "building_summary",
        "diagnostic_output",
        "geographic_summary",
        "travel_model_output",
        # "travel_model_2_output",
        "hazards_slr_summary",
        "hazards_eq_summary"

    ]

    # calculate VMT taxes
    vmt_settings = \
        orca.get_injectable("settings")["acct_settings"]["vmt_settings"]
    if SCENARIO in vmt_settings["com_for_com_scenarios"]:
        models.insert(models.index("office_developer"),
                      "subsidized_office_developer")

    if SCENARIO in vmt_settings["com_for_res_scenarios"] or \
            SCENARIO in vmt_settings["res_for_res_scenarios"]:

        models.insert(models.index("diagnostic_output"),
                      "calculate_vmt_fees")
        models.insert(models.index("alt_feasibility"),
                      "subsidized_residential_feasibility")
        models.insert(models.index("alt_feasibility"),
                      "subsidized_residential_developer_vmt")

    return models


def run_models(MODE, SCENARIO):

    if MODE == "preprocessing":

        orca.run([
            "preproc_jobs",
            "preproc_households",
            "preproc_buildings",
            "initialize_residential_units"
        ])

    elif MODE == "fetch_data":

        orca.run(["fetch_from_s3"])

    elif MODE == "debug":

        orca.run(["simulation_validation"], [2010])

    elif MODE == "simulation":

        # see above for docs on this
        if not SKIP_BASE_YEAR:
            orca.run([

                "slr_inundate",
                "slr_remove_dev",
                "eq_code_buildings",
                "earthquake_demolish",

                "neighborhood_vars",   # local accessibility vars
                "regional_vars",       # regional accessibility vars

                "rsh_simulate",    # residential sales hedonic for units
                "rrh_simulate",    # residential rental hedonic for units
                "nrh_simulate",

                # (based on higher of predicted price or rent)
                "assign_tenure_to_new_units",

                # uses conditional probabilities
                "household_relocation",
                "households_transition",
                # update building/unit/hh correspondence
                "reconcile_unplaced_households",
                "jobs_transition",

                # allocate owners to vacant owner-occupied units
                "hlcm_owner_simulate",
                # allocate renters to vacant rental units
                "hlcm_renter_simulate",
                # update building/unit/hh correspondence
                "reconcile_placed_households",

                "elcm_simulate",

                "price_vars",

                "topsheet",
                "simulation_validation",
                "parcel_summary",
                "building_summary",
                "geographic_summary",
                "travel_model_output",
                # "travel_model_2_output",
                "hazards_slr_summary",
                "hazards_eq_summary",
                "diagnostic_output",
                "config"

            ], iter_vars=[IN_YEAR])

        # start the simulation in the next round - only the models above run
        # for the IN_YEAR
        years_to_run = range(IN_YEAR+EVERY_NTH_YEAR, OUT_YEAR+1,
                             EVERY_NTH_YEAR)
        models = get_simulation_models(SCENARIO)
        orca.run(models, iter_vars=years_to_run)

    elif MODE == "estimation":

        orca.run([

            "neighborhood_vars",         # local accessibility variables
            "regional_vars",             # regional accessibility variables
            "rsh_estimate",              # residential sales hedonic
            "nrh_estimate",              # non-res rent hedonic
            "rsh_simulate",
            "nrh_simulate",
            "hlcm_estimate",             # household lcm
            "elcm_estimate",             # employment lcm

        ], iter_vars=[2010])

        # Estimation steps
        '''
        orca.run([
            "load_rental_listings", # required to estimate rental hedonic
            "neighborhood_vars",        # street network accessibility
            "regional_vars",            # road network accessibility

            "rrh_estimate",         # estimate residential rental hedonic

            "hlcm_owner_estimate",  # estimate location choice owners
            "hlcm_renter_estimate", # estimate location choice renters
        ])
        '''

    elif MODE == "feasibility":

        orca.run([

            "neighborhood_vars",            # local accessibility vars
            "regional_vars",                # regional accessibility vars

            "rsh_simulate",                 # residential sales hedonic
            "nrh_simulate",                 # non-residential rent hedonic

            "price_vars",
            "subsidized_residential_feasibility"

        ], iter_vars=[2010])

        # the whole point of this is to get the feasibility dataframe
        # for debugging
        df = orca.get_table("feasibility").to_frame()
        df = df.stack(level=0).reset_index(level=1, drop=True)
        df.to_csv("output/feasibility.csv")

    else:

        raise "Invalid mode"


<<<<<<< HEAD
print("Started", time.ctime())
print("Current Branch : ", BRANCH.rstrip())
print("Current Commit : ", CURRENT_COMMIT.rstrip())
print("Current Scenario : ", orca.get_injectable('scenario').rstrip())
=======
print "Started", time.ctime()
print "Current Branch : ", BRANCH.rstrip()
print "Current Commit : ", CURRENT_COMMIT.rstrip()
print "Current Scenario : ", orca.get_injectable('scenario').rstrip()
print "Random Seed : ", RANDOM_SEED
>>>>>>> 49e9c76e


if SLACK:
    slack.chat.post_message(
        '#sim_updates',
        'Starting simulation %d on host %s (scenario: %s)' %
        (run_num, host, SCENARIO), as_user=True)

try:

    run_models(MODE, SCENARIO)

except Exception as e:
    print(traceback.print_exc())
    if SLACK:
        slack.chat.post_message(
            '#sim_updates',
            'DANG!  Simulation failed for %d on host %s'
            % (run_num, host), as_user=True)
    else:
        raise e
    sys.exit(0)

print("Finished", time.ctime())

if MAPS:

    from urbansim_explorer import sim_explorer as se
    se.start(
        'runs/run%d_simulation_output.json' % run_num,
        'runs/run%d_parcel_output.csv' % run_num,
        write_static_file='/var/www/html/sim_explorer%d.html' % run_num
    )

if SLACK:
    slack.chat.post_message(
        '#sim_updates',
        'Completed simulation %d on host %s' % (run_num, host), as_user=True)

    slack.chat.post_message(
        '#sim_updates',
        'UrbanSim explorer is available at ' +
        'http://urbanforecast.com/sim_explorer%d.html' % run_num, as_user=True)

    slack.chat.post_message(
        '#sim_updates',
        'Final topsheet is available at ' +
        'http://urbanforecast.com/runs/run%d_topsheet_2050.log' % run_num,
        as_user=True)

    slack.chat.post_message(
        '#sim_updates',
        'Targets comparison is available at ' +
        'http://urbanforecast.com/runs/run%d_targets_comparison_2050.csv' %
        run_num, as_user=True)


summary = ""
if MODE == "simulation" and COMPARE_AGAINST_LAST_KNOWN_GOOD:
    # compute and write the difference report at the superdistrict level
    prev_run = LAST_KNOWN_GOOD_RUNS[SCENARIO]
    # fetch the previous run off of the internet for comparison - the "last
    # known good run" should always be available on EC2
    df1 = pd.read_csv(("http://urbanforecast.com/runs/run%d_superdistrict" +
                       "_summaries_2050.csv") % prev_run)
    df1 = df1.set_index(df1.columns[0]).sort_index()

    df2 = pd.read_csv("runs/run%d_superdistrict_summaries_2050.csv" % run_num)
    df2 = df2.set_index(df2.columns[0]).sort_index()

    supnames = \
        pd.read_csv("data/superdistricts.csv", index_col="number").name

    summary = compare_summary(df1, df2, supnames)
    with open("runs/run%d_difference_report.log" % run_num, "w") as f:
        f.write(summary)


if SLACK and MODE == "simulation":

    if len(summary.strip()) != 0:
        sum_lines = len(summary.strip().split("\n"))
        slack.chat.post_message(
            '#sim_updates',
            ('Difference report is available at ' +
             'http://urbanforecast.com/runs/run%d_difference_report.log ' +
             '- %d line(s)') % (run_num, sum_lines),
            as_user=True)
    else:
        slack.chat.post_message(
            '#sim_updates', "No differences with reference run.", as_user=True)

if S3:
    os.system('ls runs/run%d_* ' % run_num +
              '| xargs -I file aws s3 cp file ' +
              's3://bayarea-urbansim-results')<|MERGE_RESOLUTION|>--- conflicted
+++ resolved
@@ -375,18 +375,12 @@
         raise "Invalid mode"
 
 
-<<<<<<< HEAD
+
 print("Started", time.ctime())
 print("Current Branch : ", BRANCH.rstrip())
 print("Current Commit : ", CURRENT_COMMIT.rstrip())
 print("Current Scenario : ", orca.get_injectable('scenario').rstrip())
-=======
-print "Started", time.ctime()
-print "Current Branch : ", BRANCH.rstrip()
-print "Current Commit : ", CURRENT_COMMIT.rstrip()
-print "Current Scenario : ", orca.get_injectable('scenario').rstrip()
-print "Random Seed : ", RANDOM_SEED
->>>>>>> 49e9c76e
+print("Random Seed : ", RANDOM_SEED)
 
 
 if SLACK:
