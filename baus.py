--- conflicted
+++ resolved
@@ -198,11 +198,8 @@
         "diagnostic_output",
         "geographic_summary",
         "travel_model_output",
-<<<<<<< HEAD
-        "travel_model_2_output"
-=======
+        "travel_model_2_output",
         "hazards_summary"
->>>>>>> 5778172c
     ]
 
     # calculate VMT taxes
@@ -287,14 +284,10 @@
                 "building_summary",
                 "geographic_summary",
                 "travel_model_output",
-<<<<<<< HEAD
                 "travel_model_2_output",
-                "diagnostic_output"
-=======
                 "diagnostic_output",
-                "hazards_summary"
->>>>>>> 5778172c
-
+                "hazards_summary
+              
             ], iter_vars=[IN_YEAR])
 
         # start the simulation in the next round - only the models above run
