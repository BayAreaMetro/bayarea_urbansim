from __future__ import print_function
import os
import logging
import pathlib
import sys
import time
import traceback
from baus import (
    datasources, variables, models, subsidies, ual, slr, earthquake, 
    utils, preprocessing)
from baus.tests import validation

from baus.summaries import (
    core_summaries, geographic_summaries, affordable_housing_summaries, 
    hazards_summaries, metrics, travel_model_summaries)

from baus.visualizer import push_model_files
import baus.slack
import baus.debug
import logging_setup

import numpy as np
import pandas as pd
import socket
import argparse
import urbansim
import urbansim_defaults
import orca
import orca_test
import pandana
import shutil
import logging

        
# Get repo deets        
CURRENT_BRANCH = os.popen('git rev-parse --abbrev-ref HEAD').read().rstrip()
CURRENT_COMMIT = os.popen('git rev-parse HEAD').read().rstrip()

# Configure argument parsing
parser = argparse.ArgumentParser(description='Run UrbanSim models.')

parser.add_argument('--run_setup_yaml', default='run_setup.yaml', help='Specify run_setup.yaml file to use')
parser.add_argument('--mode', action='store', dest='mode', default='simulation', help='which mode to run (see code for mode options)')
parser.add_argument('-i', action='store_true', dest='interactive', default=False, help='enter interactive mode after imports')
parser.add_argument('--set-random-seed', action='store_true', dest='set_random_seed', default=False, help='set a random seed for consistent stochastic output')
parser.add_argument('--disable-slack', action='store_true', dest='no_slack', default=False, help='disable slack outputs')
parser.add_argument('--enable-asana', action='store_true', dest='use_asana', default=False, help='disable Asana task creation')

options = parser.parse_args()

# Harvest constants - 
INTERACT = options.interactive

# use the given run_setup.yaml file
orca.add_injectable("run_setup_yaml", options.run_setup_yaml)

MODE = options.mode

# Flip the boolean since it is a disable flag
SLACK = ~options.no_slack

# Get a few orca objects
run_setup = orca.get_injectable("run_setup")
run_name = orca.get_injectable("run_name")

# Prepare output dir for run
outputs_dir = pathlib.Path(orca.get_injectable("outputs_dir"))
outputs_dir.mkdir(parents=True, exist_ok=True)

BASE_YEAR = run_setup["base_year"]
FINAL_YEAR = run_setup["final_year"]
# stop the simulation early for testing/debuggin
STOP_YEAR = run_setup["stop_year"] if "stop_year" in run_setup else FINAL_YEAR
EVERY_NTH_YEAR = 5

orca.add_injectable("base_year", BASE_YEAR)
orca.add_injectable("final_year", FINAL_YEAR)
orca.add_injectable("years_per_iter", EVERY_NTH_YEAR)

if SLACK:

    from slack_sdk import WebClient
    from slack_sdk.errors import SlackApiError
    slack_token = os.environ.get("SLACK_TOKEN")
    
    if slack_token is None:
        raise EnvironmentError("SLACK logging was requested but SLACK_TOKEN environment variable is not set. Please set it to enable Slack integration.")

    host = socket.gethostname()
    client = WebClient(token=slack_token)
    slack_channel = "#urbansim_sim_update"
    orca.add_injectable('slack_client',client)
    orca.add_injectable('slack_channel',slack_channel)

if options.set_random_seed:
    SET_RANDOM_SEED = True
    np.random.seed(42)
else:
    SET_RANDOM_SEED = False

if options.use_asana:
    ASANA = True
    
    from scripts.meta.asana_utils import (
    create_asana_task_from_yaml,
    add_comment_to_task, 
    mark_task_as_complete)
    # hard code this for now
    ASANA_SECTION_NAME = 'Final Blueprint Runs'
else:
    ASANA = False


# Set up BAUS logging to write to the specified log file
# Get the outputs directory and run name
log_file_path = os.path.join(orca.get_injectable("outputs_dir"), f"{run_name}.log")
print("Writing to log {}".format(log_file_path))
try:
    logger = logging_setup.setup_logging(log_file_path, logging.DEBUG)
    print("logger={}".format(logger))
except Exception as inst:
    print("Exception occured setting up logging")
    print(inst)
    sys.exit()

orca.add_injectable('logger',logger)
logger.info("***The standard stream is being written to the log file***")
logger.info("Started: %s", time.ctime())
logger.info("Current Branch: %s", CURRENT_BRANCH)
logger.info("Current Commit: %s", CURRENT_COMMIT)
logger.info("Set Random Seed: %s", SET_RANDOM_SEED)
logger.info("Python version: %s", sys.version.split('|')[0])
logger.info("UrbanSim version: %s", urbansim.__version__)
logger.info("UrbanSim Defaults version: %s", urbansim_defaults.__version__)
logger.info("Orca version: %s", orca.__version__)
logger.info("Orca Test version: %s", orca_test.__version__)
logger.info("Pandana version: %s", pandana.__version__)
logger.info("Numpy version: %s", np.__version__)
logger.info("Pandas version: %s", pd.__version__)

logger.info("SLACK: %s", SLACK)
logger.info("MODE: %s", MODE)


def run_models(mode):

    if mode == "estimation":

        orca.run([
            "neighborhood_vars",         
            "regional_vars",             
            "rsh_estimate",             
            "nrh_estimate",         
            "rsh_simulate",
            "nrh_simulate",
            "hlcm_estimate",           
            "elcm_estimate",         
        ])


    elif mode == "preprocessing":

        orca.run([
            "preproc_jobs",
            "preproc_households",
            "preproc_buildings",
            "initialize_residential_units"
        ])


    elif mode == "simulation":

        baseyear_models = [
        
            "slr_inundate",
            "slr_remove_dev",
            "eq_code_buildings",
            "earthquake_demolish",

            "neighborhood_vars",  
            "regional_vars",  

            "rsh_simulate",   
            "rrh_simulate", 
            "nrh_simulate",
            "assign_tenure_to_new_units",

            "household_relocation",
            "households_transition",

            "reconcile_unplaced_households",
            "jobs_transition",

            "hlcm_owner_lowincome_simulate",
            "hlcm_renter_lowincome_simulate",

            "hlcm_owner_simulate",
            "hlcm_renter_simulate",

            "hlcm_owner_simulate_no_unplaced",
            "hlcm_owner_lowincome_simulate_no_unplaced",
            "hlcm_renter_simulate_no_unplaced",
            "hlcm_renter_lowincome_simulate_no_unplaced",

            "reconcile_placed_households",

            "elcm_simulate",

            "price_vars"]

        if not run_setup["run_slr"]:
            baseyear_models.remove("slr_inundate")
            baseyear_models.remove("slr_remove_dev")

        if not run_setup["run_eq"]:
            baseyear_models.remove("eq_code_buildings")
            baseyear_models.remove("earthquake_demolish")
    
        baseyear_summary_models = [
            "simulation_validation",

            "disaggregate_output",

            "hazards_slr_summary",
            "hazards_eq_summary",

            "deed_restricted_units_summary",

            "geographic_summary",

            "taz1_summary",
            "maz_marginals",
            "maz_summary",
            "taz2_marginals",
            "county_marginals",
            "region_marginals",
        ]
            
        baseyear_metrics_models = [
            "growth_geography_metrics",
            "deed_restricted_units_metrics",
            "household_income_metrics",
            "equity_metrics",
            "jobs_housing_metrics",
            "jobs_metrics",
            "slr_metrics",
            "earthquake_metrics",
            "greenfield_metrics",
        ]
            
        simulation_models = [
            "debug",
            "slr_inundate",
            "slr_remove_dev",
            "eq_code_buildings",
            "earthquake_demolish",

            "neighborhood_vars",   
            "regional_vars",      

<<<<<<< HEAD
            "nrh_simulate",

            "household_relocation",
            "households_transition",
=======
                "alt_feasibility",
                "residential_developer",
                "developer_reprocess",

                "alt_feasibility",
                
                "retail_developer",

                "alt_feasibility",
                
                "office_developer",
                "subsidized_office_developer_vmt",
>>>>>>> b85ea610

            "reconcile_unplaced_households",

            "jobs_relocation",
            "jobs_transition",

            "balance_rental_and_ownership_hedonics",

            "price_vars",
            "scheduled_development_events",

            "preserve_affordable",

            "lump_sum_accounts",
            "subsidized_residential_developer_lump_sum_accts",


            "office_lump_sum_accounts",
            "subsidized_office_developer_lump_sum_accts",

            "alt_feasibility",
            "subsidized_residential_feasibility",
            "subsidized_residential_developer_vmt",
        #    "subsidized_residential_feasibility",
        #    "subsidized_residential_developer_jobs_housing",

            "residential_developer",
            "developer_reprocess",
            "retail_developer",

            "office_developer",
            "subsidized_office_developer_vmt",

            "accessory_units_strategy",
            "calculate_vmt_fees",

            "remove_old_units",
            "initialize_new_units",
            "reconcile_unplaced_households",

            "rsh_simulate",   
            "rrh_simulate", 

            "assign_tenure_to_new_units",

            "hlcm_owner_lowincome_simulate",
            "hlcm_renter_lowincome_simulate",

            # the hlcms above could be moved above the developer again, 
            # but we would have to run the hedonics and assign tenure to units twice
            "hlcm_owner_simulate",
            "hlcm_renter_simulate",
            "hlcm_owner_simulate_no_unplaced",
            "hlcm_owner_lowincome_simulate_no_unplaced",
            "hlcm_renter_simulate_no_unplaced",
            "hlcm_renter_lowincome_simulate_no_unplaced",

            "reconcile_placed_households",

<<<<<<< HEAD
            "proportional_elcm",
            "gov_transit_elcm",
            "elcm_simulate_ec5",
            "elcm_simulate",  
=======
                #"hazards_slr_summary",
                #"hazards_eq_summary",
>>>>>>> b85ea610

            "calculate_vmt_fees",
            "calculate_jobs_housing_fees",
        ]

        if not run_setup["run_jobs_to_transit_strategy_elcm"]:
            simulation_models.remove("elcm_simulate_ec5")
            print('Removing `elcm_simulate_ec5`')

        if not run_setup["run_jobs_to_transit_strategy_random"]:
            simulation_models.remove("gov_transit_elcm")
            print('Removing `gov_transit_elcm`')
        
        if not run_setup["run_slr"]:
            simulation_models.remove("slr_inundate")
            simulation_models.remove("slr_remove_dev")

        if not run_setup["run_eq"]:
            simulation_models.remove("eq_code_buildings")
            simulation_models.remove("earthquake_demolish")

        if not run_setup["run_housing_preservation_strategy"]:
            simulation_models.remove("preserve_affordable")

        if not run_setup["run_office_bond_strategy"]:
            simulation_models.remove("office_lump_sum_accounts")
            simulation_models.remove("subsidized_office_developer_lump_sum_accts")

        if not run_setup["run_adu_strategy"]:
            simulation_models.remove("accessory_units_strategy")

        if not run_setup["run_vmt_fee_com_for_com_strategy"]:
            simulation_models.remove("calculate_vmt_fees")
            simulation_models.remove("subsidized_office_developer_vmt")
        if not run_setup["run_vmt_fee_com_for_res_strategy"] or run_setup["run_vmt_fee_res_for_res_strategy"]:
            simulation_models.remove("calculate_vmt_fees")
            simulation_models.remove("subsidized_residential_feasibility")
            simulation_models.remove("subsidized_residential_developer_vmt")

        if not run_setup["run_jobs_housing_fee_strategy"]:
            simulation_models.remove("calculate_jobs_housing_fees")
        #    simulation_models.remove["subsidized_residential_feasibility"]
        #    simulation_models.remove["subsidized_residential_developer_jobs_housing"]        

        simulation_validation_models = [
            "simulation_validation"
        ]
        
        simulation_summary_models = [
            "interim_zone_output",
            "disaggregate_output",
            "new_buildings_summary",
            "parcel_growth_summary",
            "hazards_slr_summary",
            "hazards_eq_summary",

            "deed_restricted_units_summary",
            "deed_restricted_units_growth_summary",

            "geographic_summary",
            "geographic_growth_summary",
            "parcel_transitions",
            "taz1_summary",
            "maz_marginals",
            "maz_summary",
            "taz2_marginals",
            "county_marginals",
            "region_marginals",
            "taz1_growth_summary",
            "maz_growth_summary",
        ]
                    
        simulation_metrics_models = [
            "growth_geography_metrics",
            "deed_restricted_units_metrics",
            "household_income_metrics",
            "equity_metrics",
            "jobs_housing_metrics",
            "jobs_metrics",
            "slr_metrics",
            "earthquake_metrics",
            "greenfield_metrics",
        ]

        simulation_visualization_models = [
            "copy_files_to_viz_loc",
            "add_to_model_run_inventory_file"
        ]

        if run_setup["run_summaries"]:
            baseyear_models.extend(baseyear_summary_models)
        if run_setup["run_metrics"]:
            baseyear_models.extend(baseyear_metrics_models)
        if SLACK: baseyear_models.append('slack_simulation_status')

        # 2010-based setup has a bunch of specialized baseyear models
        # For 2020-based run, we'll stop doing that (if possible)
        if BASE_YEAR==2010:
            print("Running baseyear_models {} for years {}".format(baseyear_models,BASE_YEAR))
            orca.run(baseyear_models, iter_vars=[BASE_YEAR])

            years_to_run = range(BASE_YEAR+EVERY_NTH_YEAR, STOP_YEAR+1, EVERY_NTH_YEAR)
        else:
            # run normal set starting in 2020
            years_to_run = range(BASE_YEAR, STOP_YEAR+1, EVERY_NTH_YEAR)

        if run_setup["run_summaries"]:
            simulation_models.extend(simulation_summary_models)
        if run_setup["run_metrics"]:
            simulation_models.extend(simulation_metrics_models)
        if run_setup["run_simulation_validation"]:
            simulation_models.extend(simulation_validation_models)
        if SLACK: simulation_models.append('slack_simulation_status')

        print("Running simulation_models {} for years {}".format(simulation_models,years_to_run))
        orca.run(simulation_models, iter_vars=years_to_run)

        if run_setup["run_visualizer"]:
            orca.run(simulation_visualization_models, iter_vars=[STOP_YEAR])
            

    elif mode == "visualizer":

        orca.run([
                "copy_files_to_viz_loc",
                "add_to_model_run_inventory_file"
        ])

    else:
        raise "Invalid mode"


if ASANA:
    # We can do this before the shutil copy step and just use the native run_setup.yaml in the same dir as baus.py
    task_handle = create_asana_task_from_yaml(options.run_setup_yaml, run_name, ASANA_SECTION_NAME)

    # Get task identifer for later comment posting 
    task_gid = task_handle['gid']

    logger.info(f"Creating asana run task with URL: {task_handle['permalink_url']}")

# Memorialize the run config with the outputs - goes by run name attribute

logger.info(f'***Copying {options.run_setup_yaml} to output directory')
shutil.copyfile(options.run_setup_yaml, os.path.join(orca.get_injectable("outputs_dir"), f'run_setup_{run_name}.yaml'))

if SLACK: baus.slack.slack_start(MODE, host, run_name, run_setup)
    
if ASANA:
    asana_msg = f"Creating asana run task with URL: {task_handle['permalink_url']}"
    asana_response = client.chat_postMessage(channel=orca.get_injectable('slack_channel'),
        thread_ts=orca.get_injectable('slack_init_response').data['ts'],
        text=asana_msg)

# main event: run the models
try:
    run_models(MODE)

except Exception as e:
    logger.info(traceback.print_exc())
    tb = e.__traceback__
    
    traces = traceback.extract_tb(tb=tb) #,limit=1)
    error_type = type(e).__name__
    error_msg = str(e)

    # collect the traceback 
    error_msgs = []
    for file_name, line_number, function_name, _ in traces:
        this_trace = f'{pathlib.Path(file_name).name} - line {line_number}, func {function_name}'
        error_msgs.append(this_trace)
    # we care mostly about the triggering error - so in reverse order
    error_msgs.reverse()
    error_trace = '\n'.join(error_msgs)
    logger.info(error_trace)

    if SLACK: baus.slack.slack_error(error_type, error_msg, error_trace)

    if ASANA:
        # Add a fail comment
        add_comment_to_task(task_gid, error_msg)


    else:
        raise e
    sys.exit(0)

if SLACK: baus.slack.slack_complete(MODE, host, run_name)

if ASANA:
    # Add a comment
    add_comment_to_task(task_gid, "Simulation completed successfully.")

    # Mark the task as completed
    mark_task_as_complete(task_gid)

    response = client.chat_postMessage(channel=slack_channel,
                                       thread_ts=orca.get_injectable('slack_init_response').data['ts'],
                                       text='Check asana for details.')

print("Finished", time.ctime())<|MERGE_RESOLUTION|>--- conflicted
+++ resolved
@@ -258,25 +258,10 @@
             "neighborhood_vars",   
             "regional_vars",      
 
-<<<<<<< HEAD
             "nrh_simulate",
 
             "household_relocation",
             "households_transition",
-=======
-                "alt_feasibility",
-                "residential_developer",
-                "developer_reprocess",
-
-                "alt_feasibility",
-                
-                "retail_developer",
-
-                "alt_feasibility",
-                
-                "office_developer",
-                "subsidized_office_developer_vmt",
->>>>>>> b85ea610
 
             "reconcile_unplaced_households",
 
@@ -336,20 +321,14 @@
 
             "reconcile_placed_households",
 
-<<<<<<< HEAD
             "proportional_elcm",
             "gov_transit_elcm",
             "elcm_simulate_ec5",
             "elcm_simulate",  
-=======
-                #"hazards_slr_summary",
-                #"hazards_eq_summary",
->>>>>>> b85ea610
 
             "calculate_vmt_fees",
             "calculate_jobs_housing_fees",
         ]
-
         if not run_setup["run_jobs_to_transit_strategy_elcm"]:
             simulation_models.remove("elcm_simulate_ec5")
             print('Removing `elcm_simulate_ec5`')
