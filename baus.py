--- conflicted
+++ resolved
@@ -201,13 +201,9 @@
         "diagnostic_output",
         "geographic_summary",
         "travel_model_output",
-<<<<<<< HEAD
+        "travel_model_2_output",
         "hazards_slr_summary",
         "hazards_eq_summary"
-=======
-        "travel_model_2_output",
-        "hazards_summary"
->>>>>>> 9ef36872
     ]
 
     # calculate VMT taxes
@@ -295,15 +291,10 @@
                 "geographic_summary",
                 "travel_model_output",
                 "travel_model_2_output",
-                "diagnostic_output",
-<<<<<<< HEAD
                 "hazards_slr_summary",
-                "hazards_eq_summary"
-
-=======
-                "hazards_summary"
-  
->>>>>>> 9ef36872
+                "hazards_eq_summary",
+                "diagnostic_output"
+
             ], iter_vars=[IN_YEAR])
 
         # start the simulation in the next round - only the models above run
