from __future__ import print_function
import os
import pathlib
import sys
import time
import traceback
from baus import (
    datasources, variables, models, subsidies, ual, slr, earthquake, 
    utils, preprocessing)
from baus.tests import validation
<<<<<<< HEAD
from scripts.meta.asana_utils import create_asana_task_from_yaml
=======
from scripts.meta import asana_utils
>>>>>>> 832338cc
from baus.summaries import \
    core_summaries, geographic_summaries, affordable_housing_summaries, \
    hazards_summaries, metrics, travel_model_summaries
from baus.visualizer import push_model_files
import numpy as np
import pandas as pd
import orca
import socket
import argparse
import urbansim
import urbansim_defaults
import orca
import orca_test
import pandana
import shutil


MODE = "simulation"
EVERY_NTH_YEAR = 5
IN_YEAR, OUT_YEAR = 2010, 2050

ASANA_SECTION_NAME = 'Final Blueprint Runs'


SLACK = "URBANSIM_SLACK" in os.environ
if SLACK:
    host = socket.gethostname()
    from slack_sdk import WebClient
    from slack_sdk.errors import SlackApiError
    client = WebClient(token=os.environ["SLACK_TOKEN"])
    slack_channel = "#urbansim_sim_update"

SET_RANDOM_SEED = True
if SET_RANDOM_SEED:
    np.random.seed(42)


parser = argparse.ArgumentParser(description='Run UrbanSim models.')

parser.add_argument('--mode', action='store', dest='mode', help='which mode to run (see code for mode options)')
parser.add_argument('-i', action='store_true', dest='interactive', help='enter interactive mode after imports')
parser.add_argument('--set-random-seed', action='store_true', dest='set_random_seed', help='set a random seed for consistent stochastic output')
parser.add_argument('--disable-slack', action='store_true', dest='no_slack', help='disable slack outputs')

options = parser.parse_args()

if options.interactive:
    INTERACT = True

if options.mode:
    MODE = options.mode

if options.set_random_seed:
    SET_RANDOM_SEED = True

if options.no_slack:
    SLACK = False

orca.add_injectable("years_per_iter", EVERY_NTH_YEAR)
orca.add_injectable("base_year", IN_YEAR)
orca.add_injectable("final_year", OUT_YEAR)

run_setup = orca.get_injectable("run_setup")
run_name = orca.get_injectable("run_name")
outputs_dir = pathlib.Path(orca.get_injectable("outputs_dir"))
outputs_dir.mkdir(parents=True, exist_ok=True)

# We can do this before the shutil copy step and just use the native run_setup.yaml in the same dir as baus.py
task_handle = create_asana_task_from_yaml('run_setup.yaml', run_name, ASANA_SECTION_NAME)

def run_models(MODE):

    if MODE == "estimation":

        orca.run([
            "neighborhood_vars",         
            "regional_vars",             
            "rsh_estimate",             
            "nrh_estimate",         
            "rsh_simulate",
            "nrh_simulate",
            "hlcm_estimate",           
            "elcm_estimate",         
        ])


    elif MODE == "preprocessing":

        orca.run([
            "preproc_jobs",
            "preproc_households",
            "preproc_buildings",
            "initialize_residential_units"
        ])


    elif MODE == "simulation":

        def get_baseyear_models():

            baseyear_models = [
            
                "slr_inundate",
                "slr_remove_dev",
                "eq_code_buildings",
                "earthquake_demolish",

                "neighborhood_vars",  
                "regional_vars",  

                "rsh_simulate",   
                "rrh_simulate", 
                "nrh_simulate",
                "assign_tenure_to_new_units",

                "household_relocation",
                "households_transition",

                "reconcile_unplaced_households",
                "jobs_transition",

                "hlcm_owner_lowincome_simulate",
                "hlcm_renter_lowincome_simulate",

                "hlcm_owner_simulate",
                "hlcm_renter_simulate",

                "hlcm_owner_simulate_no_unplaced",
                "hlcm_owner_lowincome_simulate_no_unplaced",
                "hlcm_renter_simulate_no_unplaced",
                "hlcm_renter_lowincome_simulate_no_unplaced",

                "reconcile_placed_households",

                "elcm_simulate",

                "price_vars"]

            if not run_setup["run_slr"]:
                baseyear_models.remove("slr_inundate")
                baseyear_models.remove("slr_remove_dev")

            if not run_setup["run_eq"]:
                baseyear_models.remove("eq_code_buildings")
                baseyear_models.remove("earthquake_demolish")

            return baseyear_models
    
        def get_baseyear_summary_models():

            baseyear_summary_models = [

                "simulation_validation",

                "parcel_summary",
                "building_summary",

                "hazards_slr_summary",
                "hazards_eq_summary",

                "deed_restricted_units_summary",

                "geographic_summary",

                "taz1_summary",
                "maz_marginals",
                "maz_summary",
                "taz2_marginals",
                "county_marginals",
                "region_marginals",
            ]

            return baseyear_summary_models

        def get_baseyear_metrics():
            
            baseyear_metrics_models = [

                "growth_geography_metrics",
                "deed_restricted_units_metrics",
                "household_income_metrics",
                "equity_metrics",
                "jobs_housing_metrics",
                "jobs_metrics",
                "slr_metrics",
                "earthquake_metrics",
                "greenfield_metrics",
            ]

            return baseyear_metrics_models
    
        def get_simulation_models():
        
            simulation_models = [

                "slr_inundate",
                "slr_remove_dev",
                "eq_code_buildings",
                "earthquake_demolish",

                "neighborhood_vars",   
                "regional_vars",      

                "nrh_simulate",

                "household_relocation",
                "households_transition",

                "reconcile_unplaced_households",

                "jobs_relocation",
                "jobs_transition",

                "balance_rental_and_ownership_hedonics",

                "price_vars",
                "scheduled_development_events",

                "preserve_affordable",

                "lump_sum_accounts",
                "subsidized_residential_developer_lump_sum_accts",


                "office_lump_sum_accounts",
                "subsidized_office_developer_lump_sum_accts",

                "alt_feasibility",
                "subsidized_residential_feasibility",
                "subsidized_residential_developer_vmt",
        #        "subsidized_residential_feasibility",
        #        "subsidized_residential_developer_jobs_housing",

                "residential_developer",
                "developer_reprocess",
                "retail_developer",

                "office_developer",
                "subsidized_office_developer_vmt",

                "accessory_units_strategy",
                "calculate_vmt_fees",

                "remove_old_units",
                "initialize_new_units",
                "reconcile_unplaced_households",

                "rsh_simulate",   
                "rrh_simulate", 

                "assign_tenure_to_new_units",

                "hlcm_owner_lowincome_simulate",
                "hlcm_renter_lowincome_simulate",

                # the hlcms above could be moved above the developer again, 
                # but we would have to run the hedonics and assign tenure to units twice
                "hlcm_owner_simulate",
                "hlcm_renter_simulate",
                "hlcm_owner_simulate_no_unplaced",
                "hlcm_owner_lowincome_simulate_no_unplaced",
                "hlcm_renter_simulate_no_unplaced",
                "hlcm_renter_lowincome_simulate_no_unplaced",

                "reconcile_placed_households",

                "proportional_elcm",
                "gov_transit_elcm",
                "elcm_simulate_ec5",
                "elcm_simulate",  

                "calculate_vmt_fees",
                "calculate_jobs_housing_fees"]

            if not run_setup["run_jobs_to_transit_strategy_elcm"]:
                simulation_models.remove("elcm_simulate_ec5")
                print('Removing `elcm_simulate_ec5`')

            if not run_setup["run_jobs_to_transit_strategy_random"]:
                simulation_models.remove("gov_transit_elcm")
                print('Removing `gov_transit_elcm`')
            
            if not run_setup["run_slr"]:
                simulation_models.remove("slr_inundate")
                simulation_models.remove("slr_remove_dev")

            if not run_setup["run_eq"]:
                simulation_models.remove("eq_code_buildings")
                simulation_models.remove("earthquake_demolish")

            if not run_setup["run_housing_preservation_strategy"]:
                simulation_models.remove("preserve_affordable")

            if not run_setup["run_office_bond_strategy"]:
                simulation_models.remove("office_lump_sum_accounts")
                simulation_models.remove("subsidized_office_developer_lump_sum_accts")

            if not run_setup["run_adu_strategy"]:
                simulation_models.remove("accessory_units_strategy")

            if not run_setup["run_vmt_fee_com_for_com_strategy"]:
                simulation_models.remove("calculate_vmt_fees")
                simulation_models.remove("subsidized_office_developer_vmt")
            if not run_setup["run_vmt_fee_com_for_res_strategy"] or run_setup["run_vmt_fee_res_for_res_strategy"]:
                simulation_models.remove("calculate_vmt_fees")
                simulation_models.remove("subsidized_residential_feasibility")
                simulation_models.remove("subsidized_residential_developer_vmt")

            if not run_setup["run_jobs_housing_fee_strategy"]:
                simulation_models.remove("calculate_jobs_housing_fees")
            #    simulation_models.remove["subsidized_residential_feasibility"]
            #    simulation_models.remove["subsidized_residential_developer_jobs_housing"]

            return simulation_models
        

        def get_simulation_validation_models():

            simulation_validation_models = [
                "simulation_validation"
            ]

            return simulation_validation_models
        

        def get_simulation_summary_models():

            simulation_summary_models = [

                "interim_zone_output",
                "new_buildings_summary",

                "parcel_summary",
                "parcel_growth_summary",
                "building_summary",

                "hazards_slr_summary",
                "hazards_eq_summary",

                "deed_restricted_units_summary",
                "deed_restricted_units_growth_summary",

                "geographic_summary",
                "geographic_growth_summary",
                "parcel_transitions",
                "taz1_summary",
                "maz_marginals",
                "maz_summary",
                "taz2_marginals",
                "county_marginals",
                "region_marginals",
                "taz1_growth_summary",
                "maz_growth_summary",
            ]

            return simulation_summary_models
        

        def get_simulation_metrics():
            
            simulation_metrics_models = [

                "growth_geography_metrics",
                "deed_restricted_units_metrics",
                "household_income_metrics",
                "equity_metrics",
                "jobs_housing_metrics",
                "jobs_metrics",
                "slr_metrics",
                "earthquake_metrics",
                "greenfield_metrics",
            ]

            return simulation_metrics_models
        
        def get_simulation_visualization_models():

            simulation_visualization_models = [
                "copy_files_to_viz_loc",
                "add_to_model_run_inventory_file"
            ]

            return simulation_visualization_models

        baseyear_models = get_baseyear_models()
        if run_setup["run_summaries"]:
            baseyear_models.extend(get_baseyear_summary_models())
        if run_setup["run_metrics"]:
            baseyear_models.extend(get_baseyear_metrics_models())
        orca.run(baseyear_models, iter_vars=[IN_YEAR])

        years_to_run = range(IN_YEAR+EVERY_NTH_YEAR, OUT_YEAR+1, EVERY_NTH_YEAR)
        simulation_models = get_simulation_models()
        if run_setup["run_summaries"]:
            simulation_models.extend(get_simulation_summary_models())
        if run_setup["run_metrics"]:
            simulation_models.extend(get_simulation_metrics_models())
        if run_setup["run_simulation_validation"]:
            simulation_models.extend(get_simulation_validation_models())
        orca.run(simulation_models, iter_vars=years_to_run)

        if run_setup["run_visualizer"]:
            visualization_models = get_simulation_visualization_models()
            orca.run(visualization_models, iter_vars=[OUT_YEAR])
            

    elif MODE == "visualizer":

        orca.run([
                "copy_files_to_viz_loc",
                "add_to_model_run_inventory_file"
        ])

    else:
        raise "Invalid mode"



print('***The Standard stream is being written to {}.log***'.format(run_name))
sys.stdout = sys.stderr = open(os.path.join(orca.get_injectable("outputs_dir"), "%s.log") % run_name, 'w')


print("Started", time.ctime())
print("Current Branch : ", os.popen('git rev-parse --abbrev-ref HEAD').read().rstrip())
print("Current Commit : ", os.popen('git rev-parse HEAD').read().rstrip())
print("Set Random Seed : ", SET_RANDOM_SEED)
print("python version: %s" % sys.version.split('|')[0])
print("urbansim version: %s" % urbansim.__version__)
print("urbansim_defaults version: %s" % urbansim_defaults.__version__)
print("orca version: %s" % orca.__version__)
print("orca_test version: %s" % orca_test.__version__)
print("pandana version: %s" % pandana.__version__)
print("numpy version: %s" % np.__version__)
print("pandas version: %s" % pd.__version__)

print("SLACK: {}".format(SLACK))
print("MODE: {}".format(MODE))

if SLACK and MODE == "estimation":
    slack_start_message = f'Starting estimation {run_name} on host {host}'
    try:
        # For first slack channel posting of a run, catch any auth errors
        init_response = client.chat_postMessage(channel=slack_channel,
                                                text=slack_start_message)
    except SlackApiError as e:
        assert e.response["ok"] is False
        assert e.response["error"]  
        print(f"Slack Channel Connection Error: {e.response['error']}")

if SLACK and MODE == "simulation":
    slack_start_message = f'Starting simulation {run_name} on host {host}\nOutput written to: {run_setup["outputs_dir"]}'
    
    try:
        # For first slack channel posting of a run, catch any auth errors
        init_response = client.chat_postMessage(channel=slack_channel,
                                           text=slack_start_message)
    except SlackApiError as e:
        assert e.response["ok"] is False
        assert e.response["error"]  
        print(f"Slack Channel Connection Error: {e.response['error']}")

try:
    run_models(MODE)
except Exception as e:
    print(traceback.print_exc())
    tb = e.__traceback__
    
    traces = traceback.extract_tb(tb=tb) #,limit=1)
    error_type = type(e).__name__
    error_msg = str(e)

    # collect the traceback 
    error_msgs = []
    for file_name, line_number, function_name, _ in traces:
        this_trace = f'{pathlib.Path(file_name).name} - line {line_number}, func {function_name}'
        error_msgs.append(this_trace)
    # we care mostly about the triggering error - so in reverse order
    error_msgs.reverse()
    error_trace = '\n'.join(error_msgs)
    print(error_trace)

    if SLACK and MODE == "simulation":
        slack_fail_message = f'DANG!  Simulation failed for {run_name} on host {host} with the error of type "{error_type}", and message {error_msg}. Deets here:\n{error_trace}'
        
        response = client.chat_postMessage(channel=slack_channel,
                                           thread_ts=init_response.data['ts'],
                                           text=slack_fail_message)

    else:
        raise e
    sys.exit(0)

if SLACK and MODE == "simulation":
    slack_completion_message = f'Completed simulation {run_name} on host {host}'
    response = client.chat_postMessage(channel=slack_channel,
                                       thread_ts=init_response.data['ts'],
                                       text=slack_completion_message)

                                                                                            
print("Finished", time.ctime())         <|MERGE_RESOLUTION|>--- conflicted
+++ resolved
@@ -8,11 +8,8 @@
     datasources, variables, models, subsidies, ual, slr, earthquake, 
     utils, preprocessing)
 from baus.tests import validation
-<<<<<<< HEAD
 from scripts.meta.asana_utils import create_asana_task_from_yaml
-=======
-from scripts.meta import asana_utils
->>>>>>> 832338cc
+
 from baus.summaries import \
     core_summaries, geographic_summaries, affordable_housing_summaries, \
     hazards_summaries, metrics, travel_model_summaries
@@ -434,6 +431,10 @@
 print('***The Standard stream is being written to {}.log***'.format(run_name))
 sys.stdout = sys.stderr = open(os.path.join(orca.get_injectable("outputs_dir"), "%s.log") % run_name, 'w')
 
+# Memorialize the run config with the outputs - goes by run name attribute
+
+print('***Copying run_setup.yaml to output directory')
+shutil.copyfile("run_setup.yaml", os.path.join(orca.get_injectable("outputs_dir"), f'run_setup_{run_name}.yaml'))
 
 print("Started", time.ctime())
 print("Current Branch : ", os.popen('git rev-parse --abbrev-ref HEAD').read().rstrip())
