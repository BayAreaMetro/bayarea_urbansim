--- conflicted
+++ resolved
@@ -11,7 +11,6 @@
 regional_poi_distances.csv| The pre-computed distances from each travel model node to each landmark. 
 bart_stations.csv| A list of BART stations and their locations so that distance to BART can calculated.
 logsums.csv| A set of base year logsums from the travel model. 
-<<<<<<< HEAD
 ### travel_model
 **name**|**use**
 -----|-----|
@@ -68,68 +67,6 @@
 ## plan_strategies
 **name**|**use**
 -----|-----|
-=======
-
-### travel_model/
-**name**|**description**
------|-----
-AccessibilityMarkets_[year].csv| A travel model output file that incorportates travel model run logsums into the forecast, by year.
-mandatoryAccessibilities_[year].csv| A travel model output file that incorportates travel model run logsums into the forecast, by year.
-nonMandatoryAccessibilities_[year].csv| A travel model output file that incorportates travel model run logsums into the forecast, by year.  
-
-## basis_inputs (in progress)/
-### crosswalks/
-**name**|**desription**
------|-----
-parcel_to_maz22.csv| A lookup table from parcels to Travel Model Two MAZs.
-parcel_to_taz1454sub.csv| A lookup table from parcels to Travel Model One TAZs.
-parcels_geography.csv| A lookup table from parcels to jurisdiction, growth geographies, UGB areas, greenfield areas, and a concatenation of these used to join these geographies zoning_mods.csv, to apply zoning rules within them. 
-census_id_to_name.csv| Maps census id from parcels_geography to name so it can be used.
-maz_geography| A lookup between MAZ, TAZ2, and county.
-maz22_taz1454| A lookup between MAZ and TAZ1.
-superdistricts_geography.csv| A map of superdistrict numbers, names, and their subregion.
-taz_geography.csv| A lookup between TAZ1, supedisctrict, and county.
-
-### edits/
-**name**|**description**
------|-----
-data_edits.yaml| Settings for editing the input data in the model code, e.g. clipping values. 
-manual_edits.csv| Overrides the current h5 data using the table name, attribute name, and new value, so we don't have to generate a new one each time.
-household_building_id_overrides.csv| Moves households to match new city household totals during the data preprocessing.
-tpp_id_2016.csv| Updates tpp_ids after changes were made to the ids. 
-
-### existing_policy/
-**name**|**description**
------|-----
-development_caps.yaml| Base year job cap policies in place in jurisdictions (TODO: remove the asserted development capsk-factors entangled here.)
-inclusionary.yaml| Base year inclusionary zoning policies in place in jurisdictions (TODO: have all model runs inherit these, even if an inclusionary stratey is applied).
-
-### hazards/
-**name**|**desctiption**
------|-----
-slr_progression.csv| The sea level rise level, for each forecast year.
-slr_inundation.csv| The sea level rise level at which each inundation parcel becomes inundated, for each forecast year. Rows marked with "100" are parcels where sea level rise has been mitigated, either through planned projects or a plan strategy.
-
-### parcels_buildings-agents/
-**name**|**description**
------|-----
-bayarea_v3.h5| Base year database of households, jobs, buildings, and parcels. The data is pre-processed in pre-processing.py.
-costar.csv| Commercial data from CoStar, including non-residential price to inform the price model.
-development_projects.csv| The list of projects that have happened since the base data, or buildings in the development pipeline.  This file tends to have more attributes than we use in the model.
-deed_restricted_zone_totals.csv| An approximate number of deed restricted units per TAZ to assign randomly within the TAZ.  
-baseyear_taz_controls.csv| Base year control totals by TAZ, to use for checking and refining inputs. The file includes number of units, vacancy rates, and employment by sector (TODO: add households).
-sfbay_craisglist.csv| Craigslist data to inform rental unit information and model tenure.
-
-### zoning/
-**name**|**description**
------|-----
-zoning_parcels.csv| A lookup table from parcels to zoning_id, zoning area information, and a "nodev" flag (currently all set to 0).
-zoning_lookup.csv| The existing zoning for each jurisdiction, assigned to parcels with the "id" field. Fields include the city name, city id, and the name of the zoning. The active attributes are max_dua, max_far, and max_height, all of which must be respected by each development.  
-
-## plan_strategies (optional)/
-**name**|**description**
------|-----
->>>>>>> b930a0cb
 accessory_units.csv| A file to add accessory dwelling units to jurisdictions by year, simulating policy to allow or reduce barriers to ADU construction in jurisdictions (TODO: Make this a default policy).
 account_strategies.yaml| This files contains the settings for all strategies in a model run that use accounts. The file may include account settings (e.g., how much to spend, where to spend) for| housing development bonds, office development bonds, OBAG funds, and VMT fees (which collect fees and then can spend the subsidies). 
 development_caps_strategy.yaml| A file that specifies a strategy to limit development (generally office development) to a certain number of residential units andor job spaces.
@@ -140,18 +77,11 @@
 telecommute_sqft_per_job_adjusters| These are multipliers which adjust the sqft per job setting by superdistrict by year to represent changes from a telework strategy. (TODO: Disentangle the k-factors and the policy application within this file and sqft_per_job_adjusters.csv. In the meantime, use both files as is done in the PBA50 No Project).
 vmt_fee_zonecats.csv| This file pairs with the VMT Fee and SB-743 strategies. It provides VMT levels by TAZ1, which map to the corresponding price adjustments in the strategies.
 zoning_mods.csv| A file which allows you to upzone or downzone. If you enter a value in "dua_up" or "far_up", the model will apply that as the new zoning or maintain the existing zoning if it is higher. If you enter a value in "dua_down" or "far_down", the model will apply that as the zoning or maintain the existing zoning if it is lower. UGBs are also controlled using this file, using zoning changes to enforce them. This file is mapped to parcels using the field "zoningmodcat", which is the concatenated field of growth designations in parcels_geography.csv.
-<<<<<<< HEAD
 slr_strategy_mitigation.csv | The sea level rise level at which each inundation parcel becomes inundated, with a column to indicate whether a strategy has been applied to mitigate the sea level rise and prevent indundation.
 &nbsp;  
 ## regional_controls 
 **name**|**use**
 -----|-----|
-=======
-  
-## regional_controls/ 
-**name**|**description**
------|-----
->>>>>>> b930a0cb
 employment_controls.csv| The total number of jobs in the region for the model to allocate, by year. The controls are provided by 6-sector job category.
 household_controls.csv| The total number of households in the region for the model to allocate, by year. The controls are provided by household income quartile.
 
