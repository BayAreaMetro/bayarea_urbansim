--- conflicted
+++ resolved
@@ -8,7 +8,9 @@
 parcel_summary_[year].csv | Development, households, and jobs on each parcel in a given year.
 parcel_growth_summary.csv | Change in development, households, and jobs on each parcel between the model's base year and forecast year.
 building_summary_[year].csv | Inventory of buildings in a given year, linked to the parcel they sit on.
-diagnostic_output.csv | Interim model data.
+new_buildings_summary.csv | Inventory of all buildings built during the simulation.
+interim_zone_output_[year].csv | Interim model data at the TAZ level.
+feasibility.csv | Parcel-level data on the development feasibilities of various development types given the zoning, development costs, and expected return. Only parcels where at least one development type is feasible is included. | 
  
 #### geographic summaries
 **name**|**description**
@@ -59,46 +61,35 @@
 eq_demolish_buildings_[year].csv | Inventory of buildings retrofit for earthquake, by TAZ for the resilience team.
 eq_buildings_list_[year].csv | Inventory of buildings in key earthquake years, by TAZ for the resilience team.
 
-<<<<<<< HEAD
-## Core Outputs
+#### metrics
+**name**|**description**
+-----|-----
+growth_geog_summary_[year].csv | Households and jobs in growth geographies and combinations of growth geographies, by year.
+growth_geog_growth_summary_[year].csv | Change in households and jobs in growth geographies and combinations of growth geographies between the model's base year and forecast year.
+dr_units_metrics.csv | Change in deed-restricted units by HRA and COC.
+household_income_metrics_[year].csv | Low income households by growth geography, by year.
+equity_metrics.csv | Change in low income households in Displacement tracts and COC tracts.
+jobs_housing_metrics.csv | Jobs-Housing ratios by county, by year.
+jobs_metrics.csv | Change in PPA and manufacturing jobs.
+slr_metrics.csv | Sea level rise affected and protected total households, low-income households and COC households.
+earthquake_metrics.csv | Total housing units retrofit and total retrofit cost, for all units and for COC units. Earthquake affected and protected total households, low-income households, and COC households.
+greenfield_metric.csv | Change in annual greenfield development acres.
 
-TBD
 
-## Policy Outputs
 
-TBD
 
-## For Travel Model
-TBD
 
-## Diagnostic Outputs
-The tables below contains brief descriptions of the disgnostic output tables of BAUS.
 
-| **File name** | **Purpose** | **File type** |
-|---------------|-------------|---------------|
-| [`simulation_output.json`](#simulation_outputjson-zone-level-diagnostic-attributes) | Two sets of zone-level attributes: one set is the same as the standard Travel Model output, the other set is diagnostic attributes representing development capacity, pricing, logsum, vacancy, development type and quantity, etc., used to help analyze/debug submodels. |JSON |
-| `parcel_output.csv` | Parcel-level attributes of parcels with development activities during the simulation time period. |CSV |
-| `dropping_buildings.csv` | XXX |CSV |
 
-### `simulation_output.json` zone-level diagnostic attributes:
+
+### `interim_zone_output.csv` zone-level diagnostic attributes:
 
 | **Attribute** | **Description** | **Data Type** | **Source** | **Sub-model/step** |
 |-----------------|-----------|--------------|--------------|--------------|
-| gid | XXX | XXX | XXX | XXX |
-| tract | XXX | XXX | XXX | XXX |
-| area | XXX | XXX | XXX | XXX |
-| acres | XXX | XXX | XXX | XXX |
-| price_shifters | XXX | XXX | XXX | XXX |
-| unit_residential_price | median residential price of all residential units in a TAZ | float | BAUS "residential_units" table | [rsh_simulate()](https://github.com/BayAreaMetro/bayarea_urbansim/blob/900cfd8674be3569ae42cc0afb532ee12581188f/baus/ual.py#L745) |
-| unit_residential_rent | median residential monthly rent of all residential units in a TAZ | float | BAUS "residential_units" table | [rrh_simulate()](https://github.com/BayAreaMetro/bayarea_urbansim/blob/900cfd8674be3569ae42cc0afb532ee12581188f/baus/ual.py#L764) |
+
+| unit_residential_price | median residential price of all residential units in a TAZ | float | BAUS "residential_units" table | [rsh_simulate()](https://github.com/BayAreaMetro/bayarea_urbansim/blob/900cfd8674be3569ae42cc0afb532ee12581188f/baus/ual.py#L745) || unit_residential_rent | median residential monthly rent of all residential units in a TAZ | float | BAUS "residential_units" table | [rrh_simulate()](https://github.com/BayAreaMetro/bayarea_urbansim/blob/900cfd8674be3569ae42cc0afb532ee12581188f/baus/ual.py#L764) |
 | unit_residential_price_>_rent | 1 or 0 representing if the TAZ-level per-unit residential price is higher than annualized rent divided by [cap_rate](https://github.com/BayAreaMetro/bayarea_urbansim/blob/900cfd8674be3569ae42cc0afb532ee12581188f/configs/developer/developer_settings.yaml#L2). | int | BAUS "residential_units" table and "developer_settings" | [summary.py](https://github.com/BayAreaMetro/bayarea_urbansim/blob/900cfd8674be3569ae42cc0afb532ee12581188f/baus/summaries.py#L265) |
 | residential_price | median per sq.ft. residential price of all residential buildings in a TAZ (based on general building type); currently used only for estimation, not for simulation | float | "buildings" table  | [residential_price()](https://github.com/BayAreaMetro/bayarea_urbansim/blob/900cfd8674be3569ae42cc0afb532ee12581188f/baus/variables.py#L248) |
-| retail_rent | median non_residential_rent of all retail buildings in a TAZ | float | BAUS "buildings" table  | [nrh_simulate()](https://github.com/BayAreaMetro/bayarea_urbansim/blob/900cfd8674be3569ae42cc0afb532ee12581188f/baus/ual.py#L708) |
-| office_rent | median non_residential_rent of all office buildings in a TAZ | float | BAUS "buildings" table  | [nrh_simulate()](https://github.com/BayAreaMetro/bayarea_urbansim/blob/900cfd8674be3569ae42cc0afb532ee12581188f/baus/ual.py#L708) |
-| industrial_rent | median non_residential_rent of all industrial buildings in a TAZ | float | BAUS "buildings" table  | [nrh_simulate()](https://github.com/BayAreaMetro/bayarea_urbansim/blob/900cfd8674be3569ae42cc0afb532ee12581188f/baus/ual.py#L708) |
-| zone_cml | zone-level mandatory accessibilities | float | Travel Model; BAUS "zones" table | [zone_cml()](https://github.com/BayAreaMetro/bayarea_urbansim/blob/820554cbabee51725c445b9fd211542db8876c9f/baus/variables.py#L930) |
-| zone_cnml | zone-level non-mandatory accessibilities | float | Travel Model; BAUS "zones" table | [zone_cnml()](https://github.com/BayAreaMetro/bayarea_urbansim/blob/820554cbabee51725c445b9fd211542db8876c9f/baus/variables.py#L948) |
-| zone_combo_logsum | zone-level total accessibilities | float | Travel Model; BAUS "zones" table | [zone_combo_logsum()](https://github.com/BayAreaMetro/bayarea_urbansim/blob/820554cbabee51725c445b9fd211542db8876c9f/baus/variables.py#L966) |
 | zoned_du | maximum number of dwelling units allowed on all parcels in a TAZ | int | BAUS "parcels" table | [zoned_du()](https://github.com/BayAreaMetro/bayarea_urbansim/blob/900cfd8674be3569ae42cc0afb532ee12581188f/baus/variables.py#L957) |
 | zoned_du_underbuild | additional dwelling units allowed on all parcels in a TAZ given existing development conditions, 0 if the additional units are not at least half of existing development | int | BAUS "parcels" table | [zoned_du_underbuild()](https://github.com/BayAreaMetro/bayarea_urbansim/blob/900cfd8674be3569ae42cc0afb532ee12581188f/baus/variables.py#L1037) 
 | zoned_du_underbuild_ratio | ratio of additional allowable residential units to maximum allowable residential units | int | BAUS "zones" table | [zoned_du_build_ratio()]() |
@@ -109,11 +100,6 @@
 | non_residential_sqft | total sq.ft. of all non-residential buildings in a TAZ | int | BAUS "buildings" table | XXX |
 | job_spaces | total number of jobs that can be accommodated by non-residential space in a TAZ | int | BAUS "building" table; sq.ft. per job setting | XXX |
 | non_residential_vacancy | percentage of job_spaces in a TAZ that are not occupied by a job | float | BAUS "jobs" table, BAUS "buildings" table | XXX |
-| retail_sqft | total sq.ft. of all retail buildings in a TAZ | int | BAUS "buildings" table | XXX |
-| retail_to_res_units_ratio | ratio of total retail sq.ft. to total residential units in a TAZ | int | BAUS "parcels" table | XXX |
-| office_sqft | total sq.ft. of all office buildings in a TAZ | int | BAUS "buildings" table | XXX |
-| industrial_sqft | total sq.ft. of all industrial buildings in a TAZ | int | BAUS "buildings" table | XXX |
-| household_size | median household size of all households in a TAZ | float | BAUS "households" table; BAUS "households_preproc" table | XXX |
 | average_income | median income of all households in a TAZ | int | BAUS "households" table; BAUS "households_preproc" table | [summary.py](); MTC/ABAG household models? |
 
 ### `parcel_output.csv` parcel-level attributes:
@@ -136,25 +122,8 @@
 | y | XXX | XXX | XXX | XXX |
 | year_built | XXX | XXX | XXX | XXX |
 
-### `dropping_buildings.csv` building-level attributes:
-
-| **Attribute** | **Description** | **Data Type** | **Source** | **Sub-model/step** |
-|-----------------|-----------|--------------|--------------|--------------|
-| XXX | XXX | XXX | XXX | XXX |
-
-
-## Interim table
-The tables below are interim data as input/output for sub-models.
-
-| **File name** | **Purpose** | **Output of Sub-model(s)** | **Input of Sub-model(s)** |
-|---------------|-------------|---------------|---------------|
-| [`feasibility`](#feasibility-attributes) | Parcel-level data on the development feasibilities of various development types given the zoning, development costs, and expected return. Only parcels where at least one development type is feasible is included. | created by alt_feasibility(); modified by subsidized_residential_feasibility() and policy_modifications_of_profit() | residential_developer(), office_developer(), retail_developer(), run_subsidized_developer(), subsidized_office_developer()
-| `parcel_output.csv` | Parcel-level attributes of parcels with development activities during the simulation time period. |CSV |
-| `dropping_buildings.csv` | XXX |CSV |
-
 ### `fesibility` attributes
 `feasibility` contains two sets of development variables grouped by six development types (coded as `form`): `retail`, `industrial`, `office`, `residential`, `mixedresidential`, `mixedoffice`. For every development type, one set of variables are passed through from the parcels table as input for the feasibility evaluation; the other set of variables are the result of the feasibility evaluation.
-
 
 | **Attribute** | **Description** | **Data Type** | **Source** |
 |-----------------|-----------|--------------|--------------|
@@ -199,19 +168,4 @@
 | fees |  |  | created by run_feasibility() |
 | policy_based_revenue_reduction |  | int | created by run_feasibility() |
 | deed_restricted_units |  | int | created by run_feasibility() |
-| inclusionary_units |  | int | created by run_feasibility() |
-=======
-#### metrics
-**name**|**description**
------|-----
-growth_geog_summary_[year].csv | Households and jobs in growth geographies and combinations of growth geographies, by year.
-growth_geog_growth_summary_[year].csv | Change in households and jobs in growth geographies and combinations of growth geographies between the model's base year and forecast year.
-dr_units_metrics.csv | Change in deed-restricted units by HRA and COC.
-household_income_metrics_[year].csv | Low income households by growth geography, by year.
-equity_metrics.csv | Change in low income households in Displacement tracts and COC tracts.
-jobs_housing_metrics.csv | Jobs-Housing ratios by county, by year.
-jobs_metrics.csv | Change in PPA and manufacturing jobs.
-slr_metrics.csv | Sea level rise affected and protected total households, low-income households and COC households.
-earthquake_metrics.csv | Total housing units retrofit and total retrofit cost, for all units and for COC units. Earthquake affected and protected total households, low-income households, and COC households.
-greenfield_metric.csv | Change in annual greenfield development acres.
->>>>>>> 3ffd746a
+| inclusionary_units |  | int | created by run_feasibility() |