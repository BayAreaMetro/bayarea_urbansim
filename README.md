Bay Area UrbanSim (BAUS) Implementation

This is the UrbanSim implementation for the Bay Area. Documentation for the UrbanSim framework is available [here](https://udst.github.io/urbansim/). All documentation for Bay Area Urbansim is at: http://bayareametro.github.io/bayarea_urbansim/main/

## Installation
Bay Area UrbanSim is written in Python and runs in a command line environment. It's compatible with Mac, Windows, and Linux, and with Python 2.7 and 3.5+. Python 3 is recommended. 

1. Install the Anaconda Python distribution (not strictly required, but makes things easier and more reliable)
2. Clone this repository 
3. Create a Python environment with the current dependencies: `conda env create -f baus-env-2023.yml`
4. Activate the environment: `conda activate baus-env-2023`
5. Store a `run_setup.yaml` file in the repository's main directory and use it to specify a run name
6. Use `run_setup.yaml` to specify a path to source model inputs from (stored on MTC's servers for internal use)
7. Use `run_setup.yaml` to specify a path for model outputs to write to (it's helpful if the outputs folder name matches the model run name)
8. Run `python baus.py` from the main model directory (more info about the command line arguments: `python baus.py --help`)


## Optional Slack Messenger 
<<<<<<< HEAD
* Install the Slack SDK using `pip install slack_sdk`
* Set environment variable `SLACK_TOKEN=token` (you will need an appropriate slack token from your MTC contact)
* Set environment variable `URBANSIM_SLACK=TRUE`
=======
* The Slack SDK will be installed as part of the environment creation
* Slack task integration is **enabled** by default (`--disable-slack` flag set to `False`).
* Set environment variables as appropriate for API communication `SLACK_TOKEN` 
* Set environment variable `URBANSIM_SLACK = TRUE`
>>>>>>> b85ea610

## Optional Asana Integration
* The Asana SDK will be installed as part of the environment creation
* Asana task integration is **disabled** by default (`--enable-asana` flag set to `False`).
* Set environment variables as appropriate for API communication (`ASANA_TOKEN`, `ASANA_CLIENT_ID`, `ASANA_SECRET`)

## Optional Model Run Visualizer
* Configure the location that BAUS will write the visualizer files to in `run_setup.yaml` (typically stored on the M-drive)
* Open the visualizer from the BAUS repository to explore the model run, and/or
* Open the visualizer from the BAUS repository and publish it to the web (hosted on MTC's Tableau account). At this time runs can be removed from `model_run_inventory.csv` to select the runs to be shown on the web tool

## Documentation
* See the repository's `gh-pages` branch for instructions on installing the BAUS documentation packages and submitting documentation<|MERGE_RESOLUTION|>--- conflicted
+++ resolved
@@ -14,18 +14,11 @@
 7. Use `run_setup.yaml` to specify a path for model outputs to write to (it's helpful if the outputs folder name matches the model run name)
 8. Run `python baus.py` from the main model directory (more info about the command line arguments: `python baus.py --help`)
 
-
 ## Optional Slack Messenger 
-<<<<<<< HEAD
-* Install the Slack SDK using `pip install slack_sdk`
-* Set environment variable `SLACK_TOKEN=token` (you will need an appropriate slack token from your MTC contact)
-* Set environment variable `URBANSIM_SLACK=TRUE`
-=======
 * The Slack SDK will be installed as part of the environment creation
 * Slack task integration is **enabled** by default (`--disable-slack` flag set to `False`).
 * Set environment variables as appropriate for API communication `SLACK_TOKEN` 
 * Set environment variable `URBANSIM_SLACK = TRUE`
->>>>>>> b85ea610
 
 ## Optional Asana Integration
 * The Asana SDK will be installed as part of the environment creation
