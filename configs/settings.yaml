--- conflicted
+++ resolved
@@ -28,44 +28,200 @@
       max_distance: 45
       weight_col: "CTIMEA"
 
-<<<<<<< HEAD
-# towards the end of the process we got a new tpp_id and didn't have the ability to
-# quickly turn around a new parcels_geography file to replace the old one
-use_new_tpp_id_in_topsheet: True
-
-
-# the weight to use to combine profit vs ROC to create a probability.  A 1.0 would mean
-# equal weights.  0.5 means profit is half as much as ROC
-profit_vs_return_on_cost_combination_factor: 0.5
-
-
-# a settings to not build the most dense building in any zone, even if zoning allows
-# it - reduces zoning to match the most dense building
-dont_build_most_dense_building: True
-
-
-# sets nan to zero so later models can run - usually used when these prices aren't
-# used but there is a check to force the models to fail before filters are applied
-set_nan_price_to_zero: True
-
-
-# if households or jobs are in building that don't exist, unplace them so they can be
-# places the next time through the LCMs
-remove_invalid_building_ids: True
-
-
-# add residential units if the number of households exceeds the number of units in
-# the base year data
-reconcile_residential_units_and_households: True
-
-
-# same as above but for non-res
-reconcile_non_residential_sqft_and_jobs: True
-
-
-# convert square meters to square feet
-parcel_size_factor: 10.764
-
+
+# these are the tables the get auto-merged to buildings/parcels in the hedonic and lcms
+aggregation_tables:
+  - nodes
+  - tmnodes
+  - logsums
+  - buildings
+
+
+# RELOCATION
+
+# household relocation rates split by rent / own
+relocation_rates:
+  tenure:
+    - 1
+    - 2
+  probability_of_relocating:
+    - 0.15
+    - 0.25
+
+
+# TRANSITION
+
+# inputs to the transition model for households
+households_transition:
+  add_columns:
+    - base_income_quartile
+  total_column: total_number_of_households
+
+# info to the transition model for jobs
+jobs_transition:
+  add_columns:
+    - empsix_id
+  total_column: number_of_jobs
+
+
+# DEVELOPER
+
+# cap rate for use in the developer model
+cap_rate: 0.01
+
+# settings for the feasibility model - parcel_filter is very important and is a rule of
+# which parcels to consider - we don't consider nodev properties, historic properties, and
+# optionally we don't look at small lot single family
+# pass_through are columns not used by the developer but which go in the debug output
+feasibility:
+  parcel_filter: (nodev != 1 and manual_nodev != 1 and sdem != 1 and oldest_building > 1906
+    and oldest_building_age > 20 and (total_residential_units != 1 or parcel_acres > 1.0)
+    and first_building_type != 'HO' and first_building_type != 'SC')
+  residential_to_yearly: True
+  simple_zoning: True
+  pass_through:
+    - oldest_building
+    - total_sqft
+    - total_residential_units
+    - max_far
+    - max_dua
+    - land_cost
+    - residential
+    - min_max_fars
+    - max_height
+    - building_purchase_price
+    - building_purchase_price_sqft
+    - residential_sales_price_sqft
+    - pda
+    - trich_id
+    - cat_id
+    - juris
+    - county
+    - superdistrict
+    - geom_id
+    - vmt_res_cat
+
+# settings that get passed to the residential developer as kwargs
+residential_developer:
+  target_vacancy: .03
+  min_unit_size: 1000
+  bldg_sqft_per_job: 400
+  max_parcel_size: 150000000
+
+# same as above for non-res
+non_residential_developer:
+  kwargs:
+    target_vacancy: .05
+    bldg_sqft_per_job: 400
+  type_splits:
+    Industrial: 0.0
+    Retail: 0.2
+    Office: 0.8
+
+
+# BUILDINGS
+
+# jobs sqft per building type
+building_sqft_per_job:
+  HS: 400
+  HT: 400
+  HM: 400
+  OF: 355
+  HO: 1161
+  SC: 470
+  IL: 661
+  IW: 960
+  IH: 825
+  RS: 445
+  RB: 445
+  MR: 383
+  MT: 383
+  ME: 383
+
+# sqft per unit is often bad so we clip it to certain sizes - these are the
+# sizes the developer model will be testing
+ave_sqft_per_unit_clip:
+  lower: 800
+  upper: 2500
+
+# we don't have great sqft_per_unit info across the bay area (building data
+# is poor on this metric) so we use DUA to get a clue as to sqft per unit
+# we assume high DUA areas will yield slightly smaller units
+clip_sqft_per_unit_based_on_dua:
+  - threshold: 50
+    max: 1000
+  - threshold: 100
+    max: 900
+  - threshold: 150
+    max: 800
+
+
+# HEDONIC
+
+# clip the prices that come out of the sales hedonic
+rsh_simulate:
+  low: 200
+  high: 2000
+
+
+# EQUILIBRATION
+
+# price and rent equilibration, treated separately
+price_equilibration:
+  price_col: unit_residential_price
+  submarket_col: submarket_id
+  submarket_table: zones
+  warm_start: False
+  multiplier_func: supply_and_demand_multiplier_func
+  clip_final_price_low: null
+  clip_final_price_high: null
+  kwargs:
+    clip_change_low: 1.0
+    clip_change_high: 1.2
+    iterations: 8
+
+rent_equilibration:
+  price_col: unit_residential_rent
+  submarket_col: submarket_id
+  submarket_table: zones
+  warm_start: False
+  multiplier_func: supply_and_demand_multiplier_func
+  clip_final_price_low: null
+  clip_final_price_high: null
+  kwargs:
+    clip_change_low: 1.0
+    clip_change_high: 1.2
+    iterations: 8
+
+
+# SHIFTERS
+
+# price shisfters per pda - price is multiplied by this amount
+pda_price_shifters:
+  "ber1": 1
+  "ber2": 1
+  "ber3": 1
+  "ber4": 1
+  "ber5": 1
+  "ber6": 1
+  "sfo3": 1
+  "sfo5": 1
+  "sfo11": 1
+
+# cost shifters per county - cost is multiplied by this amount
+cost_shifters:
+  "Santa Clara": 1.3
+  "San Francisco": 0.8
+  "San Mateo": 0.8
+  "Sonoma": 1.0
+  "Solano": 0.75
+  "Alameda": 0.7
+  "Napa": 0.9
+  "Marin": 1.0
+  "Contra Costa": 0.75
+
+
+# DISALLOW
 
 # this is really because we don't have limits right now for retail
 # we can disallow new retail per city using this list of cities
@@ -101,1401 +257,6 @@
   - 'Belmont'
   - 'Clayton'
 
-
-# we don't have great sqft_per_unit info across the bay area (building data
-# is poor on this metric) so we use DUA to get a clue as to sqft per unit
-# we assume high DUA areas will yield slightly smaller units
-clip_sqft_per_unit_based_on_dua:
-  - threshold: 50
-    max: 1000
-  - threshold: 100
-    max: 900
-  - threshold: 150
-    max: 800
-
-
-# sqft per unit is often bad so we clip it to certain sizes - these are the
-# sizes the developer model will be testing
-ave_sqft_per_unit_clip:
-  lower: 800
-  upper: 2500
-
-
-# this is the percent of units (0 to 1.0) that must be set to inclusionary
-# in the developer model (revenue will be foregone based on the area AMI)
-# this is per scenario and per city
-inclusionary_housing_settings:
-  default:
-    - type: jurisdictions
-      amount: .2
-      values:
-      - San Francisco
-# in the future scenarios with identical inclusionary settings could be grouped
-  "1":
-    - type: jurisdictions
-      description: medium setting
-      amount: .1
-      values:
-      - Alameda
-      - Alameda County
-      - Albany
-      - American Canyon
-      - Antioch
-      - Belmont
-      - Benicia
-      - Berkeley
-      - Brisbane
-      - Burlingame
-      - Campbell
-      - Cloverdale
-      - Colma
-      - Concord
-      - Contra Costa County
-      - Cotati
-      - Cupertino
-      - Daly City
-      - Danville
-      - Dixon
-      - Dublin
-      - East Palo Alto
-      - El Cerrito
-      - Emeryville
-      - Fairfield
-      - Fremont
-      - Gilroy
-      - Hayward
-      - Hercules
-      - Lafayette
-      - Livermore
-      - Los Altos
-      - Martinez
-      - Menlo Park
-      - Millbrae
-      - Milpitas
-      - Moraga
-      - Morgan Hill
-      - Mountain View
-      - Napa
-      - Newark
-      - Oakland
-      - Oakley
-      - Orinda
-      - Palo Alto
-      - Petaluma
-      - Pinole
-      - Pittsburg
-      - Pleasant Hill
-      - Pleasanton
-      - Redwood City
-      - Richmond
-      - Rohnert Park
-      - San Bruno
-      - San Carlos
-      - San Francisco
-      - San Jose
-      - San Leandro
-      - San Mateo
-      - San Mateo County
-      - San Pablo
-      - San Rafael
-      - San Ramon
-      - Santa Clara
-      - Santa Rosa
-      - Sebastopol
-      - South San Francisco
-      - Suisun City
-      - Sunnyvale
-      - Union City
-      - Vacaville
-      - Vallejo
-      - Walnut Creek
-      - Windsor
-  "2":
-    - type: jurisdictions
-      description: medium setting
-      amount: .1
-      values:
-      - Alameda
-      - Alameda County
-      - Albany
-      - American Canyon
-      - Antioch
-      - Belmont
-      - Benicia
-      - Berkeley
-      - Brisbane
-      - Burlingame
-      - Campbell
-      - Cloverdale
-      - Colma
-      - Concord
-      - Contra Costa County
-      - Cotati
-      - Cupertino
-      - Daly City
-      - Danville
-      - Dixon
-      - Dublin
-      - East Palo Alto
-      - El Cerrito
-      - Emeryville
-      - Fairfield
-      - Fremont
-      - Gilroy
-      - Hayward
-      - Hercules
-      - Lafayette
-      - Livermore
-      - Los Altos
-      - Martinez
-      - Menlo Park
-      - Millbrae
-      - Milpitas
-      - Moraga
-      - Morgan Hill
-      - Mountain View
-      - Napa
-      - Newark
-      - Oakland
-      - Oakley
-      - Orinda
-      - Palo Alto
-      - Petaluma
-      - Pinole
-      - Pittsburg
-      - Pleasant Hill
-      - Pleasanton
-      - Redwood City
-      - Richmond
-      - Rohnert Park
-      - San Bruno
-      - San Carlos
-      - San Francisco
-      - San Jose
-      - San Leandro
-      - San Mateo
-      - San Mateo County
-      - San Pablo
-      - San Rafael
-      - San Ramon
-      - Santa Clara
-      - Santa Rosa
-      - Sebastopol
-      - South San Francisco
-      - Suisun City
-      - Sunnyvale
-      - Union City
-      - Vacaville
-      - Vallejo
-      - Walnut Creek
-      - Windsor
-  "3":
-    - type: jurisdictions
-      description: high setting
-      amount: .2
-      values:
-      - San Jose
-      - Oakland
-      - San Francisco
-  "4":
-    - type: jurisdictions
-      description: medium setting
-      amount: .1
-      values:
-      - Alameda
-      - Alameda County
-      - Albany
-      - American Canyon
-      - Antioch
-      - Belmont
-      - Benicia
-      - Berkeley
-      - Brisbane
-      - Burlingame
-      - Campbell
-      - Cloverdale
-      - Colma
-      - Concord
-      - Contra Costa County
-      - Cotati
-      - Cupertino
-      - Daly City
-      - Danville
-      - Dixon
-      - Dublin
-      - East Palo Alto
-      - El Cerrito
-      - Emeryville
-      - Fairfield
-      - Fremont
-      - Gilroy
-      - Hayward
-      - Hercules
-      - Lafayette
-      - Livermore
-      - Los Altos
-      - Martinez
-      - Menlo Park
-      - Millbrae
-      - Milpitas
-      - Moraga
-      - Morgan Hill
-      - Mountain View
-      - Napa
-      - Newark
-      - Oakland
-      - Oakley
-      - Orinda
-      - Palo Alto
-      - Petaluma
-      - Pinole
-      - Pittsburg
-      - Pleasant Hill
-      - Pleasanton
-      - Redwood City
-      - Richmond
-      - Rohnert Park
-      - San Bruno
-      - San Carlos
-      - San Francisco
-      - San Jose
-      - San Leandro
-      - San Mateo
-      - San Mateo County
-      - San Pablo
-      - San Rafael
-      - San Ramon
-      - Santa Clara
-      - Santa Rosa
-      - Sebastopol
-      - South San Francisco
-      - Suisun City
-      - Sunnyvale
-      - Union City
-      - Vacaville
-      - Vallejo
-      - Walnut Creek
-      - Windsor
-  "5":
-    - type: jurisdictions
-      description: medium setting
-      amount: .1
-      values:
-      - Alameda
-      - Alameda County
-      - Albany
-      - American Canyon
-      - Antioch
-      - Belmont
-      - Benicia
-      - Berkeley
-      - Brisbane
-      - Burlingame
-      - Campbell
-      - Cloverdale
-      - Colma
-      - Concord
-      - Contra Costa County
-      - Cotati
-      - Cupertino
-      - Daly City
-      - Danville
-      - Dixon
-      - Dublin
-      - East Palo Alto
-      - El Cerrito
-      - Emeryville
-      - Fairfield
-      - Fremont
-      - Gilroy
-      - Hayward
-      - Hercules
-      - Lafayette
-      - Livermore
-      - Los Altos
-      - Martinez
-      - Menlo Park
-      - Millbrae
-      - Milpitas
-      - Moraga
-      - Morgan Hill
-      - Mountain View
-      - Napa
-      - Newark
-      - Oakland
-      - Oakley
-      - Orinda
-      - Palo Alto
-      - Petaluma
-      - Pinole
-      - Pittsburg
-      - Pleasant Hill
-      - Pleasanton
-      - Redwood City
-      - Richmond
-      - Rohnert Park
-      - San Bruno
-      - San Carlos
-      - San Francisco
-      - San Jose
-      - San Leandro
-      - San Mateo
-      - San Mateo County
-      - San Pablo
-      - San Rafael
-      - San Ramon
-      - Santa Clara
-      - Santa Rosa
-      - Sebastopol
-      - South San Francisco
-      - Suisun City
-      - Sunnyvale
-      - Union City
-      - Vacaville
-      - Vallejo
-      - Walnut Creek
-      - Windsor
-  "6":
-    - type: jurisdictions
-      description: medium setting
-      amount: .1
-      values:
-      - Alameda
-      - Alameda County
-      - Albany
-      - American Canyon
-      - Antioch
-      - Belmont
-      - Benicia
-      - Berkeley
-      - Brisbane
-      - Burlingame
-      - Campbell
-      - Cloverdale
-      - Colma
-      - Concord
-      - Contra Costa County
-      - Cotati
-      - Cupertino
-      - Daly City
-      - Danville
-      - Dixon
-      - Dublin
-      - East Palo Alto
-      - El Cerrito
-      - Emeryville
-      - Fairfield
-      - Fremont
-      - Gilroy
-      - Hayward
-      - Hercules
-      - Lafayette
-      - Livermore
-      - Los Altos
-      - Martinez
-      - Menlo Park
-      - Millbrae
-      - Milpitas
-      - Moraga
-      - Morgan Hill
-      - Mountain View
-      - Napa
-      - Newark
-      - Oakland
-      - Oakley
-      - Orinda
-      - Palo Alto
-      - Petaluma
-      - Pinole
-      - Pittsburg
-      - Pleasant Hill
-      - Pleasanton
-      - Redwood City
-      - Richmond
-      - Rohnert Park
-      - San Bruno
-      - San Carlos
-      - San Francisco
-      - San Jose
-      - San Leandro
-      - San Mateo
-      - San Mateo County
-      - San Pablo
-      - San Rafael
-      - San Ramon
-      - Santa Clara
-      - Santa Rosa
-      - Sebastopol
-      - South San Francisco
-      - Suisun City
-      - Sunnyvale
-      - Union City
-      - Vacaville
-      - Vallejo
-      - Walnut Creek
-      - Windsor
-  "7":
-    - type: jurisdictions
-      description: medium setting
-      amount: .1
-      values:
-      - Alameda
-      - Alameda County
-      - Albany
-      - American Canyon
-      - Antioch
-      - Belmont
-      - Benicia
-      - Berkeley
-      - Brisbane
-      - Burlingame
-      - Campbell
-      - Cloverdale
-      - Colma
-      - Concord
-      - Contra Costa County
-      - Cotati
-      - Cupertino
-      - Daly City
-      - Danville
-      - Dixon
-      - Dublin
-      - East Palo Alto
-      - El Cerrito
-      - Emeryville
-      - Fairfield
-      - Fremont
-      - Gilroy
-      - Hayward
-      - Hercules
-      - Lafayette
-      - Livermore
-      - Los Altos
-      - Martinez
-      - Menlo Park
-      - Millbrae
-      - Milpitas
-      - Moraga
-      - Morgan Hill
-      - Mountain View
-      - Napa
-      - Newark
-      - Oakland
-      - Oakley
-      - Orinda
-      - Palo Alto
-      - Petaluma
-      - Pinole
-      - Pittsburg
-      - Pleasant Hill
-      - Pleasanton
-      - Redwood City
-      - Richmond
-      - Rohnert Park
-      - San Bruno
-      - San Carlos
-      - San Francisco
-      - San Jose
-      - San Leandro
-      - San Mateo
-      - San Mateo County
-      - San Pablo
-      - San Rafael
-      - San Ramon
-      - Santa Clara
-      - Santa Rosa
-      - Sebastopol
-      - South San Francisco
-      - Suisun City
-      - Sunnyvale
-      - Union City
-      - Vacaville
-      - Vallejo
-      - Walnut Creek
-      - Windsor
-  "10":
-    - type: jurisdictions
-      description: medium setting
-      amount: .1
-      values:
-      - Alameda
-      - Alameda County
-      - Albany
-      - American Canyon
-      - Antioch
-      - Belmont
-      - Benicia
-      - Berkeley
-      - Brisbane
-      - Burlingame
-      - Campbell
-      - Cloverdale
-      - Colma
-      - Concord
-      - Contra Costa County
-      - Cotati
-      - Cupertino
-      - Daly City
-      - Danville
-      - Dixon
-      - Dublin
-      - East Palo Alto
-      - El Cerrito
-      - Emeryville
-      - Fairfield
-      - Fremont
-      - Gilroy
-      - Hayward
-      - Hercules
-      - Lafayette
-      - Livermore
-      - Los Altos
-      - Martinez
-      - Menlo Park
-      - Millbrae
-      - Milpitas
-      - Moraga
-      - Morgan Hill
-      - Mountain View
-      - Napa
-      - Newark
-      - Oakland
-      - Oakley
-      - Orinda
-      - Palo Alto
-      - Petaluma
-      - Pinole
-      - Pittsburg
-      - Pleasant Hill
-      - Pleasanton
-      - Redwood City
-      - Richmond
-      - Rohnert Park
-      - San Bruno
-      - San Carlos
-      - San Francisco
-      - San Jose
-      - San Leandro
-      - San Mateo
-      - San Mateo County
-      - San Pablo
-      - San Rafael
-      - San Ramon
-      - Santa Clara
-      - Santa Rosa
-      - Sebastopol
-      - South San Francisco
-      - Suisun City
-      - Sunnyvale
-      - Union City
-      - Vacaville
-      - Vallejo
-      - Walnut Creek
-      - Windsor
-  "11":
-    - type: jurisdictions
-      description: high setting
-      amount: .2
-      values:
-      - Los Altos
-      - Burlingame
-      - Los Altos Hills
-      - Cupertino
-      - Hillsborough
-      - Monte Sereno
-      - Saratoga
-      - Millbrae
-      - Belmont
-      - Ross
-      - Mountain View
-      - Piedmont
-      - Foster City
-      - Belvedere
-      - San Carlos
-      - Larkspur
-      - Los Gatos
-      - Mill Valley
-      - Palo Alto
-      - Atherton
-      - Menlo Park
-      - Tiburon
-      - San Anselmo
-      - Sausalito
-      - Sunnyvale
-      - Albany
-      - Corte Madera
-      - Berkeley
-      - San Francisco
-    - type: jurisdictions
-      description: medium-high setting
-      amount: .15
-      values:
-      - San Mateo
-      - Woodside
-      - Campbell
-      - Lafayette
-      - Portola Valley
-      - Orinda
-      - Redwood City
-      - Pleasanton
-      - San Bruno
-      - San Ramon
-      - Fairfax
-      - Santa Clara
-      - Walnut Creek
-      - Pacifica
-      - Alameda
-      - Danville
-      - South San Francisco
-      - Daly City
-      - Milpitas
-      - Clayton
-      - Fremont
-      - Moraga
-      - El Cerrito
-      - Dublin
-      - Pleasant Hill
-      - San Jose
-      - East Palo Alto
-      - Yountville
-      - Colma
-      - San Rafael
-      - St. Helena
-      - Brisbane
-      - Emeryville
-      - Newark
-      - Novato
-      - Oakland
-      - Livermore
-      - Half Moon Bay
-      - Union City
-      - Sonoma
-      - Benicia
-    - type: jurisdictions
-      description: medium setting
-      amount: .1
-      values:
-      - Martinez
-      - Petaluma
-      - Healdsburg
-      - Calistoga
-      - Concord
-      - San Leandro
-      - Sebastopol
-      - Santa Rosa
-      - Hayward
-      - Morgan Hill
-      - Napa
-      - Gilroy
-      - Richmond
-      - Cotati
-      - San Pablo
-      - Pinole
-      - Windsor
-      - Rohnert Park
-      - Cloverdale
-      - Vallejo
-      - Hercules
-      - American Canyon
-      - Pittsburg
-      - Vacaville
-      - Brentwood
-      - Oakley
-      - Suisun City
-      - Fairfield
-      - Antioch
-      - Dixon
-      - Rio Vista
-  "12":
-    - type: jurisdictions
-      description: high setting
-      amount: .2
-      values:
-      - Los Altos
-      - Burlingame
-      - Los Altos Hills
-      - Cupertino
-      - Hillsborough
-      - Monte Sereno
-      - Saratoga
-      - Millbrae
-      - Belmont
-      - Ross
-      - Mountain View
-      - Piedmont
-      - Foster City
-      - Belvedere
-      - San Carlos
-      - Larkspur
-      - Los Gatos
-      - Mill Valley
-      - Palo Alto
-      - Atherton
-      - Menlo Park
-      - Tiburon
-      - San Anselmo
-      - Sausalito
-      - Sunnyvale
-      - Albany
-      - Corte Madera
-      - Berkeley
-      - San Francisco
-    - type: jurisdictions
-      description: medium-high setting
-      amount: .15
-      values:
-      - San Mateo
-      - Woodside
-      - Campbell
-      - Lafayette
-      - Portola Valley
-      - Orinda
-      - Redwood City
-      - Pleasanton
-      - San Bruno
-      - San Ramon
-      - Fairfax
-      - Santa Clara
-      - Walnut Creek
-      - Pacifica
-      - Alameda
-      - Danville
-      - South San Francisco
-      - Daly City
-      - Milpitas
-      - Clayton
-      - Fremont
-      - Moraga
-      - El Cerrito
-      - Dublin
-      - Pleasant Hill
-      - San Jose
-      - East Palo Alto
-      - Yountville
-      - Colma
-      - San Rafael
-      - St. Helena
-      - Brisbane
-      - Emeryville
-      - Newark
-      - Novato
-      - Oakland
-      - Livermore
-      - Half Moon Bay
-      - Union City
-      - Sonoma
-      - Benicia
-    - type: jurisdictions
-      description: medium setting
-      amount: .1
-      values:
-      - Martinez
-      - Petaluma
-      - Healdsburg
-      - Calistoga
-      - Concord
-      - San Leandro
-      - Sebastopol
-      - Santa Rosa
-      - Hayward
-      - Morgan Hill
-      - Napa
-      - Gilroy
-      - Richmond
-      - Cotati
-      - San Pablo
-      - Pinole
-      - Windsor
-      - Rohnert Park
-      - Cloverdale
-      - Vallejo
-      - Hercules
-      - American Canyon
-      - Pittsburg
-      - Vacaville
-      - Brentwood
-      - Oakley
-      - Suisun City
-      - Fairfield
-      - Antioch
-      - Dixon
-      - Rio Vista
-  "15":
-    - type: jurisdictions
-      description: high setting
-      amount: .2
-      values:
-      - Los Altos
-      - Burlingame
-      - Los Altos Hills
-      - Cupertino
-      - Hillsborough
-      - Monte Sereno
-      - Saratoga
-      - Millbrae
-      - Belmont
-      - Ross
-      - Mountain View
-      - Piedmont
-      - Foster City
-      - Belvedere
-      - San Carlos
-      - Larkspur
-      - Los Gatos
-      - Mill Valley
-      - Palo Alto
-      - Atherton
-      - Menlo Park
-      - Tiburon
-      - San Anselmo
-      - Sausalito
-      - Sunnyvale
-      - Albany
-      - Corte Madera
-      - Berkeley
-      - San Francisco
-    - type: jurisdictions
-      description: medium-high setting
-      amount: .15
-      values:
-      - San Mateo
-      - Woodside
-      - Campbell
-      - Lafayette
-      - Portola Valley
-      - Orinda
-      - Redwood City
-      - Pleasanton
-      - San Bruno
-      - San Ramon
-      - Fairfax
-      - Santa Clara
-      - Walnut Creek
-      - Pacifica
-      - Alameda
-      - Danville
-      - South San Francisco
-      - Daly City
-      - Milpitas
-      - Clayton
-      - Fremont
-      - Moraga
-      - El Cerrito
-      - Dublin
-      - Pleasant Hill
-      - San Jose
-      - East Palo Alto
-      - Yountville
-      - Colma
-      - San Rafael
-      - St. Helena
-      - Brisbane
-      - Emeryville
-      - Newark
-      - Novato
-      - Oakland
-      - Livermore
-      - Half Moon Bay
-      - Union City
-      - Sonoma
-      - Benicia
-    - type: jurisdictions
-      description: medium setting
-      amount: .1
-      values:
-      - Martinez
-      - Petaluma
-      - Healdsburg
-      - Calistoga
-      - Concord
-      - San Leandro
-      - Sebastopol
-      - Santa Rosa
-      - Hayward
-      - Morgan Hill
-      - Napa
-      - Gilroy
-      - Richmond
-      - Cotati
-      - San Pablo
-      - Pinole
-      - Windsor
-      - Rohnert Park
-      - Cloverdale
-      - Vallejo
-      - Hercules
-      - American Canyon
-      - Pittsburg
-      - Vacaville
-      - Brentwood
-      - Oakley
-      - Suisun City
-      - Fairfield
-      - Antioch
-      - Dixon
-      - Rio Vista
-
-# these are the settings for various policies that are in play
-acct_settings:
-  disable: False
-
-  lump_sum_accounts:
-
-    # obag, where to spend the funds, how much to add, and which scenarios to
-    # add it in - the amount is per year
-    obag_settings:
-      name: "OBAG"
-      sending_buildings_subaccount_def: regional
-      total_amount: 40000000
-      receiving_buildings_filter: pda_id > ''
-      alternate_buildings_filter: trich_id > '' | cat_id > ''
-      subsidize_affordable: False
-      enable_in_scenarios: ["1", "2", "3", "4", "5", "6", "7", "10", "11", "12", "15"]
-      alternate_geography_scenarios: ["11", "12", "15"]
-
-    # these are all county specific affordable housing bonds but right now
-    # they aren't enabled in any scenarios
-    # 08 27 2019 ET: they're being tested in horizon futures round 2 scenarios
-
-    alameda_bond_settings:
-      name: "Alameda Affordable Housing Bond"
-      sending_buildings_subaccount_def: regional
-      total_amount: 30625010
-      receiving_buildings_filter: county == 'Alameda'
-      subsidize_affordable: True
-      enable_in_scenarios: ["11", "12", "15"]
-
-    contra_costa_bond_settings:
-      name: "Contra Costa Affordable Housing Bond"
-      sending_buildings_subaccount_def: regional
-      total_amount: 21150756
-      receiving_buildings_filter: county == 'Contra Costa'
-      subsidize_affordable: True
-      enable_in_scenarios: ["11", "12", "15"]
-
-    marin_bond_settings:
-      name: "Marin Affordable Housing Bond"
-      sending_buildings_subaccount_def: regional
-      total_amount: 4932118
-      receiving_buildings_filter: county == 'Marin'
-      subsidize_affordable: True
-      enable_in_scenarios: ["11", "12", "15"]
-
-    napa_bond_settings:
-      name: "Napa Affordable Housing Bond"
-      sending_buildings_subaccount_def: regional
-      total_amount: 2661050
-      receiving_buildings_filter: county == 'Napa'
-      subsidize_affordable: True
-      enable_in_scenarios: ["11", "12", "15"]
-
-    san_francisco_bond_settings:
-      name: "San Francisco Affordable Housing Bond"
-      sending_buildings_subaccount_def: regional
-      total_amount: 16310399
-      receiving_buildings_filter: county == 'San Francisco'
-      subsidize_affordable: True
-      enable_in_scenarios: ["11", "12", "15"]
-
-    san_mateo_bond_settings:
-      name: "San Mateo Affordable Housing Bond"
-      sending_buildings_subaccount_def: regional
-      total_amount: 14406372
-      receiving_buildings_filter: county == 'San Mateo'
-      subsidize_affordable: True
-      enable_in_scenarios: ["11", "12", "15"]
-
-    santa_clara_bond_settings:
-      name: "Santa Clara Affordable Housing Bond"
-      sending_buildings_subaccount_def: regional
-      total_amount: 36291210
-      receiving_buildings_filter: county == 'Santa Clara'
-      subsidize_affordable: True
-      enable_in_scenarios: ["11", "12", "15"]
-
-    solano_bond_settings:
-      name: "Solano Affordable Housing Bond"
-      sending_buildings_subaccount_def: regional
-      total_amount: 8120789
-      receiving_buildings_filter: county == 'Solano'
-      subsidize_affordable: True
-      enable_in_scenarios: ["11", "12", "15"]
-
-    sonoma_bond_settings:
-      name: "Sonoma Affordable Housing Bond"
-      sending_buildings_subaccount_def: regional
-      total_amount: 9451314
-      receiving_buildings_filter: county == 'Sonoma'
-      subsidize_affordable: True
-      enable_in_scenarios: ["11", "12", "15"]
-
-
-    # parcel tax settings
-    parcel_tax_settings:
-      name: "Parcel Tax"
-      sending_buildings_subaccount_def: regional
-      total_amount: 500000000
-      receiving_buildings_filter: pda_id > ''
-      subsidize_affordable: True
-      enable_in_scenarios: []
-
-    # capital gains tax settings - see baus_docs for more information on the
-    # intent and use of these policies
-    capital_gains_tax_settings:
-      name: "Capital Gains Tax"
-      sending_buildings_subaccount_def: regional
-      total_amount: 42000000
-      receiving_buildings_filter: pda_id > ''
-      subsidize_affordable: True
-      enable_in_scenarios: []
-
-  profitability_adjustment_policies:
-
-    # rather than a lump sum pot of money to subsidized housing, these are
-    # adjustments to profitability using percentages (actually it's an open)
-    # ended formula - this is for CEQA review acceleration
-    ceqa_tiering:
-      name: "CEQA"
-      enable_in_scenarios: ["1", "2", "3", "4", "5", "6", "7", "10", "11", "12", "15"]
-      # any parcel in a tpa
-      profitability_adjustment_formula: "(tpp_id > '') * .01"
-      alternate_geography_scenarios: ["11", "12", "15"]
-      alternate_adjustment_formula: "(trich_id > '' | cat_id > '') * .01"
-
-    # reduce parking requirements in TPPs - would be nice to have better data
-    # on how this impacts price as well, but we don't have it
-    parking_requirements_tpps:
-      name: "Reduce Parking Requirements in TPPs"
-      enable_in_scenarios: ["3"]
-      # any parcel in a tpa
-      profitability_adjustment_formula: "(tpp_id > '') * .01"
-
-    parking_requirements_pdas:
-      name: "Reduce Parking Requirements in PDAs"
-      enable_in_scenarios: ["1", "2", "4", "5", "6", "7", "10", "11", "12", "15"]
-      # any parcel in a tpa
-      profitability_adjustment_formula: "(pda_id > '') * .01"
-      alternate_geography_scenarios: ["11", "12", "15"]
-      alternate_adjustment_formula: "(trich_id > '' | cat_id > '') * .01"
-
-    parking_requirements_AVs_s1: # cag
-      name: "Reduce Parking Requirements due to AVs- CAG"
-      enable_in_scenarios: ["1", "6", "11"]
-      # parcels in San Francisco, Oakland, San Jose
-      profitability_adjustment_formula: "(jurisdiction_id == 67000 or
-                                          jurisdiction_id == 53000 or
-                                          jurisdiction_id == 68000) * .02"
-
-    parking_requirements_AVs_s5: # bttf
-      name: "Reduce Parking Requirements due to AVs- BTTF"
-      enable_in_scenarios: ["5", "10", "15"]
-      # parcels in San Francisco, Oakland, San Jose
-      profitability_adjustment_formula: "(jurisdiction_id == 67000 or
-                                          jurisdiction_id == 53000 or
-                                          jurisdiction_id == 68000) * .01"
-
-  # this is a cutom policy which taxes land (reduces profit) based on the current
-  # built density - this is to incentive using land at its highest and best use
-  land_value_tax_settings:
-    enable_in_scenarios: ["3"]
-    bins:
-      pcts: [0.05, 0.02, 0.01, 0.0]
-      breaks: [0.1, 0.3, 0.5]
-
-  # these are the vmt policies which impose fees on new units / sqft in high vmt
-  # areas in order to subsidize development on new units / sqft in low vmt areas
-  # the areas are defined elsewhere - note that the policies can be res for res,
-  # com for com or com for res.
-  vmt_settings:
-    sending_buildings_subaccount_def: regional
-    receiving_buildings_filter: pda_id > ''
-    alternate_buildings_filter: trich_id > '' | cat_id > ''
-    alternate_geography_scenarios: ["11", "12", "15"]
-    res_for_res_scenarios:
-      - "3"
-    com_for_com_scenarios:
-      - "1"
-      - "2"
-      - "4"
-      - "5"
-      - "6"
-      - "7"
-      - "10"
-      - "11"
-      - "12"
-      - "15"
-    com_for_res_scenarios:
-      - "1"
-      - "2"
-      - "4"
-      - "5"
-      - "6"
-      - "7"
-      - "10"
-      - "11"
-      - "12"
-      - "15"
-    res_for_res_fee_amounts:
-      VH: 25000
-      H: 15000
-      MH: 5000
-    com_for_res_fee_amounts:
-      VH: 50
-      H: 30
-      MH: 20
-      M: 3
-    alternate_com_for_res_fee_amounts:
-      VH: 100
-      H: 60
-      MH: 40
-      M: 6
-    com_for_com_fee_amounts:  # commercial fee subsidizing commercial devs
-      VH: 40
-      H: 20
-      MH: 10
-    alternate_com_for_com_fee_amounts:
-      VH: 80
-      H: 40
-      MH: 20
-  sb743_settings:
-    enable: true
-    sb743_pcts:
-      VH: -0.02
-      H: -0.01
-      MH: -0.005
-      M: 0.0
-      S: 0.02
-
-=======
-# these are the tables the get auto-merged to buildings/parcels in the hedonic and lcms
-aggregation_tables:
-  - nodes
-  - tmnodes
-  - logsums
-  - buildings
->>>>>>> a63a879f
-
-
-# RELOCATION
-
-# household relocation rates split by rent / own
-relocation_rates:
-  tenure:
-    - 1
-    - 2
-  probability_of_relocating:
-    - 0.15
-    - 0.25
-
-
-# TRANSITION
-
-# inputs to the transition model for households
-households_transition:
-  add_columns:
-    - base_income_quartile
-  total_column: total_number_of_households
-
-# info to the transition model for jobs
-jobs_transition:
-  add_columns:
-    - empsix_id
-  total_column: number_of_jobs
-
-
-# DEVELOPER
-
-# cap rate for use in the developer model
-cap_rate: 0.01
-
-# settings for the feasibility model - parcel_filter is very important and is a rule of
-# which parcels to consider - we don't consider nodev properties, historic properties, and
-# optionally we don't look at small lot single family
-# pass_through are columns not used by the developer but which go in the debug output
-feasibility:
-  parcel_filter: (nodev != 1 and manual_nodev != 1 and sdem != 1 and oldest_building > 1906
-    and oldest_building_age > 20 and (total_residential_units != 1 or parcel_acres > 1.0)
-    and first_building_type != 'HO' and first_building_type != 'SC')
-  residential_to_yearly: True
-  simple_zoning: True
-  pass_through:
-    - oldest_building
-    - total_sqft
-    - total_residential_units
-    - max_far
-    - max_dua
-    - land_cost
-    - residential
-    - min_max_fars
-    - max_height
-    - building_purchase_price
-    - building_purchase_price_sqft
-    - residential_sales_price_sqft
-    - pda
-    - trich_id
-    - cat_id
-    - juris
-    - county
-    - superdistrict
-    - geom_id
-    - vmt_res_cat
-
-# settings that get passed to the residential developer as kwargs
-residential_developer:
-  target_vacancy: .03
-  min_unit_size: 1000
-  bldg_sqft_per_job: 400
-  max_parcel_size: 150000000
-
-# same as above for non-res
-non_residential_developer:
-  kwargs:
-    target_vacancy: .05
-    bldg_sqft_per_job: 400
-  type_splits:
-    Industrial: 0.0
-    Retail: 0.2
-    Office: 0.8
-
-
-# BUILDINGS
-
-# jobs sqft per building type
-building_sqft_per_job:
-  HS: 400
-  HT: 400
-  HM: 400
-  OF: 355
-  HO: 1161
-  SC: 470
-  IL: 661
-  IW: 960
-  IH: 825
-  RS: 445
-  RB: 445
-  MR: 383
-  MT: 383
-  ME: 383
-
-# sqft per unit is often bad so we clip it to certain sizes - these are the
-# sizes the developer model will be testing
-ave_sqft_per_unit_clip:
-  lower: 800
-  upper: 2500
-
-# we don't have great sqft_per_unit info across the bay area (building data
-# is poor on this metric) so we use DUA to get a clue as to sqft per unit
-# we assume high DUA areas will yield slightly smaller units
-clip_sqft_per_unit_based_on_dua:
-  - threshold: 50
-    max: 1000
-  - threshold: 100
-    max: 900
-  - threshold: 150
-    max: 800
-
-
-# HEDONIC
-
-# clip the prices that come out of the sales hedonic
-rsh_simulate:
-  low: 200
-  high: 2000
-
-
-# EQUILIBRATION
-
-# price and rent equilibration, treated separately
-price_equilibration:
-  price_col: unit_residential_price
-  submarket_col: submarket_id
-  submarket_table: zones
-  warm_start: False
-  multiplier_func: supply_and_demand_multiplier_func
-  clip_final_price_low: null
-  clip_final_price_high: null
-  kwargs:
-    clip_change_low: 1.0
-    clip_change_high: 1.2
-    iterations: 8
-
-rent_equilibration:
-  price_col: unit_residential_rent
-  submarket_col: submarket_id
-  submarket_table: zones
-  warm_start: False
-  multiplier_func: supply_and_demand_multiplier_func
-  clip_final_price_low: null
-  clip_final_price_high: null
-  kwargs:
-    clip_change_low: 1.0
-    clip_change_high: 1.2
-    iterations: 8
-
-
-# SHIFTERS
-
-# price shisfters per pda - price is multiplied by this amount
-pda_price_shifters:
-  "ber1": 1
-  "ber2": 1
-  "ber3": 1
-  "ber4": 1
-  "ber5": 1
-  "ber6": 1
-  "sfo3": 1
-  "sfo5": 1
-  "sfo11": 1
-
-# cost shifters per county - cost is multiplied by this amount
-cost_shifters:
-  "Santa Clara": 1.3
-  "San Francisco": 0.8
-  "San Mateo": 0.8
-  "Sonoma": 1.0
-  "Solano": 0.75
-  "Alameda": 0.7
-  "Napa": 0.9
-  "Marin": 1.0
-  "Contra Costa": 0.75
-
-
-# DISALLOW
-
-# this is really because we don't have limits right now for retail
-# we can disallow new retail per city using this list of cities
-eliminate_retail_zoning_from_juris:
-  - 'Sonoma County'
-  - 'Contra Costa County'
-  - 'San Mateo County'
-  - 'Solano County'
-  - 'Napa County'
-  - 'Marin County'
-  - 'Benicia'
-  - 'Brentwood'
-  - 'Antioch'
-  - 'Atherton'
-  - 'Fairfax'
-  - 'Hillsborough'
-  - 'Belvedere'
-  - 'Yountville'
-  - 'Woodside'
-  - 'Monte Sereno'
-  - 'Los Altos Hills'
-  - 'Half Moon Bay'
-  - 'Larkspur'
-  - 'Portola Valley'
-  - 'Saratoga'
-  - 'Cloverdale'
-  - 'Livermore'
-  - 'Los Gatos'
-  - 'Tiburon'
-  - 'Piedmont'
-  - 'Ross'
-  - 'Atherton'
-  - 'Belmont'
-  - 'Clayton'
-
 # a list of parcel geom ids which urbansim doesn't touch - this are viewed as exceptions
 # and are often dealt with using specific models (SDEM and possibly proportional jobs model)
 # which ignore this list
