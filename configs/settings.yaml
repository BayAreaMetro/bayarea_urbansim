--- conflicted
+++ resolved
@@ -667,10 +667,7 @@
 
 logsums:
   mandatory:
-<<<<<<< HEAD
     logsum: mandatoryAccessibilities_2015.csv
-=======
->>>>>>> c6d58940
     logsum_2010_s1: mandatoryAccessibilities_2030_s1.csv
     logsum_2015_s1: mandatoryAccessibilities_2030_s1.csv
     logsum_2020_s1: mandatoryAccessibilities_2030_s1.csv
