--- conflicted
+++ resolved
@@ -34,15 +34,9 @@
   receiving_buildings_filter: pda_id > 0 and residential_units > 1
 
 
-<<<<<<< HEAD
-enable_supply_correction:
+dont_enable_supply_correction:
   price_col: unit_residential_price
   submarket_col: submarket_id
-=======
-dont_enable_supply_correction:
-  price_col: residential_price
-  submarket_col: zone_id
->>>>>>> bb5e2495
   submarket_table: zones
   warm_start: False
   multiplier_func: supply_and_demand_multiplier_func
