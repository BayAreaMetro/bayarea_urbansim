--- conflicted
+++ resolved
@@ -1,5 +1,5 @@
 # current scenarios:
-<<<<<<< HEAD
+# 0: no project
 # 1: clean and green
 # 2: rising tides, falling fortunes
 # 3: big 3
@@ -8,20 +8,8 @@
 # 6: clean and green, ppa
 # 7: rising tides falling fortunes, ppa
 # 10: back to the future, ppa
-=======
-# 0: no project
-# 1: clean and green*
-# 2: rising tides falling fortunes*
-# 3: big 3
-# 4: preferred
-# 5: back to the future*
-# 6: clean and gree, no earthquake*
-# 7: rising tides falling fortunes, no earthquake*
-# 10: back to the future, no earthquake*
 # 16: forecast test base
 # 17: forecast test less constrained
-# *used for Horizon
->>>>>>> e72e0341
 
 
 # these are the tables the get auto-merged to buildings/parcels in the hedonic and lcms
