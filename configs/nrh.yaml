name: Non-residential Rent Hedonic

model_type: regression

fit_filters: null

predict_filters: null

model_expression: np.log1p(averageweightedrent) ~ I(year_built < 1940) + I(year_built
    > 2005) + np.log1p(stories) + ave_income + jobs

ytransform: np.exp

coefficients:
<<<<<<< HEAD
    I(year_built < 1940)[T.True]: 0.14073273966377525
    I(year_built > 2005)[T.True]: 0.26696739612182596
    Intercept: 2.0206147348880616
    ave_income: 0.02152717282078399
    jobs: 0.004533460502513721
    np.log1p(stories): 0.48931059128029053
=======
    I(year_built < 1940)[T.True]: 0.14196472687259806
    I(year_built > 2005)[T.True]: 0.24740506156271963
    Intercept: 2.0783083189418092
    ave_income: 0.023323574093609613
    jobs: -0.004241700808085506
    np.log1p(stories): 0.5042598458207305
>>>>>>> 9fd7b13f

fitted: true<|MERGE_RESOLUTION|>--- conflicted
+++ resolved
@@ -11,21 +11,11 @@
 
 ytransform: np.exp
 
-coefficients:
-<<<<<<< HEAD
     I(year_built < 1940)[T.True]: 0.14073273966377525
     I(year_built > 2005)[T.True]: 0.26696739612182596
     Intercept: 2.0206147348880616
     ave_income: 0.02152717282078399
     jobs: 0.004533460502513721
     np.log1p(stories): 0.48931059128029053
-=======
-    I(year_built < 1940)[T.True]: 0.14196472687259806
-    I(year_built > 2005)[T.True]: 0.24740506156271963
-    Intercept: 2.0783083189418092
-    ave_income: 0.023323574093609613
-    jobs: -0.004241700808085506
-    np.log1p(stories): 0.5042598458207305
->>>>>>> 9fd7b13f
 
 fitted: true