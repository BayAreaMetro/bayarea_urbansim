# For information on the implementation of these policies in the context of
# MTC's planning efforts (Plan Bay Area 2040, Horizon: Futures Round 1, Futures Round 2)
# see the bayarea_urbansim GitHub Pages: http://bayareametro.github.io/bayarea_urbansim/


# scenarios for futures round 2 geographies- these trigger the associated
# zoning_mods: transit areas, high resources areas (with transit), and
# catalyst sites are upzoned
geographies_fr2_enable: ["11", "12", "15"]

# scenarios for futures round 2 office caps
office_caps_fr2_enable: ["11", "12", "15"]

# scenarios for futures rounds 2 inclusionary rates
inclusionary_fr2_enable: ["11", "12", "15"]

<<<<<<< HEAD
# this is added for housing relocation rate function in models.py
# this is to differentiate futures baseline rates
# from the baseline rates used for draft blueprint
futures_scenarios: ["1", "2", "5", "11", "12", "15"]
=======
# scenarios for draft blueprint inclusionary rates
inclusionary_d_b_enable: ["20", "21", "22", "23"]

>>>>>>> aebdfda5
# scenarios for futures round 2 renter protections
# these slow household relocation
reloc_fr2_enable: ["11", "12", "15"]
# scenarios for renter protections for draft blueprint
# rent control is included in all variants
# these slow household relocation
reloc_db_enable: ["21", "22", "23"]


# limits!  these are very important as they give per scenario limits in terms of
# general_type and in terms of resdential units and job spaces - believe scenarios
# inherit settings from teh default scenario
development_limits:
# 07 09 2019 ET: believe the default settings include office caps to represent
# real-world caps (SF, Palo Alto, Cupertino) as well as caps to handle volatility
# if this is true, these could be split out more (default/real-world/volatility)
  default:
    Office:
      'Alameda': 100
      'Atherton': 0
      'Belvedere': 0
      'Belmont': 0
      'Benicia': 25
      'Burlingame': 275
      'Clayton': 0
      'Colma': 0
      'Concord': 1000
      'Cupertino': 0
      'Daly City': 50
      'Fairfax': 0
      'Half Moon Bay': 0
      'Healdsburg': 0
      'Hillsborough': 0
      'Larkspur': 0
      'Los Altos Hills': 0
      'Los Gatos': 0
      'Milpitas': 325
      'Mill Valley': 0
      'Millbrae': 200
      'Monte Sereno': 0
      'Orinda': 0
      'Palo Alto': 175
      'Petaluma': 150
      'Piedmont': 0
      'Pleasanton': 275
      'Portola Valley': 0
      'Redwood City': 550
      'Ross': 0
      'San Anselmo': 0
      'San Francisco': 3500
      'San Mateo': 200
      'San Rafael': 0
      'St. Helena': 5
      'Saratoga': 0
      'Sonoma': 0
      'Tiburon': 0
      'Union City': 5
      'Woodside': 0
      'Alameda County': 0
      'Contra Costa County': 0
      'Marin County': 0
      'Solano County': 0
      'Sonoma County': 0
    Residential:
      'Cloverdale': 50
      'Fairfax': 8
      'Half Moon Bay': 44
      'Petaluma': 75
      'San Mateo': 400
      'Sebastopol': 10
      'St. Helena': 10
      'Woodside': 5
      'Yountville': 2
      'Alameda County': 205
      'Napa County': 25
      'Solano County': 230
      'Sonoma County': 50
  "11":
    Office:
      # new:
      'Emeryville': 0
      'Brisbane': 0
      'Menlo Park': 0
      'Santa Clara': 0
      'Mountainview': 0
      'South San Francisco': 0
       # reduced from fr1/pba40:
      'Milpitas': 0
      'Burlingame': 0
      'Palo Alto': 0
      # maintained from fr1/pba40:
      'Colma': 0
      'Cupertino': 0
      'San Francisco': 3500
  "12":
    Office:
      # new:
      'Emeryville': 0
      'Brisbane': 0
      'Menlo Park': 0
      'Santa Clara': 0
      'Mountainview': 0
      'South San Francisco': 0
       # reduced from fr1/pba40:
      'Milpitas': 0
      'Burlingame': 0
      'Palo Alto': 0
      # maintained from fr1/pba40:
      'Colma': 0
      'Cupertino': 0
      'San Francisco': 3500
  "15":
    Office:
      # new:
      'Emeryville': 0
      'Brisbane': 0
      'Menlo Park': 0
      'Santa Clara': 0
      'Mountainview': 0
      'South San Francisco': 0
       # reduced from fr1/pba40:
      'Milpitas': 0
      'Burlingame': 0
      'Palo Alto': 0
      # maintained from fr1/pba40:
      'Colma': 0
      'Cupertino': 0
      'San Francisco': 3500


# this is the percent of units (0 to 1.0) that must be set to inclusionary
# in the developer model (revenue will be foregone based on the area AMI)
# this is per scenario and per city
inclusionary_housing_settings:
  default:
    - type: jurisdictions
      description: '0.1'
      amount: .1
      values:
      - Benicia
      - Concord
      - Danville
      - Los Altos
      - Menlo Park
      - Mill Valley
      - Mountain View
      - San Rafael
      - Clayton
      - Marin County
      - Los Gatos
      - Morgan Hill
      - Richmond
      - Daly City
      - Redwood City
      - Santa Clara
      - Windsor
    - type: jurisdictions
      description: '0.125'
      amount: .125
      values:
      - Dublin
      - Sunnyvale
    - type: jurisdictions
      description: '0.15'
      amount: .15
      values:
      - Alameda
      - Campbell
      - Fremont
      - Lafayette
      - Livermore
      - Pacifica
      - Palo Alto
      - Petaluma
      - Pittsburg
      - Pleasanton
      - Rohnert Park
      - San Bruno
      - San Carlos
      - San Jose
      - San Leandro
      - Santa Rosa
      - Tiburon
      - Union City
      - Contra Costa County
      - Corte Madera
      - Cotati
      - Healdsburg
      - Hercules
      - Larkspur
      - Sebastopol
      - Yountville
      - Portola Valley
      - Cupertino
      - Milpitas
      - Cloverdale
    - type: jurisdictions
      description: '0.2'
      amount: .2
      values:
      - San Mateo
      - Berkeley
      - Colma
      - East Palo Alto
      - Emeryville
      - South San Francisco
      - San Mateo County
      - Sonoma County
      - Sonoma
      - Half Moon Bay
    - type: jurisdictions
      description: '0.22'
      amount: .22
      values:
      - San Francisco
# in the future scenarios with identical inclusionary settings could be grouped
  "1":
    - type: jurisdictions
      description: medium setting
      amount: .1
      values:
      - Alameda
      - Alameda County
      - Albany
      - American Canyon
      - Antioch
      - Belmont
      - Benicia
      - Berkeley
      - Brisbane
      - Burlingame
      - Campbell
      - Cloverdale
      - Colma
      - Concord
      - Contra Costa County
      - Cotati
      - Cupertino
      - Daly City
      - Danville
      - Dixon
      - Dublin
      - East Palo Alto
      - El Cerrito
      - Emeryville
      - Fairfield
      - Fremont
      - Gilroy
      - Hayward
      - Hercules
      - Lafayette
      - Livermore
      - Los Altos
      - Martinez
      - Menlo Park
      - Millbrae
      - Milpitas
      - Moraga
      - Morgan Hill
      - Mountain View
      - Napa
      - Newark
      - Oakland
      - Oakley
      - Orinda
      - Palo Alto
      - Petaluma
      - Pinole
      - Pittsburg
      - Pleasant Hill
      - Pleasanton
      - Redwood City
      - Richmond
      - Rohnert Park
      - San Bruno
      - San Carlos
      - San Francisco
      - San Jose
      - San Leandro
      - San Mateo
      - San Mateo County
      - San Pablo
      - San Rafael
      - San Ramon
      - Santa Clara
      - Santa Rosa
      - Sebastopol
      - South San Francisco
      - Suisun City
      - Sunnyvale
      - Union City
      - Vacaville
      - Vallejo
      - Walnut Creek
      - Windsor
  "2":
    - type: jurisdictions
      description: medium setting
      amount: .1
      values:
      - Alameda
      - Alameda County
      - Albany
      - American Canyon
      - Antioch
      - Belmont
      - Benicia
      - Berkeley
      - Brisbane
      - Burlingame
      - Campbell
      - Cloverdale
      - Colma
      - Concord
      - Contra Costa County
      - Cotati
      - Cupertino
      - Daly City
      - Danville
      - Dixon
      - Dublin
      - East Palo Alto
      - El Cerrito
      - Emeryville
      - Fairfield
      - Fremont
      - Gilroy
      - Hayward
      - Hercules
      - Lafayette
      - Livermore
      - Los Altos
      - Martinez
      - Menlo Park
      - Millbrae
      - Milpitas
      - Moraga
      - Morgan Hill
      - Mountain View
      - Napa
      - Newark
      - Oakland
      - Oakley
      - Orinda
      - Palo Alto
      - Petaluma
      - Pinole
      - Pittsburg
      - Pleasant Hill
      - Pleasanton
      - Redwood City
      - Richmond
      - Rohnert Park
      - San Bruno
      - San Carlos
      - San Francisco
      - San Jose
      - San Leandro
      - San Mateo
      - San Mateo County
      - San Pablo
      - San Rafael
      - San Ramon
      - Santa Clara
      - Santa Rosa
      - Sebastopol
      - South San Francisco
      - Suisun City
      - Sunnyvale
      - Union City
      - Vacaville
      - Vallejo
      - Walnut Creek
      - Windsor
  "3":
    - type: jurisdictions
      description: high setting
      amount: .2
      values:
      - San Jose
      - Oakland
      - San Francisco
  "4":
    - type: jurisdictions
      description: medium setting
      amount: .1
      values:
      - Alameda
      - Alameda County
      - Albany
      - American Canyon
      - Antioch
      - Belmont
      - Benicia
      - Berkeley
      - Brisbane
      - Burlingame
      - Campbell
      - Cloverdale
      - Colma
      - Concord
      - Contra Costa County
      - Cotati
      - Cupertino
      - Daly City
      - Danville
      - Dixon
      - Dublin
      - East Palo Alto
      - El Cerrito
      - Emeryville
      - Fairfield
      - Fremont
      - Gilroy
      - Hayward
      - Hercules
      - Lafayette
      - Livermore
      - Los Altos
      - Martinez
      - Menlo Park
      - Millbrae
      - Milpitas
      - Moraga
      - Morgan Hill
      - Mountain View
      - Napa
      - Newark
      - Oakland
      - Oakley
      - Orinda
      - Palo Alto
      - Petaluma
      - Pinole
      - Pittsburg
      - Pleasant Hill
      - Pleasanton
      - Redwood City
      - Richmond
      - Rohnert Park
      - San Bruno
      - San Carlos
      - San Francisco
      - San Jose
      - San Leandro
      - San Mateo
      - San Mateo County
      - San Pablo
      - San Rafael
      - San Ramon
      - Santa Clara
      - Santa Rosa
      - Sebastopol
      - South San Francisco
      - Suisun City
      - Sunnyvale
      - Union City
      - Vacaville
      - Vallejo
      - Walnut Creek
      - Windsor
  "5":
    - type: jurisdictions
      description: medium setting
      amount: .1
      values:
      - Alameda
      - Alameda County
      - Albany
      - American Canyon
      - Antioch
      - Belmont
      - Benicia
      - Berkeley
      - Brisbane
      - Burlingame
      - Campbell
      - Cloverdale
      - Colma
      - Concord
      - Contra Costa County
      - Cotati
      - Cupertino
      - Daly City
      - Danville
      - Dixon
      - Dublin
      - East Palo Alto
      - El Cerrito
      - Emeryville
      - Fairfield
      - Fremont
      - Gilroy
      - Hayward
      - Hercules
      - Lafayette
      - Livermore
      - Los Altos
      - Martinez
      - Menlo Park
      - Millbrae
      - Milpitas
      - Moraga
      - Morgan Hill
      - Mountain View
      - Napa
      - Newark
      - Oakland
      - Oakley
      - Orinda
      - Palo Alto
      - Petaluma
      - Pinole
      - Pittsburg
      - Pleasant Hill
      - Pleasanton
      - Redwood City
      - Richmond
      - Rohnert Park
      - San Bruno
      - San Carlos
      - San Francisco
      - San Jose
      - San Leandro
      - San Mateo
      - San Mateo County
      - San Pablo
      - San Rafael
      - San Ramon
      - Santa Clara
      - Santa Rosa
      - Sebastopol
      - South San Francisco
      - Suisun City
      - Sunnyvale
      - Union City
      - Vacaville
      - Vallejo
      - Walnut Creek
      - Windsor
  "6":
    - type: jurisdictions
      description: medium setting
      amount: .1
      values:
      - Alameda
      - Alameda County
      - Albany
      - American Canyon
      - Antioch
      - Belmont
      - Benicia
      - Berkeley
      - Brisbane
      - Burlingame
      - Campbell
      - Cloverdale
      - Colma
      - Concord
      - Contra Costa County
      - Cotati
      - Cupertino
      - Daly City
      - Danville
      - Dixon
      - Dublin
      - East Palo Alto
      - El Cerrito
      - Emeryville
      - Fairfield
      - Fremont
      - Gilroy
      - Hayward
      - Hercules
      - Lafayette
      - Livermore
      - Los Altos
      - Martinez
      - Menlo Park
      - Millbrae
      - Milpitas
      - Moraga
      - Morgan Hill
      - Mountain View
      - Napa
      - Newark
      - Oakland
      - Oakley
      - Orinda
      - Palo Alto
      - Petaluma
      - Pinole
      - Pittsburg
      - Pleasant Hill
      - Pleasanton
      - Redwood City
      - Richmond
      - Rohnert Park
      - San Bruno
      - San Carlos
      - San Francisco
      - San Jose
      - San Leandro
      - San Mateo
      - San Mateo County
      - San Pablo
      - San Rafael
      - San Ramon
      - Santa Clara
      - Santa Rosa
      - Sebastopol
      - South San Francisco
      - Suisun City
      - Sunnyvale
      - Union City
      - Vacaville
      - Vallejo
      - Walnut Creek
      - Windsor
  "7":
    - type: jurisdictions
      description: medium setting
      amount: .1
      values:
      - Alameda
      - Alameda County
      - Albany
      - American Canyon
      - Antioch
      - Belmont
      - Benicia
      - Berkeley
      - Brisbane
      - Burlingame
      - Campbell
      - Cloverdale
      - Colma
      - Concord
      - Contra Costa County
      - Cotati
      - Cupertino
      - Daly City
      - Danville
      - Dixon
      - Dublin
      - East Palo Alto
      - El Cerrito
      - Emeryville
      - Fairfield
      - Fremont
      - Gilroy
      - Hayward
      - Hercules
      - Lafayette
      - Livermore
      - Los Altos
      - Martinez
      - Menlo Park
      - Millbrae
      - Milpitas
      - Moraga
      - Morgan Hill
      - Mountain View
      - Napa
      - Newark
      - Oakland
      - Oakley
      - Orinda
      - Palo Alto
      - Petaluma
      - Pinole
      - Pittsburg
      - Pleasant Hill
      - Pleasanton
      - Redwood City
      - Richmond
      - Rohnert Park
      - San Bruno
      - San Carlos
      - San Francisco
      - San Jose
      - San Leandro
      - San Mateo
      - San Mateo County
      - San Pablo
      - San Rafael
      - San Ramon
      - Santa Clara
      - Santa Rosa
      - Sebastopol
      - South San Francisco
      - Suisun City
      - Sunnyvale
      - Union City
      - Vacaville
      - Vallejo
      - Walnut Creek
      - Windsor
  "10":
    - type: jurisdictions
      description: medium setting
      amount: .1
      values:
      - Alameda
      - Alameda County
      - Albany
      - American Canyon
      - Antioch
      - Belmont
      - Benicia
      - Berkeley
      - Brisbane
      - Burlingame
      - Campbell
      - Cloverdale
      - Colma
      - Concord
      - Contra Costa County
      - Cotati
      - Cupertino
      - Daly City
      - Danville
      - Dixon
      - Dublin
      - East Palo Alto
      - El Cerrito
      - Emeryville
      - Fairfield
      - Fremont
      - Gilroy
      - Hayward
      - Hercules
      - Lafayette
      - Livermore
      - Los Altos
      - Martinez
      - Menlo Park
      - Millbrae
      - Milpitas
      - Moraga
      - Morgan Hill
      - Mountain View
      - Napa
      - Newark
      - Oakland
      - Oakley
      - Orinda
      - Palo Alto
      - Petaluma
      - Pinole
      - Pittsburg
      - Pleasant Hill
      - Pleasanton
      - Redwood City
      - Richmond
      - Rohnert Park
      - San Bruno
      - San Carlos
      - San Francisco
      - San Jose
      - San Leandro
      - San Mateo
      - San Mateo County
      - San Pablo
      - San Rafael
      - San Ramon
      - Santa Clara
      - Santa Rosa
      - Sebastopol
      - South San Francisco
      - Suisun City
      - Sunnyvale
      - Union City
      - Vacaville
      - Vallejo
      - Walnut Creek
      - Windsor
  "11":
    - type: jurisdictions
      description: high setting
      amount: .2
      values:
      - Los Altos
      - Burlingame
      - Los Altos Hills
      - Cupertino
      - Hillsborough
      - Monte Sereno
      - Saratoga
      - Millbrae
      - Belmont
      - Ross
      - Mountain View
      - Piedmont
      - Foster City
      - Belvedere
      - San Carlos
      - Larkspur
      - Los Gatos
      - Mill Valley
      - Palo Alto
      - Atherton
      - Menlo Park
      - Tiburon
      - San Anselmo
      - Sausalito
      - Sunnyvale
      - Albany
      - Corte Madera
      - Berkeley
      - San Francisco
    - type: jurisdictions
      description: medium-high setting
      amount: .15
      values:
      - San Mateo
      - Woodside
      - Campbell
      - Lafayette
      - Portola Valley
      - Orinda
      - Redwood City
      - Pleasanton
      - San Bruno
      - San Ramon
      - Fairfax
      - Santa Clara
      - Walnut Creek
      - Pacifica
      - Alameda
      - Danville
      - South San Francisco
      - Daly City
      - Milpitas
      - Clayton
      - Fremont
      - Moraga
      - El Cerrito
      - Dublin
      - Pleasant Hill
      - San Jose
      - East Palo Alto
      - Yountville
      - Colma
      - San Rafael
      - St. Helena
      - Brisbane
      - Emeryville
      - Newark
      - Novato
      - Oakland
      - Livermore
      - Half Moon Bay
      - Union City
      - Sonoma
      - Benicia
    - type: jurisdictions
      description: medium setting
      amount: .1
      values:
      - Martinez
      - Petaluma
      - Healdsburg
      - Calistoga
      - Concord
      - San Leandro
      - Sebastopol
      - Santa Rosa
      - Hayward
      - Morgan Hill
      - Napa
      - Gilroy
      - Richmond
      - Cotati
      - San Pablo
      - Pinole
      - Windsor
      - Rohnert Park
      - Cloverdale
      - Vallejo
      - Hercules
      - American Canyon
      - Pittsburg
      - Vacaville
      - Brentwood
      - Oakley
      - Suisun City
      - Fairfield
      - Antioch
      - Dixon
      - Rio Vista
  "12":
    - type: jurisdictions
      description: high setting
      amount: .2
      values:
      - Los Altos
      - Burlingame
      - Los Altos Hills
      - Cupertino
      - Hillsborough
      - Monte Sereno
      - Saratoga
      - Millbrae
      - Belmont
      - Ross
      - Mountain View
      - Piedmont
      - Foster City
      - Belvedere
      - San Carlos
      - Larkspur
      - Los Gatos
      - Mill Valley
      - Palo Alto
      - Atherton
      - Menlo Park
      - Tiburon
      - San Anselmo
      - Sausalito
      - Sunnyvale
      - Albany
      - Corte Madera
      - Berkeley
      - San Francisco
    - type: jurisdictions
      description: medium-high setting
      amount: .15
      values:
      - San Mateo
      - Woodside
      - Campbell
      - Lafayette
      - Portola Valley
      - Orinda
      - Redwood City
      - Pleasanton
      - San Bruno
      - San Ramon
      - Fairfax
      - Santa Clara
      - Walnut Creek
      - Pacifica
      - Alameda
      - Danville
      - South San Francisco
      - Daly City
      - Milpitas
      - Clayton
      - Fremont
      - Moraga
      - El Cerrito
      - Dublin
      - Pleasant Hill
      - San Jose
      - East Palo Alto
      - Yountville
      - Colma
      - San Rafael
      - St. Helena
      - Brisbane
      - Emeryville
      - Newark
      - Novato
      - Oakland
      - Livermore
      - Half Moon Bay
      - Union City
      - Sonoma
      - Benicia
    - type: jurisdictions
      description: medium setting
      amount: .1
      values:
      - Martinez
      - Petaluma
      - Healdsburg
      - Calistoga
      - Concord
      - San Leandro
      - Sebastopol
      - Santa Rosa
      - Hayward
      - Morgan Hill
      - Napa
      - Gilroy
      - Richmond
      - Cotati
      - San Pablo
      - Pinole
      - Windsor
      - Rohnert Park
      - Cloverdale
      - Vallejo
      - Hercules
      - American Canyon
      - Pittsburg
      - Vacaville
      - Brentwood
      - Oakley
      - Suisun City
      - Fairfield
      - Antioch
      - Dixon
      - Rio Vista
  "15":
    - type: jurisdictions
      description: high setting
      amount: .2
      values:
      - Los Altos
      - Burlingame
      - Los Altos Hills
      - Cupertino
      - Hillsborough
      - Monte Sereno
      - Saratoga
      - Millbrae
      - Belmont
      - Ross
      - Mountain View
      - Piedmont
      - Foster City
      - Belvedere
      - San Carlos
      - Larkspur
      - Los Gatos
      - Mill Valley
      - Palo Alto
      - Atherton
      - Menlo Park
      - Tiburon
      - San Anselmo
      - Sausalito
      - Sunnyvale
      - Albany
      - Corte Madera
      - Berkeley
      - San Francisco
    - type: jurisdictions
      description: medium-high setting
      amount: .15
      values:
      - San Mateo
      - Woodside
      - Campbell
      - Lafayette
      - Portola Valley
      - Orinda
      - Redwood City
      - Pleasanton
      - San Bruno
      - San Ramon
      - Fairfax
      - Santa Clara
      - Walnut Creek
      - Pacifica
      - Alameda
      - Danville
      - South San Francisco
      - Daly City
      - Milpitas
      - Clayton
      - Fremont
      - Moraga
      - El Cerrito
      - Dublin
      - Pleasant Hill
      - San Jose
      - East Palo Alto
      - Yountville
      - Colma
      - San Rafael
      - St. Helena
      - Brisbane
      - Emeryville
      - Newark
      - Novato
      - Oakland
      - Livermore
      - Half Moon Bay
      - Union City
      - Sonoma
      - Benicia
    - type: jurisdictions
      description: medium setting
      amount: .1
      values:
      - Martinez
      - Petaluma
      - Healdsburg
      - Calistoga
      - Concord
      - San Leandro
      - Sebastopol
      - Santa Rosa
      - Hayward
      - Morgan Hill
      - Napa
      - Gilroy
      - Richmond
      - Cotati
      - San Pablo
      - Pinole
      - Windsor
      - Rohnert Park
      - Cloverdale
      - Vallejo
      - Hercules
      - American Canyon
      - Pittsburg
      - Vacaville
      - Brentwood
      - Oakley
      - Suisun City
      - Fairfield
      - Antioch
      - Dixon
      - Rio Vista
  "20":
    - type: pba50chcat
      description: high setting
      amount: .2
      values:
      - GGtra1HRANA
      - GGtra2HRANA
      - GGtra3HRANA
      - GGtra3c2HRANA
    - type: pba50chcat
      description: medium setting
      amount: .15
      values:
      - GGNAHRANA
      - GGtra1NANA
      - GGtra2NANA
      - GGtra2c1NANA
    - type: pba50chcat
      description: low setting
      amount: .1
      values:
      - GGNADRNA
      - GGNADRppa
      - GGNAHRADRNA
      - GGNANANA
      - GGNANAppa
      - GGtra1DRNA
      - GGtra1HRADRNA
      - GGtra2DRNA
      - GGtra2DRppa
      - GGtra2HRADRNA
      - GGtra3DRNA
      - GGtra3DRppa
      - GGtra3HRADRNA
      - GGtra3NANA
      - GGtra3NAppa
      - GGtra3c1DRNA
      - GGtra3c1NANA
      - GGtra3c2DRNA
      - GGtra3c2HRADRNA
      - GGtra3c2NANA
      - NANADRNA
      - NANADRppa
      - NANAHRADRNA
      - NANAHRADRppa
      - NANAHRANA
      - NANANANA
      - NANANAppa
      - NAtra1DRNA
      - NAtra1HRADRNA
      - NAtra1HRANA
      - NAtra1NANA
      - NAtra2DRNA
      - NAtra2HRADRNA
      - NAtra2HRANA
      - NAtra2NANA
      - NAtra2c1NANA
      - NAtra3DRNA
      - NAtra3DRppa
      - NAtra3HRADRNA
      - NAtra3HRANA
      - NAtra3NANA
      - NAtra3NAppa
      - NAtra3c2DRNA
      - NAtra3c2HRADRNA
      - NAtra3c2HRANA
      - NAtra3c2NANA
  "21":
    - type: pba50chcat
      description: high setting
      amount: .2
      values:
      - GGtra1HRANA
      - GGtra2HRANA
      - GGtra3HRANA
      - GGtra3c2HRANA
    - type: pba50chcat
      description: medium setting
      amount: .15
      values:
      - GGNAHRANA
      - GGtra1NANA
      - GGtra2NANA
      - GGtra2c1NANA
    - type: pba50chcat
      description: low setting
      amount: .1
      values:
      - GGNADRNA
      - GGNADRppa
      - GGNAHRADRNA
      - GGNANANA
      - GGNANAppa
      - GGtra1DRNA
      - GGtra1HRADRNA
      - GGtra2DRNA
      - GGtra2DRppa
      - GGtra2HRADRNA
      - GGtra3DRNA
      - GGtra3DRppa
      - GGtra3HRADRNA
      - GGtra3NANA
      - GGtra3NAppa
      - GGtra3c1DRNA
      - GGtra3c1NANA
      - GGtra3c2DRNA
      - GGtra3c2HRADRNA
      - GGtra3c2NANA
      - NANADRNA
      - NANADRppa
      - NANAHRADRNA
      - NANAHRADRppa
      - NANAHRANA
      - NANANANA
      - NANANAppa
      - NAtra1DRNA
      - NAtra1HRADRNA
      - NAtra1HRANA
      - NAtra1NANA
      - NAtra2DRNA
      - NAtra2HRADRNA
      - NAtra2HRANA
      - NAtra2NANA
      - NAtra2c1NANA
      - NAtra3DRNA
      - NAtra3DRppa
      - NAtra3HRADRNA
      - NAtra3HRANA
      - NAtra3NANA
      - NAtra3NAppa
      - NAtra3c2DRNA
      - NAtra3c2HRADRNA
      - NAtra3c2HRANA
      - NAtra3c2NANA
  "22":
    - type: pba50chcat
      description: high setting
      amount: .2
      values:
      - GGtra1HRANA
      - GGtra2HRANA
      - GGtra3HRANA
      - GGtra3c2HRANA
    - type: pba50chcat
      description: medium setting
      amount: .15
      values:
      - GGNAHRANA
      - GGtra1NANA
      - GGtra2NANA
      - GGtra2c1NANA
    - type: pba50chcat
      description: low setting
      amount: .1
      values:
      - GGNADRNA
      - GGNADRppa
      - GGNAHRADRNA
      - GGNANANA
      - GGNANAppa
      - GGtra1DRNA
      - GGtra1HRADRNA
      - GGtra2DRNA
      - GGtra2DRppa
      - GGtra2HRADRNA
      - GGtra3DRNA
      - GGtra3DRppa
      - GGtra3HRADRNA
      - GGtra3NANA
      - GGtra3NAppa
      - GGtra3c1DRNA
      - GGtra3c1NANA
      - GGtra3c2DRNA
      - GGtra3c2HRADRNA
      - GGtra3c2NANA
      - NANADRNA
      - NANADRppa
      - NANAHRADRNA
      - NANAHRADRppa
      - NANAHRANA
      - NANANANA
      - NANANAppa
      - NAtra1DRNA
      - NAtra1HRADRNA
      - NAtra1HRANA
      - NAtra1NANA
      - NAtra2DRNA
      - NAtra2HRADRNA
      - NAtra2HRANA
      - NAtra2NANA
      - NAtra2c1NANA
      - NAtra3DRNA
      - NAtra3DRppa
      - NAtra3HRADRNA
      - NAtra3HRANA
      - NAtra3NANA
      - NAtra3NAppa
      - NAtra3c2DRNA
      - NAtra3c2HRADRNA
      - NAtra3c2HRANA
      - NAtra3c2NANA
  "23":
    - type: pba50chcat
      description: high setting
      amount: .2
      values:
      - GGtra1HRANA
      - GGtra2HRANA
      - GGtra3HRANA
      - GGtra3c2HRANA
    - type: pba50chcat
      description: medium setting
      amount: .15
      values:
      - GGNAHRANA
      - GGtra1NANA
      - GGtra2NANA
      - GGtra2c1NANA
      - GGtra3c1NANA
      - GGtra3c2NANA
    - type: pba50chcat
      description: low setting
      amount: .1
      values:
      - GGNADRNA
      - GGNADRppa
      - GGNAHRADRNA
      - GGNANANA
      - GGNANAppa
      - GGtra1DRNA
      - GGtra1HRADRNA
      - GGtra2DRNA
      - GGtra2DRppa
      - GGtra2HRADRNA
      - GGtra3DRNA
      - GGtra3DRppa
      - GGtra3HRADRNA
      - GGtra3NANA
      - GGtra3NAppa
      - GGtra3c1DRNA
      - GGtra3c2DRNA
      - GGtra3c2HRADRNA
      - NANADRNA
      - NANADRppa
      - NANAHRADRNA
      - NANAHRADRppa
      - NANAHRANA
      - NANANANA
      - NANANAppa
      - NAtra1DRNA
      - NAtra1HRADRNA
      - NAtra1HRANA
      - NAtra1NANA
      - NAtra2DRNA
      - NAtra2HRADRNA
      - NAtra2HRANA
      - NAtra2NANA
      - NAtra2c1NANA
      - NAtra3DRNA
      - NAtra3DRppa
      - NAtra3HRADRNA
      - NAtra3HRANA
      - NAtra3NANA
      - NAtra3NAppa
      - NAtra3c2DRNA
      - NAtra3c2HRADRNA
      - NAtra3c2HRANA
      - NAtra3c2NANA

# these are the settings for various policies that are in play
acct_settings:
  disable: False

  lump_sum_accounts:

    # obag, where to spend the funds, how much to add, and which scenarios to
    # add it in - the amount is per year
    obag_settings:
      name: "OBAG"
      sending_buildings_subaccount_def: regional
      total_amount: 40000000
      receiving_buildings_filter: pda_id > ''
      alternate_buildings_filter: trich_id > '' | cat_id > ''
      subsidize_affordable: False
      enable_in_scenarios: ["1", "2", "3", "4", "5", "6", "7", "10", "11", "12", "15"]
      alternate_geography_scenarios: ["11", "12", "15"]

    # these are all county specific affordable housing bonds but right now
    # they aren't enabled in any scenarios
    # 08 27 2019 ET: they're being tested in horizon futures round 2 scenarios
    alameda_bond_settings:
      name: "Alameda Affordable Housing Bond"
      sending_buildings_subaccount_def: regional
      total_amount: 30625010
      receiving_buildings_filter: county == 'Alameda'
      subsidize_affordable: True
      enable_in_scenarios: ["11", "12", "15"]

    contra_costa_bond_settings:
      name: "Contra Costa Affordable Housing Bond"
      sending_buildings_subaccount_def: regional
      total_amount: 21150756
      receiving_buildings_filter: county == 'Contra Costa'
      subsidize_affordable: True
      enable_in_scenarios: ["11", "12", "15"]

    marin_bond_settings:
      name: "Marin Affordable Housing Bond"
      sending_buildings_subaccount_def: regional
      total_amount: 4932118
      receiving_buildings_filter: county == 'Marin'
      subsidize_affordable: True
      enable_in_scenarios: ["11", "12", "15"]

    napa_bond_settings:
      name: "Napa Affordable Housing Bond"
      sending_buildings_subaccount_def: regional
      total_amount: 2661050
      receiving_buildings_filter: county == 'Napa'
      subsidize_affordable: True
      enable_in_scenarios: ["11", "12", "15"]

    san_francisco_bond_settings:
      name: "San Francisco Affordable Housing Bond"
      sending_buildings_subaccount_def: regional
      total_amount: 16310399
      receiving_buildings_filter: county == 'San Francisco'
      subsidize_affordable: True
      enable_in_scenarios: ["11", "12", "15"]

    san_mateo_bond_settings:
      name: "San Mateo Affordable Housing Bond"
      sending_buildings_subaccount_def: regional
      total_amount: 14406372
      receiving_buildings_filter: county == 'San Mateo'
      subsidize_affordable: True
      enable_in_scenarios: ["11", "12", "15"]

    santa_clara_bond_settings:
      name: "Santa Clara Affordable Housing Bond"
      sending_buildings_subaccount_def: regional
      total_amount: 36291210
      receiving_buildings_filter: county == 'Santa Clara'
      subsidize_affordable: True
      enable_in_scenarios: ["11", "12", "15"]

    solano_bond_settings:
      name: "Solano Affordable Housing Bond"
      sending_buildings_subaccount_def: regional
      total_amount: 8120789
      receiving_buildings_filter: county == 'Solano'
      subsidize_affordable: True
      enable_in_scenarios: ["11", "12", "15"]

    sonoma_bond_settings:
      name: "Sonoma Affordable Housing Bond"
      sending_buildings_subaccount_def: regional
      total_amount: 9451314
      receiving_buildings_filter: county == 'Sonoma'
      subsidize_affordable: True
      enable_in_scenarios: ["11", "12", "15"]

    # parcel tax settings
    parcel_tax_settings:
      name: "Parcel Tax"
      sending_buildings_subaccount_def: regional
      total_amount: 500000000
      receiving_buildings_filter: pda_id > ''
      subsidize_affordable: True
      enable_in_scenarios: []

    # capital gains tax settings - see baus_docs for more information on the
    # intent and use of these policies
    capital_gains_tax_settings:
      name: "Capital Gains Tax"
      sending_buildings_subaccount_def: regional
      total_amount: 42000000
      receiving_buildings_filter: pda_id > ''
      subsidize_affordable: True
      enable_in_scenarios: []

  profitability_adjustment_policies:

    # rather than a lump sum pot of money to subsidized housing, these are
    # adjustments to profitability using percentages (actually it's an open)
    # ended formula - this is for CEQA review acceleration
    ceqa_tiering:
      name: "CEQA"
      enable_in_scenarios: ["1", "2", "3", "4", "5", "6", "7", "10", "11", "12", "15"]
      # any parcel in a tpa
      profitability_adjustment_formula: "(tpp_id > '') * .01"
      alternate_geography_scenarios: ["11", "12", "15"]
      alternate_adjustment_formula: "(trich_id > '' | cat_id > '') * .01"

    # reduce parking requirements in TPPs - would be nice to have better data
    # on how this impacts price as well, but we don't have it
    parking_requirements_tpps:
      name: "Reduce Parking Requirements in TPPs"
      enable_in_scenarios: ["3"]
      # any parcel in a tpa
      profitability_adjustment_formula: "(tpp_id > '') * .01"

    parking_requirements_pdas:
      name: "Reduce Parking Requirements in PDAs"
      enable_in_scenarios: ["1", "2", "4", "5", "6", "7", "10", "11", "12", "15"]
      # any parcel in a tpa
      profitability_adjustment_formula: "(pda_id > '') * .01"
      alternate_geography_scenarios: ["11", "12", "15"]
      alternate_adjustment_formula: "(trich_id > '' | cat_id > '') * .01"

    parking_requirements_AVs_s1: # cag
      name: "Reduce Parking Requirements due to AVs- CAG"
      enable_in_scenarios: ["1", "6", "11"]
      # parcels in San Francisco, Oakland, San Jose
      profitability_adjustment_formula: "(jurisdiction_id == 67000 or
                                          jurisdiction_id == 53000 or
                                          jurisdiction_id == 68000) * .02"

    parking_requirements_AVs_s5: # bttf
      name: "Reduce Parking Requirements due to AVs- BTTF"
      enable_in_scenarios: ["5", "10", "15"]
      # parcels in San Francisco, Oakland, San Jose
      profitability_adjustment_formula: "(jurisdiction_id == 67000 or
                                          jurisdiction_id == 53000 or
                                          jurisdiction_id == 68000) * .01"

    reduce_housing_costs_tier_1_market_rate_developer:
      name: "Reduce Cost - Market Rate Developer - Tier 1: -2.5%"
      enable_in_scenarios: ["20", "21", "22", "23"]
      # GG + TRA1 + HRA or GG + TRA2 + HRA
      profitability_adjustment_formula: "(gg_id == 'GG' &
                                         (tra_id == 'tra1' |
                                          tra_id == 'tra2' |
                                          tra_id == 'tra2c1') &
                                         sesit_id == 'HRA' &
                                         ppa_id == '') * .025"
      alternate_geography_scenarios: ["23"]
      alternate_adjustment_formula: "(gg_id == 'GG' &
                                     (tra_id == 'tra1' |
                                      tra_id == 'tra2c1' |
                                      tra_id == 'tra3c1' |
                                      tra_id == 'tra2' |
                                      tra_id == 'tra3c2') &
                                     sesit_id == 'HRA' &
                                     ppa_id == '') * .025"

    reduce_housing_costs_tier_2_market_rate_developer:
      name: "Reduce Cost - Market Rate Developer - Tier 2: -1.9%"
      enable_in_scenarios: ["20", "21", "22", "23"]
      # GG + TRA1 or GG + TRA3 + HRA
      profitability_adjustment_formula: "((gg_id == 'GG' &
                                           tra_id == 'tra1' &
                                           sesit_id == '' &
                                           ppa_id == '') |
                                          (gg_id == 'GG' &
                                          (tra_id == 'tra3' |
                                           tra_id == 'tra3c2' |
                                           tra_id == 'tra3c1') &
                                          sesit_id == 'HRA' &
                                          ppa_id == '')) * .019"
      alternate_geography_scenarios: ["23"]
      alternate_adjustment_formula: "((gg_id == 'GG' &
                                      (tra_id == 'tra1'|
                                       tra_id == 'tra2c1' |
                                       tra_id == 'tra3c1') &
                                      sesit_id == '' &
                                      ppa_id == '') |
                                     (gg_id == 'GG' &
                                      tra_id == 'tra3' &
                                      sesit_id == 'HRA' &
                                      ppa_id == '')) * .019"

    reduce_housing_costs_tier_3_market_rate_developer:
      name: "Reduce Cost - Market Rate Developer - Tier 3: -1.3%"
      enable_in_scenarios: ["20", "21", "22", "23"]
      # GG + TRA3 or GG + HRA
      profitability_adjustment_formula: "((gg_id == 'GG' &
                                          (tra_id == 'tra3'|
                                           tra_id == 'tra3c1' |
                                           tra_id == 'tra3c1') &
                                          sesit_id == '' &
                                          ppa_id == '') |
                                         (gg_id == 'GG' &
                                          tra_id == '' &
                                          sesit_id == 'HRA' &
                                          ppa_id == '')) * .013"
      alternate_geography_scenarios: ["23"]
      alternate_adjustment_formula: "((gg_id == 'GG' &
                                      tra_id == 'tra3' &
                                      sesit_id == '' &
                                      ppa_id == '') |
                                     (gg_id == 'GG' &
                                      tra_id == '' &
                                      sesit_id == 'HRA' &
                                      ppa_id == '')) * .013"
                                                                           
  # this is a cutom policy which taxes land (reduces profit) based on the current
  # built density - this is to incentive using land at its highest and best use
  land_value_tax_settings:
    enable_in_scenarios: ["3"]
    bins:
      pcts: [0.05, 0.02, 0.01, 0.0]
      breaks: [0.1, 0.3, 0.5]

  # these are the vmt policies which impose fees on new units / sqft in high vmt
  # areas in order to subsidize development on new units / sqft in low vmt areas
  # the areas are defined elsewhere - note that the policies can be res for res,
  # com for com or com for res.
  vmt_settings:
    sending_buildings_subaccount_def: regional
    receiving_buildings_filter: pda_id > ''
    alternate_buildings_filter: trich_id > '' | cat_id > ''
    alternate_geography_scenarios: ["11", "12", "15"]
    res_for_res_scenarios:
      - "3"
    com_for_com_scenarios:
      - "1"
      - "2"
      - "4"
      - "5"
      - "6"
      - "7"
      - "10"
      - "11"
      - "12"
      - "15"
    com_for_res_scenarios:
      - "1"
      - "2"
      - "4"
      - "5"
      - "6"
      - "7"
      - "10"
      - "11"
      - "12"
      - "15"
    res_for_res_fee_amounts:
      VH: 25000
      H: 15000
      MH: 5000
    com_for_res_fee_amounts:
      VH: 50
      H: 30
      MH: 20
      M: 3
    alternate_com_for_res_fee_amounts:
      VH: 100
      H: 60
      MH: 40
      M: 6
    com_for_com_fee_amounts:  # commercial fee subsidizing commercial devs
      VH: 40
      H: 20
      MH: 10
    alternate_com_for_com_fee_amounts:
      VH: 80
      H: 40
      MH: 20

  sb743_settings:
    enable: true
    sb743_pcts:
      VH: -0.02
      H: -0.01
      MH: -0.005
      M: 0.0
      S: 0.02<|MERGE_RESOLUTION|>--- conflicted
+++ resolved
@@ -13,17 +13,13 @@
 
 # scenarios for futures rounds 2 inclusionary rates
 inclusionary_fr2_enable: ["11", "12", "15"]
-
-<<<<<<< HEAD
+# scenarios for draft blueprint inclusionary rates
+inclusionary_d_b_enable: ["20", "21", "22", "23"]
+
 # this is added for housing relocation rate function in models.py
 # this is to differentiate futures baseline rates
 # from the baseline rates used for draft blueprint
 futures_scenarios: ["1", "2", "5", "11", "12", "15"]
-=======
-# scenarios for draft blueprint inclusionary rates
-inclusionary_d_b_enable: ["20", "21", "22", "23"]
-
->>>>>>> aebdfda5
 # scenarios for futures round 2 renter protections
 # these slow household relocation
 reloc_fr2_enable: ["11", "12", "15"]
