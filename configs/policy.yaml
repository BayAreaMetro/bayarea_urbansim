--- conflicted
+++ resolved
@@ -15,10 +15,7 @@
 geographies_pba40_enable: ["0", "3", "4"]
 
 # scenarios for Draft Blueprint geographies - PDA, TRA, SESIT (HRA, DR)
-<<<<<<< HEAD
-=======
 # this enables the use of these geographiesin the model
->>>>>>> 3b842ce4
 geographies_db_enable: ["20", "21", "22", "23"]
 
 # scenarios for Final Blueprint geographies - PDA, TRA, SESIT (HRA, DIS)
