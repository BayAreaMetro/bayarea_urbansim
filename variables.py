--- conflicted
+++ resolved
@@ -460,12 +460,11 @@
     s = s.reindex(parcels.index).fillna(fill_val).astype('int')
     return s
 
-<<<<<<< HEAD
 
 @orca.column('parcels', 'vmt_res_cat', cache=True)
 def vmt_code(parcels, vmt_fee_categories):
     return misc.reindex(vmt_fee_categories.res_cat, parcels.zone_id)
-=======
+
 GROSS_AVE_UNIT_SIZE = 1000
 
 ####################################
@@ -576,5 +575,4 @@
 def non_res_categories(parcels_zoning_calculations):
     pzc = parcels_zoning_calculations
     s = pzc.office_high+pzc.office_medium+pzc.office_low+pzc.cat_r+pzc.cat_ind
-    return s
->>>>>>> 11a643c8
+    return s