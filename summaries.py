--- conflicted
+++ resolved
@@ -11,12 +11,8 @@
     households_df = orca.merge_tables(
         'households',
         [parcels, taz_to_superdistrict, buildings, households],
-<<<<<<< HEAD
-        columns=['pda', 'zone_id', 'juris', 'DISTRICT', 'puma5',
+        columns=['pda', 'zone_id', 'juris', 'superdistrict', 'puma5',
                  'persons', 'income'])
-=======
-        columns=['pda', 'zone_id', 'juris', 'superdistrict', 'puma5', 'persons', 'income'])
->>>>>>> 94d25b59
 
     jobs_df = orca.merge_tables(
         'jobs',
