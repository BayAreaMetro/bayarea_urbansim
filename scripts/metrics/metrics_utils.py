import pandas as pd
import geopandas as gpd
import logging
from datetime import datetime
import pathlib
import getpass
import os

# make global so we only read once
rtp2025_geography_crosswalk_df  = pd.DataFrame() # parcel -> zoning categories (epc, displacement, growth geog, hra, tra, ppa), jurisdiction
rtp2025_tract_crosswalk_df      = pd.DataFrame() # parcel -> tract10 and tract20
rtp2025_urban_area_crosswalk_df = pd.DataFrame() # parcel -> in 2020 urbanized area footprint

rtp2025_transit_service_df      = pd.DataFrame() # parcel -> transit service
rtp2025_taz_crosswalk_df        = pd.DataFrame() # taz1 -> epc
rtp2025_parcel_taz_crosswalk_df = pd.DataFrame() # parcel -> taz1
parcel_taz_sd_crosswalk_df      = pd.DataFrame() # parcel -> taz1 and superdistrict

pba50_geography_crosswalk_df = pd.DataFrame() # parcel -> PBA50 growth geographies for use in rtp2025 metrics

rtp2025_np_parcel_inundation_df    = pd.DataFrame() # parcel -> parcel sea level rise inundation
rtp2025_dbp_parcel_inundation_df    = pd.DataFrame() # parcel -> parcel sea level rise inundation

rtp2021_tract_crosswalk_df      = pd.DataFrame() # parcel -> tracts, including coc/epc, displacement, growth geography, HRA, TRA, PPA
rtp2021_pda_crosswalk_df        = pd.DataFrame() # parcel -> PDA (pda_id_pba50_fb)
rtp2021_geography_crosswalk_df  = pd.DataFrame() # parcel -> parcel category (fbpchcat -> growth geog, hra, tra), jurisdiction

rtp2021_np_parcel_inundation_df    = pd.DataFrame() # parcel -> parcel sea level rise inundation
rtp2021_fbp_parcel_inundation_df    = pd.DataFrame() # parcel -> parcel sea level rise inundation

PARCEL_AREA_FILTERS = {
    'RTP2021': {
            'HRA'       : lambda df: df['hra_id'] == 'HRA',
            'TRA'       : lambda df: df['tra_id'] != 'NA',  # note this is the string NA
            'HRAandTRA' : lambda df: (df['tra_id'] != 'NA') & (df['hra_id'] == 'HRA'),
            'GG'        : lambda df: df['gg_id'] == 'GG',
            'nonGG'     : lambda df: df['gg_id'] != 'GG',
            'GG_nonPDA' : lambda df: (df['gg_id'] == 'GG') & (pd.isna(df['pda_id_pba50_fb'])),
            'PDA'       : lambda df: pd.notna(df['pda_id_pba50_fb']),
            'EPC'       : lambda df: df['tract10_epc'] == 1,
            'nonEPC'    : lambda df: df['tract10_epc'] != 1,
            'PPA'       : lambda df: df['ppa_id'] == 'ppa',
            'Region'    : None
    },
    'RTP2025': {
<<<<<<< HEAD
            'HRA'      : lambda df: df['hra_id'] == 'HRA',
            'TRA'      : lambda df: df['tra_id'].isin(['TRA1', 'TRA2', 'TRA3']),
            'HRAandTRA': lambda df: (df['tra_id'].isin(['TRA1', 'TRA2', 'TRA3'])) & (df['hra_id'] == 'HRA'),
            'GG'       : lambda df: df['gg_id'] == 'GG',
            'nonGG'    : lambda df: df['gg_id'] != 'GG',
            'GG_nonPDA': lambda df: (df['gg_id'] == 'GG') & (pd.isna(df['pda_id'])),
            'PDA'      : lambda df: pd.notna(df['pda_id']),
            'EPC'      : lambda df: df['epc_id'] == 'EPC',
            'nonEPC'   : lambda df: df['epc_id'] != 'EPC',
            'PPA'      : lambda df: df['ppa_id'] == 'PPA',
            'Region'   : None
=======
            'HRA'       : lambda df: df['hra_id'] == 'HRA',
            'TRA'       : lambda df: df['tra_id'].isin(['TRA1', 'TRA2', 'TRA3']),
            'HRAandTRA' : lambda df: (df['tra_id'].isin(['TRA1', 'TRA2', 'TRA3'])) & (df['hra_id'] == 'HRA'),
            'GG'        : lambda df: df['gg_id'] == 'GG',
            'nonGG'     : lambda df: df['gg_id'] != 'GG',
            'PBA50GG'   : lambda df: df['pba50_gg_id'] == 'GG',
            'PBA50nonGG': lambda df: df['pba50_gg_id'] != 'GG',
            'GG_nonPDA' : lambda df: (df['gg_id'] == 'GG') & (pd.isna(df['pda_id'])),
            'PDA'       : lambda df: pd.notna(df['pda_id']),
            'EPC'       : lambda df: df['epc_id'] == 'EPC',
            'nonEPC'    : lambda df: df['epc_id'] != 'EPC',
            'PPA'       : lambda df: df['ppa_id'] == 'PPA',
            'Region'    : None
>>>>>>> 1a6f560c
    }
}

# set the path for M: drive
# from OSX, M:/ may be mounted to /Volumes/Data/Models
M_DRIVE = pathlib.Path("/Volumes/Data/Models") if os.name != "nt" else pathlib.Path("M:/")
USERNAME = getpass.getuser()
HOME_DIR = pathlib.Path.home()
if USERNAME.lower() in ['lzorn']:
    BOX_DIR = pathlib.Path("E:/Box")
else:
    BOX_DIR = HOME_DIR / 'Box'

# --------------------------------------
# Data Loading Based on Model Run Plan
# --------------------------------------
def load_data_for_runs(
        rtp: str,
        METRICS_DIR: pathlib.Path,
        run_directory_path: pathlib.Path,
        modelrun_alias: str,
        no_interpolate: bool = False,
        skip_base_year: bool = False
    ):
    """
    Reads crosswalk data as well as parcel data and county summary data for the given BAUS model run
    for both the base year and the horizon year (which varies based on the rtp).

    Parameters:
    - rtp (str): one of RTP2021 or RTP2025
    - METRICS_DIR (pathlib.Path): metrics directory for finding crosswalks
    - run_directory_path (pathlib.Path): path for model run output files
    - modelrun_alias (str): alias for the model run. e.g. 'No Project', 'DBP, etc.
    - no_interpolate (bool): if True, don't read 2025 data and interpolate to 2023.
      No effect for RTP2021.
    - skip_base_year (bool): whether to skip reading 2020/2025 data because we're going
      to reuse previously ingested No Project base year data

    Returns:
    - dict with year -> {
        "parcel" -> parcel DataFrame, 
        "county" -> county DataFrame,
        "TAZ1454"-> taz DataFrame (necessary for totpop, which is only tabulated for TAZs)
      }
    
    """
    # make global so we only read once
    global rtp2025_geography_crosswalk_df
    global rtp2025_tract_crosswalk_df
    global rtp2025_urban_area_crosswalk_df
    global rtp2025_transit_service_df
    global rtp2025_taz_crosswalk_df

    global rtp2025_parcel_taz_crosswalk_df
    global parcel_taz_sd_crosswalk_df
    global rtp2025_np_parcel_inundation_df
    global rtp2025_dbp_parcel_inundation_df
    global pba50_geography_crosswalk_df

    global rtp2021_geography_crosswalk_df
    global rtp2021_tract_crosswalk_df
    global rtp2021_pda_crosswalk_df
    global rtp2021_np_parcel_inundation_df
    global rtp2021_fbp_parcel_inundation_df

    CROSSWALKS_DIR = M_DRIVE / "urban_modeling" / "baus" / "BAUS Inputs" / "basis_inputs" / "crosswalks"

    # Start by pre-canning a parcel_id to zone_id, county, and superdistrict crosswalk DF
    # This crosswalk is the same for RTP2021 and RTP2025
    if len(parcel_taz_sd_crosswalk_df) == 0:
        bayareafips = {
            "06001": "Alameda",
            "06013": "Contra Costa",
            "06041": "Marin",
            "06055": "Napa",
            "06075": "San Francisco",
            "06081": "San Mateo",
            "06085": "Santa Clara",
            "06097": "Sonoma",
            "06095": "Solano",
        }

        PARCEL_TAZ_CROSSWALK_FILE = CROSSWALKS_DIR / "2020_08_17_parcel_to_taz1454sub.csv"
        parcel_taz_crosswalk_df = pd.read_csv(PARCEL_TAZ_CROSSWALK_FILE, usecols=['PARCEL_ID', 'ZONE_ID', 'manual_county'])
        parcel_taz_crosswalk_df.columns = parcel_taz_crosswalk_df.columns.str.lower()
        parcel_taz_crosswalk_df["county"] = parcel_taz_crosswalk_df['manual_county'].map(
            lambda x: f"06{x:03d}"
        ).map(bayareafips)
        del parcel_taz_crosswalk_df['manual_county']
        logging.info(f"  Read {len(parcel_taz_crosswalk_df):,} rows from crosswalk {PARCEL_TAZ_CROSSWALK_FILE}")
        logging.debug(f"  parcel_taz_crosswalk_df.head():\n{parcel_taz_crosswalk_df.head()}")

        TAZ_SD_CROSSWALK_FILE = CROSSWALKS_DIR / "taz_geography.csv"
        taz_sd_crosswalk_df = pd.read_csv(TAZ_SD_CROSSWALK_FILE, usecols=['zone', 'superdistrict'])
        taz_sd_crosswalk_df.rename(columns={"zone": "zone_id"}, inplace=True)
        logging.info(f"  Read {len(taz_sd_crosswalk_df):,} rows from crosswalk {TAZ_SD_CROSSWALK_FILE}")
        logging.debug(f"  taz_sd_crosswalk_df.head():\n{taz_sd_crosswalk_df.head()}")

        parcel_taz_sd_crosswalk_df = pd.merge(
            left     = parcel_taz_crosswalk_df,
            right    = taz_sd_crosswalk_df,
            on       = 'zone_id',
            how      = 'left',
            validate = 'many_to_one'
        )


    # year -> {"parcel" -> parcel DataFrame, "county" -> county DataFrame }
    modelrun_data = {}
    if rtp == "RTP2025":
        if len(rtp2025_geography_crosswalk_df) == 0:
            PARCEL_CROSSWALK_FILE = CROSSWALKS_DIR / "parcels_geography_2024_02_14.csv"
            rtp2025_geography_crosswalk_df = pd.read_csv(PARCEL_CROSSWALK_FILE, usecols=['PARCEL_ID','ACRES','dis_id','tra_id','gg_id','pda_id','hra_id','epc_id','ppa_id','ugb_id','juris'])
            logging.info("  Read {:,} rows from crosswalk {}".format(len(rtp2025_geography_crosswalk_df), PARCEL_CROSSWALK_FILE))
            logging.debug("  rtp2025_geography_crosswalk_df.head():\n{}".format(rtp2025_geography_crosswalk_df.head()))
            logging.debug(f"  rtp2025_geography_crosswalk_df['ppa_id'].value_counts(dropna=False)=\n{rtp2025_geography_crosswalk_df['ppa_id'].value_counts(dropna=False)}")
            logging.debug(f"  {len(rtp2025_geography_crosswalk_df.loc[pd.isna(rtp2025_geography_crosswalk_df.ppa_id)])=}")
            logging.debug(f"  rtp2025_geography_crosswalk_df['gg_id'].value_counts(dropna=False)=\n{rtp2025_geography_crosswalk_df['gg_id'].value_counts(dropna=False)}")

            # jurisdiction: standardize to Title Case, with spaces
            rtp2025_geography_crosswalk_df.rename(columns={'juris':'jurisdiction'}, inplace=True)
            rtp2025_geography_crosswalk_df['jurisdiction'] = rtp2025_geography_crosswalk_df.jurisdiction.str.replace("_"," ")
            rtp2025_geography_crosswalk_df['jurisdiction'] = rtp2025_geography_crosswalk_df.jurisdiction.str.title()
            rtp2025_geography_crosswalk_df['jurisdiction'] = rtp2025_geography_crosswalk_df.jurisdiction.str.replace("St ","St. ") # St. Helena
            logging.debug(f"rtp2025_geography_crosswalk_df.jurisdiction.value_counts(dropna=False):\n{rtp2025_geography_crosswalk_df.jurisdiction.value_counts(dropna=False)}")
        
        if len(pba50_geography_crosswalk_df) == 0:
            PBA50_PARCEL_CROSSWALK_FILE = CROSSWALKS_DIR / "2021_02_25_parcels_geography.csv"
            pba50_geography_crosswalk_df = pd.read_csv(PBA50_PARCEL_CROSSWALK_FILE, usecols=['PARCEL_ID','gg_id'])
            pba50_geography_crosswalk_df.rename(columns={"gg_id":"pba50_gg_id"}, inplace=True)
            logging.info("  Read {:,} rows from crosswalk {}".format(len(pba50_geography_crosswalk_df), PBA50_PARCEL_CROSSWALK_FILE))
            logging.debug("  pba50_geography_crosswalk_df.head():\n{}".format(pba50_geography_crosswalk_df.head()))

        if len(rtp2025_urban_area_crosswalk_df) == 0:
            URBAN_AREA_CROSSWALK_FILE = CROSSWALKS_DIR / "p10_parcels_to_2020_urban_areas.csv"
            rtp2025_urban_area_crosswalk_df = pd.read_csv(URBAN_AREA_CROSSWALK_FILE, usecols=['parcel_id', 'in_urban_area'])
            logging.info("  Read {:,} rows from crosswalk {}".format(len(rtp2025_urban_area_crosswalk_df), URBAN_AREA_CROSSWALK_FILE))
            logging.debug("  rtp2025_urban_area_crosswalk_df.head():\n{}".format(rtp2025_urban_area_crosswalk_df.head()))

        # transit service areas (used through April 2024 - with n-category transit service areas including headway differentiation)
        # We used with transit_service_area_share_v2().

        # if len(rtp2025_transit_service_df) == 0:
        #     import geopandas as gpd
        #     PARCEL_TRANSITSERVICE_FILE = M_DRIVE / "Data" / "GIS layers" / "JobsHousingTransitProximity" / "update_2024" / "outputs" / "p10_topofix_classified.parquet"
        #     rtp2025_transit_service_df = pd.read_parquet(PARCEL_TRANSITSERVICE_FILE)
        #     transit_cols_keep = ['PARCEL_ID','area_type','Service_Level_np_cat5', 'Service_Level_fbp_cat5', 'Service_Level_current_cat5']
        #     rtp2025_transit_service_df = rtp2025_transit_service_df[transit_cols_keep]
        #     logging.info("  Read {:,} rows from crosswalk {}".format(len(rtp2025_transit_service_df), PARCEL_TRANSITSERVICE_FILE))
        #     logging.debug("  rtp2025_transit_service_df.head():\n{}".format(rtp2025_transit_service_df.head()))

        # simpler version with binary 1/0 classification instead of headway differentiation. We use with transit_service_area_share_v2().
        
        if len(rtp2025_transit_service_df) == 0:
            import geopandas as gpd
            PARCEL_TRANSITSERVICE_FILE = BOX_DIR / 'Plan Bay Area 2050+' / 'Blueprint' / \
                'Draft Blueprint Modeling and Metrics' / \
                'transportation' / "p10_x_transit_area_identity.csv"
            rtp2025_transit_service_df = pd.read_csv(PARCEL_TRANSITSERVICE_FILE, usecols=['parcel_id','cur','np', 'dbp'])
            logging.info("  Read {:,} rows from crosswalk {}".format(len(rtp2025_transit_service_df), PARCEL_TRANSITSERVICE_FILE))
            logging.debug("  rtp2025_transit_service_df.head():\n{}".format(rtp2025_transit_service_df.head()))

        # tract
        if len(rtp2025_tract_crosswalk_df) == 0:
            # map to census 2010 tract and census 2020 tract
            TRACT_CROSSWALK_FILE = CROSSWALKS_DIR / "p10_census.csv"
            rtp2025_tract_crosswalk_df = pd.read_csv(TRACT_CROSSWALK_FILE, usecols=['parcel_id','tract10','tract20'])
            logging.info("  Read {:,} rows from crosswalk {}".format(len(rtp2025_tract_crosswalk_df), TRACT_CROSSWALK_FILE))
            logging.info("  len(rtp2025_tract_crosswalk_df.tract10.unique()): {:,}  parcels with null tract10: {:,}".format(
                len(rtp2025_tract_crosswalk_df.tract10.unique()),
                len(rtp2025_tract_crosswalk_df.loc[ pd.isnull(rtp2025_tract_crosswalk_df.tract10) ])))
            logging.info("  len(rtp2025_tract_crosswalk_df.tract20.unique()): {:,}  parcels with null tract20: {:,}".format(
                len(rtp2025_tract_crosswalk_df.tract20.unique()),
                len(rtp2025_tract_crosswalk_df.loc[ pd.isnull(rtp2025_tract_crosswalk_df.tract20) ])))
            # set nulls to -1 so type is int64. Note: smaller ints are too small
            rtp2025_tract_crosswalk_df.fillna(-1, inplace=True)
            rtp2025_tract_crosswalk_df = rtp2025_tract_crosswalk_df.astype('int64')
            logging.debug("  rtp2025_tract_crosswalk_df.head():\n{}".format(rtp2025_tract_crosswalk_df.head()))

            # tract-based lookups
            TRACT_EPC_CROSSWALK_FILE = "https://raw.githubusercontent.com/BayAreaMetro/Spatial-Analysis-Mapping-Projects/master/Project-Documentation/Equity-Priority-Communities/Data/epc_acs2022.csv"
            tract_epc_df = pd.read_csv(TRACT_EPC_CROSSWALK_FILE, usecols=['tract_geoid','epc_2050p'])
            logging.info("  Read {:,} rows from crosswalk {}".format(len(tract_epc_df), TRACT_EPC_CROSSWALK_FILE))
            # EPCs are defined with tract20 -> rename
            tract_epc_df.rename(columns = {"tract_geoid":"tract20", "epc_2050p":"tract20_epc"}, inplace=True)
            logging.info("  len(tract_epc_df.tract20.unique()): {:,}".format(len(tract_epc_df.tract20.unique())))
            logging.debug("  tract_epc_df.head():\n{}".format(tract_epc_df.head()))
            rtp2025_tract_crosswalk_df = pd.merge(
                left     = rtp2025_tract_crosswalk_df,
                right    = tract_epc_df,
                on       = 'tract20',
                how      = 'left',
                validate = 'many_to_one'
            )

            TRACT_GG_CROSSWALK_FILE = METRICS_DIR / "metrics_input_files" / "tract20_ggPBA50plus_2024_02_29.csv"
            tract_gg_df = pd.read_csv(TRACT_GG_CROSSWALK_FILE, usecols=['GEOID', 'growth_geo'])
            tract_gg_df.rename(columns={'GEOID':'tract20', 'growth_geo':'tract20_growth_geo'}, inplace=True)
            logging.info("  Read {:,} rows from crosswalk {}".format(len(tract_gg_df), TRACT_GG_CROSSWALK_FILE))
            logging.debug("  tract_gg_df.head():\n{}".format(tract_gg_df.head()))
            rtp2025_tract_crosswalk_df = pd.merge(
                left     = rtp2025_tract_crosswalk_df,
                right    = tract_gg_df,
                on       = 'tract20',
                how      = 'left',
                validate = 'many_to_one'
            )

            TRACT_TRA_CROSSWALK_FILE = METRICS_DIR / "metrics_input_files" / "tract20_ggtraPBA50plus_2024_02_29.csv"
            tract_tra_df = pd.read_csv(TRACT_TRA_CROSSWALK_FILE, usecols=['GEOID', 'gg_tra']) 
            tract_tra_df.rename(columns={'GEOID':'tract20', 'gg_tra':'tract20_tra'}, inplace=True)
            logging.info("  Read {:,} rows from crosswalk {}".format(len(tract_tra_df), TRACT_TRA_CROSSWALK_FILE))
            logging.debug("  tract_tra_df.head():\n{}".format(tract_tra_df.head()))
            rtp2025_tract_crosswalk_df = pd.merge(
                left     = rtp2025_tract_crosswalk_df,
                right    = tract_tra_df,
                on       = 'tract20',
                how      = 'left',
                validate = 'many_to_one'
            )

            TRACT_HRA_CROSSWALK_FILE = METRICS_DIR / "metrics_input_files" / "tract20_hraPBA50plus_2024_02_29.csv"
            tract_hra_df = pd.read_csv(TRACT_HRA_CROSSWALK_FILE, usecols=['GEOID','taz_hra'])  # odd that it's called taz_hra
            tract_hra_df.rename(columns={'GEOID':'tract20', 'taz_hra':'tract20_hra'}, inplace=True)
            logging.info("  Read {:,} rows from crosswalk {}".format(len(tract_hra_df), TRACT_HRA_CROSSWALK_FILE))
            logging.debug("  tract_hra_df.head():\n{}".format(tract_hra_df.head()))
            rtp2025_tract_crosswalk_df = pd.merge(
                left     = rtp2025_tract_crosswalk_df,
                right    = tract_hra_df,
                on       = 'tract20',
                how      = 'left',
                validate = 'many_to_one'
            )

            # displacement risk - udp_file/udp_DR_df
            # NOTE: these are 2010 tracts but we need them to be 2020 tracts
            TRACT_DISPLACEMENT_FILE = METRICS_DIR / "metrics_input_files" / "udp_2017results.csv"
            tract_displacement_df = pd.read_csv(TRACT_DISPLACEMENT_FILE, usecols=['Tract','DispRisk'])
            tract_displacement_df.rename(columns={'Tract':'tract10', 'DispRisk':'tract10_DispRisk'}, inplace=True)
            # tract10 doesn't have state code; add it
            tract_displacement_df['tract10'] = tract_displacement_df['tract10'].astype('int64')
            tract_displacement_df.tract10 += 6000000000
            logging.info("  Read {:,} rows from crosswalk {}".format(len(tract_displacement_df), TRACT_DISPLACEMENT_FILE))
            logging.debug("  tract_displacement_df.head():\n{}".format(tract_displacement_df.head()))

            rtp2025_tract_crosswalk_df = pd.merge(
                left     = rtp2025_tract_crosswalk_df,
                right    = tract_displacement_df,
                on       = 'tract10',
                how      = 'left',
                validate = 'many_to_one',
                indicator=True
            )
            logging.debug("rtp2025_tract_crosswalk_df._merge.value_counts():\n{}".format(
                          rtp2025_tract_crosswalk_df._merge.value_counts()))
            rtp2025_tract_crosswalk_df.drop(columns=['_merge'], inplace=True)

            # fillna with zero
            rtp2025_tract_crosswalk_df.fillna(0, inplace=True)

            logging.debug("final rtp2025_tract_crosswalk_df.head():\n{}".format(rtp2025_tract_crosswalk_df))
            logging.debug("final rtp2025_tract_crosswalk_df.dtypes():\n{}".format(rtp2025_tract_crosswalk_df.dtypes))
            # columns are: parcel_id, tract10, tract20, tract20_epc, tract20_growth_geo, tract20_tra, tract20_hra, tract10_DispRisk


        if len(rtp2025_taz_crosswalk_df) == 0:

            # taz-based lookups
            TAZ_EPC_CROSSWALK_FILE = METRICS_DIR / "metrics_input_files" / "taz1454_epcPBA50plus_2024_02_29.csv"
            rtp2025_taz_crosswalk_df = pd.read_csv(TAZ_EPC_CROSSWALK_FILE, usecols=['TAZ1454','taz_epc'])
            logging.info("  Read {:,} rows from crosswalk {}".format(len(rtp2025_taz_crosswalk_df), TAZ_EPC_CROSSWALK_FILE))
            logging.debug("  rtp2025_taz_crosswalk_df.head():\n{}".format(rtp2025_taz_crosswalk_df.head()))

        if len(rtp2025_parcel_taz_crosswalk_df)==0:

            # parcels to taz crosswalk - we need this for the area_type (suburban/urban/rural) taz-based classification

            # Reuse our earlier, RTP-agnostic parcel-to-TAZ-and-SD crosswalk
            rtp2025_parcel_taz_crosswalk_df = parcel_taz_sd_crosswalk_df.copy()
            logging.debug("  rtp2025_parcel_taz_crosswalk_df.head():\n{}".format(rtp2025_parcel_taz_crosswalk_df.head()))
            
            # taz-based lookups to area_type (urban/suburban/rural)
            TAZ_AREATYPE_CROSSWALK_FILE = METRICS_DIR / "metrics_input_files" / "taz_urban_suburban.csv"
            rtp2025_taz_areatype_crosswalk_df = pd.read_csv(TAZ_AREATYPE_CROSSWALK_FILE, usecols=['TAZ1454','area_type'])
            logging.info("  Read {:,} rows from taz areatype crosswalk {}".format(len(rtp2025_taz_areatype_crosswalk_df), TAZ_AREATYPE_CROSSWALK_FILE))
            logging.debug("  rtp2025_taz_areatype_crosswalk_df.head():\n{}".format(rtp2025_taz_areatype_crosswalk_df.head()))

           
            rtp2025_parcel_taz_crosswalk_df = pd.merge(
                left     = rtp2025_parcel_taz_crosswalk_df,
                right    = rtp2025_taz_areatype_crosswalk_df,
                left_on  = 'zone_id',
                right_on = 'TAZ1454',
                how      = 'left',
                validate = 'many_to_one',
                indicator=True
            )
            logging.debug("rtp2025_parcel_taz_crosswalk_df._merge.value_counts():\n{}".format(
                          rtp2025_parcel_taz_crosswalk_df._merge.value_counts()))
            rtp2025_parcel_taz_crosswalk_df.drop(columns=['_merge'], inplace=True)

            # fillna with zero
            rtp2025_parcel_taz_crosswalk_df.fillna(0, inplace=True)

            logging.debug("rtp2025_parcel_taz_crosswalk_df.head():\n{}".format(rtp2025_parcel_taz_crosswalk_df))
            logging.debug("rtp2025_parcel_taz_crosswalk_df.dtypes():\n{}".format(rtp2025_parcel_taz_crosswalk_df.dtypes))
            
            
        if len(rtp2025_np_parcel_inundation_df) == 0:
            PARCEL_INUNDATION_FILE = METRICS_DIR / "metrics_input_files" / "slr_parcel_inundation_PBA50Plus_NP.csv"
            rtp2025_np_parcel_inundation_df = pd.read_csv(PARCEL_INUNDATION_FILE)
            logging.info("  Read {:,} rows from crosswalk {}".format(len(rtp2025_np_parcel_inundation_df), PARCEL_INUNDATION_FILE))
            logging.debug("  rtp2025_np_parcel_inundation_df.head():\n{}".format(rtp2025_np_parcel_inundation_df.head()))

        if len(rtp2025_dbp_parcel_inundation_df) == 0:
            PARCEL_INUNDATION_FILE = METRICS_DIR / "metrics_input_files" / "slr_parcel_inundation_PBA50Plus_DBP.csv"
            rtp2025_dbp_parcel_inundation_df = pd.read_csv(PARCEL_INUNDATION_FILE)
            logging.info("  Read {:,} rows from crosswalk {}".format(len(rtp2025_dbp_parcel_inundation_df), PARCEL_INUNDATION_FILE))
            logging.debug("  rtp2025_dbp_parcel_inundation_df.head():\n{}".format(rtp2025_dbp_parcel_inundation_df.head()))

        # define analysis years
        if skip_base_year:
            logging.info(f"Skipping 2020 {'' if no_interpolate else 'and 2025 '}data because we're reusing the No Project base year data")
        else:
            modelrun_data[2020] = {}
            if not no_interpolate:
                modelrun_data[2025] = {}  # for later interpolation to 2023
        modelrun_data[2050]  = {}
        parcel_pattern       = "core_summaries/*_parcel_summary_{}.csv"
        geo_summary_pattern  = "geographic_summaries/*_county_summary_{}.csv"
        taz1_summary_pattern = "travel_model_summaries/*_taz1_summary_{}.csv"
        taz1_interim_summary_pattern = "core_summaries/*_interim_zone_output_{}.csv"

    elif rtp == "RTP2021":
        # these are all tract-based -- load into one dataframe
        if len(rtp2021_tract_crosswalk_df) == 0:

            # pba50_metrics.py called this parcel_tract_crosswalk_file/parcel_tract_crosswalk_df
            TRACT_CROSSWALK_FILE = METRICS_DIR / "metrics_input_files" / "parcel_tract_crosswalk.csv"
            rtp2021_tract_crosswalk_df = pd.read_csv(TRACT_CROSSWALK_FILE, usecols=['parcel_id','tract_id'])
            rtp2021_tract_crosswalk_df.rename(columns={'tract_id':'tract10'}, inplace=True) # rename for clarity
            logging.info("  Read {:,} rows from crosswalk {}".format(len(rtp2021_tract_crosswalk_df), TRACT_CROSSWALK_FILE))
            logging.info("  rtp2021_tract_crosswalk_df.tract10.unique count:{:,}".format(
                len(rtp2021_tract_crosswalk_df.tract10.unique())
            ))
            logging.debug("  rtp2021_tract_crosswalk_df.head():\n{}".format(rtp2021_tract_crosswalk_df.head()))

            # pba50_metrics.py called this coc_flag_file/coc_flag_df
            COC_FLAG_FILE = METRICS_DIR / "metrics_input_files" / "COCs_ACS2018_tbl_TEMP.csv"
            tract_coc_df = pd.read_csv(COC_FLAG_FILE, usecols=['tract_id','coc_flag_pba2050'])
            tract_coc_df.rename(columns={'tract_id':'tract10', 'coc_flag_pba2050':'tract10_epc'}, inplace=True)
            logging.info("  Read {:,} rows from crosswalk {}".format(len(tract_coc_df), COC_FLAG_FILE))
            logging.debug("  tract_coc_df.head():\n{}".format(tract_coc_df.head()))
            # merge it into rtp2021_tract_crosswalk_df
            rtp2021_tract_crosswalk_df = pd.merge(
                left     = rtp2021_tract_crosswalk_df,
                right    = tract_coc_df,
                on       = 'tract10',
                how      = 'left',
                validate = 'many_to_one',
                indicator= True
            )
            logging.debug("rtp2021_tract_crosswalk_df merged with COC: {:,} rows, _merge=\n{}".format(
                len(rtp2021_tract_crosswalk_df), rtp2021_tract_crosswalk_df._merge.value_counts()))
            rtp2021_tract_crosswalk_df.drop(columns=['_merge'], inplace=True)

            # displacement risk - udp_file/udp_DR_df
            TRACT_DISPLACEMENT_FILE = METRICS_DIR / "metrics_input_files" / "udp_2017results.csv"
            tract_displacement_df = pd.read_csv(TRACT_DISPLACEMENT_FILE, usecols=['Tract','DispRisk'])
            tract_displacement_df.rename(columns={'Tract':'tract10', 'DispRisk':'tract10_DispRisk'}, inplace=True)
            logging.info("  Read {:,} rows from crosswalk {}".format(len(tract_displacement_df), TRACT_DISPLACEMENT_FILE))
            logging.debug("  tract_displacement_df.head():\n{}".format(tract_displacement_df.head()))
            # merge it into rtp2021_tract_crosswalk_df
            rtp2021_tract_crosswalk_df = pd.merge(
                left     = rtp2021_tract_crosswalk_df,
                right    = tract_displacement_df,
                on       = 'tract10',
                how      = 'left',
                validate = 'many_to_one',
                indicator= True
            )
            logging.debug("rtp2021_tract_crosswalk_df merged with DispRisk: {:,} rows, _merge=\n{}".format(
                len(rtp2021_tract_crosswalk_df), rtp2021_tract_crosswalk_df._merge.value_counts()))
            rtp2021_tract_crosswalk_df.drop(columns=['_merge'], inplace=True)

            # tract_HRA_xwalk_file/tract_HRA_xwalk_df
            TRACT_HRA_FILE = METRICS_DIR / "metrics_input_files" / "tract_hra_xwalk.csv"
            tract_hra_df = pd.read_csv(TRACT_HRA_FILE, usecols=['tract_id','hra','tra','growth_geo'])
            logging.info("  Read {:,} rows from crosswalk {}".format(len(tract_hra_df), TRACT_HRA_FILE))
            # rename hra, tra, growth_geo to make it clear these are tract-baed
            tract_hra_df.rename(columns={'tract_id':'tract10', 'hra':'tract10_hra', 'tra':'tract10_tra', 
                                         'growth_geo':'tract10_growth_geo'}, inplace=True)

            logging.debug("  tract_hra_df.head():\n{}".format(tract_hra_df.head()))
            # merge it into rtp2021_tract_crosswalk_df
            rtp2021_tract_crosswalk_df = pd.merge(
                left     = rtp2021_tract_crosswalk_df,
                right    = tract_hra_df,
                on       = 'tract10',
                how      = 'left',
                validate = 'many_to_one',
                indicator= True
            )
            logging.debug("rtp2021_tract_crosswalk_df merged with HRA xwalk: {:,} rows, _merge=\n{}".format(
                len(rtp2021_tract_crosswalk_df), rtp2021_tract_crosswalk_df._merge.value_counts()))
            rtp2021_tract_crosswalk_df.drop(columns=['_merge'], inplace=True)

            # fillna with zero and make int
            rtp2021_tract_crosswalk_df.fillna(0, inplace=True)
            rtp2021_tract_crosswalk_df = rtp2021_tract_crosswalk_df.astype(int)

            logging.debug("final rtp2021_tract_crosswalk_df.head():\n{}".format(rtp2021_tract_crosswalk_df))
            # columns are: parcel_id, tract10, tract10_epc, tract10_DispRisk, tract10_hra, tract10_growth_geo, tract10_tra

        # transit service areas (used through April 2024 - with n-category transit service areas including headway differentiation)
        # We used with transit_service_area_share_v2().

        # if len(rtp2025_transit_service_df) == 0:
        #     import geopandas as gpd
        #     PARCEL_TRANSITSERVICE_FILE = M_DRIVE / "Data" / "GIS layers" / "JobsHousingTransitProximity" / "update_2024" / "outputs" / "p10_topofix_classified.parquet"
        #     rtp2025_transit_service_df = pd.read_parquet(PARCEL_TRANSITSERVICE_FILE)
        #     transit_cols_keep = ['PARCEL_ID','area_type','Service_Level_np_cat5', 'Service_Level_fbp_cat5', 'Service_Level_current_cat5']
        #     rtp2025_transit_service_df = rtp2025_transit_service_df[transit_cols_keep]
        #     logging.info("  Read {:,} rows from crosswalk {}".format(len(rtp2025_transit_service_df), PARCEL_TRANSITSERVICE_FILE))
        #     logging.debug("  rtp2025_transit_service_df.head():\n{}".format(rtp2025_transit_service_df.head()))

        # simpler version with binary 1/0 classification instead of headway differentiation. We use with transit_service_area_share_v2().
        
        if len(rtp2025_transit_service_df) == 0:
            import geopandas as gpd
            PARCEL_TRANSITSERVICE_FILE = BOX_DIR / 'Plan Bay Area 2050+' / 'Blueprint' / \
                'Draft Blueprint Modeling and Metrics' / \
                'transportation' / "p10_x_transit_area_identity.csv"
            rtp2025_transit_service_df = pd.read_csv(PARCEL_TRANSITSERVICE_FILE, usecols=['parcel_id','cur','np', 'dbp'])
            logging.info("  Read {:,} rows from crosswalk {}".format(len(rtp2025_transit_service_df), PARCEL_TRANSITSERVICE_FILE))
            logging.debug("  rtp2025_transit_service_df.head():\n{}".format(rtp2025_transit_service_df.head()))

        if len(rtp2021_pda_crosswalk_df) == 0:
            # pba50_metrics.py called this parcel_GG_newxwalk_file/parcel_GG_newxwalk_df
            PDA_CROSSWALK_FILE = METRICS_DIR / "metrics_input_files" / "parcel_tra_hra_pda_fbp_20210816.csv"
            rtp2021_pda_crosswalk_df = pd.read_csv(PDA_CROSSWALK_FILE, usecols=['PARCEL_ID','pda_id_pba50_fb'])
            rtp2021_pda_crosswalk_df.rename(columns={'PARCEL_ID':'parcel_id'}, inplace=True)
            logging.info("  Read {:,} rows from crosswalk {}".format(len(rtp2021_pda_crosswalk_df), PDA_CROSSWALK_FILE))
            logging.debug("  rtp2021_pda_crosswalk_df.head():\n{}".format(rtp2021_pda_crosswalk_df.head()))

        if len(rtp2021_geography_crosswalk_df) == 0:
            # pba50_metrics.py called this "parcel_geography_file" - use it to get fbpchcat
            GEOGRAPHY_CROSSWALK_FILE = METRICS_DIR / "metrics_input_files" / "2021_02_25_parcels_geography.csv"
            rtp2021_geography_crosswalk_df = pd.read_csv(GEOGRAPHY_CROSSWALK_FILE, usecols=['PARCEL_ID','fbpchcat','ppa_id','eir_coc_id', 'juris_name_full'])
            logging.info("  Read {:,} rows from crosswalk {}".format(len(rtp2021_geography_crosswalk_df), GEOGRAPHY_CROSSWALK_FILE))
            logging.debug("  rtp2021_geography_crosswalk_df.head():\n{}".format(rtp2021_geography_crosswalk_df.head()))

            # Expand fbpchcat into component parts
            parcel_zoning_df = rtp2021_geography_crosswalk_df['fbpchcat'].str.extract(
                r'^(?P<gg_id>GG|NA)(?P<tra_id>tra1|tra2c|tra2b|tra2a|tra2|tra3a|tra3|NA)(?P<hra_id>HRA)?(?P<dis_id>DIS)?(?P<zone_remainder>.*)$')
            parcel_zoning_df['fbpchcat'] = rtp2021_geography_crosswalk_df['fbpchcat']
            logging.debug("parcel_zoning_df=\n{}".format(parcel_zoning_df.head(30)))

            # check if any are missed: if zone_remainder contains 'HRA' or 'DIS'
            zone_re_problem_df = parcel_zoning_df.loc[parcel_zoning_df.zone_remainder.str.contains("HRA|DIS", na=False, regex=True)]
            logging.debug("zone_re_problem_df nrows={} dataframe:\n{}".format(len(zone_re_problem_df), zone_re_problem_df))

            # join it back to rtp2021_geography_crosswalk_df
            rtp2021_geography_crosswalk_df = pd.concat([rtp2021_geography_crosswalk_df,
                                                        parcel_zoning_df.drop(columns=['fbpchcat'])], axis='columns')
            logging.debug("  rtp2021_geography_crosswalk_df.head() after fbpchcat split:\n{}".format(
                rtp2021_geography_crosswalk_df.head()))
            
            # jurisdiction: standardize to Title Case, with spaces
            rtp2021_geography_crosswalk_df.rename(columns={'juris_name_full':'jurisdiction'}, inplace=True)
            rtp2021_geography_crosswalk_df['jurisdiction'] = rtp2021_geography_crosswalk_df.jurisdiction.str.replace("_"," ")
            rtp2021_geography_crosswalk_df['jurisdiction'] = rtp2021_geography_crosswalk_df.jurisdiction.str.title()
            rtp2021_geography_crosswalk_df['jurisdiction'] = rtp2021_geography_crosswalk_df.jurisdiction.str.replace("St ","St. ") # St. Helena
            logging.debug(f"rtp2021_geography_crosswalk_df.jurisdiction.value_counts(dropna=False):\n{rtp2021_geography_crosswalk_df.jurisdiction.value_counts(dropna=False)}")

        if len(rtp2021_np_parcel_inundation_df) == 0:
            PARCEL_INUNDATION_FILE = METRICS_DIR / "metrics_input_files" / "slr_parcel_inundation_PBA50_NP.csv"
            rtp2021_np_parcel_inundation_df = pd.read_csv(PARCEL_INUNDATION_FILE)
            logging.info("  Read {:,} rows from file {}".format(len(rtp2021_np_parcel_inundation_df), PARCEL_INUNDATION_FILE))
            logging.debug("  rtp2021_np_parcel_inundation_df.head():\n{}".format(rtp2021_np_parcel_inundation_df.head()))

        if len(rtp2021_fbp_parcel_inundation_df) == 0:
            PARCEL_INUNDATION_FILE = METRICS_DIR / "metrics_input_files" / "slr_parcel_inundation_PBA50_FBP.csv"
            rtp2021_fbp_parcel_inundation_df = pd.read_csv(PARCEL_INUNDATION_FILE)
            logging.info("  Read {:,} rows from crosswalk {}".format(len(rtp2021_fbp_parcel_inundation_df), PARCEL_INUNDATION_FILE))
            logging.debug("  rtp2021_fbp_parcel_inundation_df.head():\n{}".format(rtp2021_fbp_parcel_inundation_df.head()))

        # define analysis years
        modelrun_data[2015] = {}
        modelrun_data[2050] = {}
        parcel_pattern       = "*_parcel_data_{}.csv"
        geo_summary_pattern  = "*_county_summaries_{}.csv"
        taz1_summary_pattern = "*_taz_summaries_{}.csv"

    else:
        raise ValueError(f"Unrecognized plan: {rtp}")

    # Load parcels summaries
    for year in sorted(modelrun_data.keys()):
        # handle RTP2021 hacks
        if (rtp=="RTP2021") and (year == 2050) and (modelrun_alias=="No Project"):
            # comment was: this is for no project (which does not have UBI) but had some post processing Affordable housing added
            modified_parcel_pattern = parcel_pattern.replace(".csv", "_add_AH.csv")
        elif (rtp=="RTP2021") and (year == 2050) and (modelrun_alias in ['EIR Alt 1','EIR Alt 2']):
            modified_parcel_pattern = parcel_pattern.replace(".csv", "_no_UBI.csv")
        else:
            modified_parcel_pattern = parcel_pattern

        logging.debug("Looking for parcel data matching {}".format(modified_parcel_pattern.format(year)))
        file = next(run_directory_path.glob(modified_parcel_pattern.format(year)))
        logging.debug(f"Found {file}")
        # non_residential_sqft is not available in the RTP2021 parcel table
        usecols = ['parcel_id','deed_restricted_units','preserved_units','subsidized_units','residential_units','inclusionary_units',
                    'hhq1','hhq2','hhq3','hhq4','tothh','totemp', "RETEMPN", "MWTEMPN", "OTHEMPN","HEREMPN","FPSEMPN"]
        if rtp == "RTP2025":
            usecols.append('non_residential_sqft')
        parcel_df = pd.read_csv(file, usecols=usecols)
        logging.info("  Read {:,} rows from parcel file {}".format(len(parcel_df), file))
        logging.debug("Head:\n{}".format(parcel_df.head()))
        logging.debug("preserved_units.value_counts():\n{}".format(parcel_df['preserved_units'].value_counts(dropna=False)))

        if rtp == "RTP2025":
            # add geography crosswalk for zoning categories
            parcel_df = pd.merge(
                left     = parcel_df,
                right    = rtp2025_geography_crosswalk_df,
                how      = "left",
                left_on  = "parcel_id",
                right_on = "PARCEL_ID",
                validate = "one_to_one"
            )
            logging.debug("Head after merge with rtp2025_geography_crosswalk_df:\n{}".format(parcel_df.head()))
            logging.debug("parcel_df.dtypes:\n{}".format(parcel_df.dtypes))

            parcel_df = pd.merge(
                left     = parcel_df,
                right    = pba50_geography_crosswalk_df,
                how      = "left",
                left_on  = "parcel_id",
                right_on = "PARCEL_ID",
                validate = "one_to_one"
            )
            logging.debug("Head after merge with pba50_geography_crosswalk_df:\n{}".format(parcel_df.head()))
            logging.debug("parcel_df.dtypes:\n{}".format(parcel_df.dtypes))

            # add tract lookup for tract categories
            parcel_df = pd.merge(
                left     = parcel_df,
                right    = rtp2025_tract_crosswalk_df,
                how      = "left",
                on       = "parcel_id",
                validate = "one_to_one"
            )

            # add transit service area lookups
            # logging.info("Columns in rtp2025_transit_service_df: ", rtp2025_transit_service_df.columns, rtp2025_transit_service_df.index.name)
            parcel_df = pd.merge(
                left     = parcel_df,
                right    = rtp2025_transit_service_df,
                how      = "left",
                on       = "parcel_id",
                #right_on = "PARCEL_ID", # not needed with the current crosswalk
                validate = "one_to_one"
            )

            logging.debug("parcel_df.dtypes:\n{}".format(parcel_df.dtypes))
            logging.debug("Head after merge with rtp2025_transit_service_df:\n{}".format(parcel_df.head()))

            # add area_type (urban/suburban/rural) and superdistrict lookups
            parcel_df = pd.merge(
                left     = parcel_df,
                right    = rtp2025_parcel_taz_crosswalk_df,
                how      = "left",
                on       = "parcel_id",
                #right_on = "PARCEL_ID", # not needed with the current crosswalk
                validate = "one_to_one"
            )

            logging.debug("parcel_df.dtypes:\n{}".format(parcel_df.dtypes))
            logging.debug("Head after merge with rtp2025_parcel_taz_crosswalk_df:\n{}".format(parcel_df.head()))


            # add parcel lookup for 2020 urban area footprint
            parcel_df = pd.merge(
                left     = parcel_df,
                right    = rtp2025_urban_area_crosswalk_df,
                how      = "left",
                on       = "parcel_id",
                validate = "one_to_one"
            )
            logging.debug("parcel_df.dtypes:\n{}".format(parcel_df.dtypes))
            logging.debug("Head after merge with rtp2025_urban_area_crosswalk_df:\n{}".format(parcel_df.head()))

            # add parcel sea level rise inundation based on the Plan scenario
            this_modelrun_alias = classify_runid_alias(modelrun_alias)
            if this_modelrun_alias == "NP":
                parcel_df = pd.merge(
                    left     = parcel_df,
                    right    = rtp2025_np_parcel_inundation_df,
                    how      = "left",
                    on       = "parcel_id",
                    validate = "one_to_one"
                )
                logging.debug("parcel_df.dtypes:\n{}".format(parcel_df.dtypes))
                logging.debug("Head after merge with rtp2025_np_parcel_inundation_df:\n{}".format(parcel_df.head()))
            elif this_modelrun_alias == "DBP":
                parcel_df = pd.merge(
                    left     = parcel_df,
                    right    = rtp2025_dbp_parcel_inundation_df,
                    how      = "left",
                    on       = "parcel_id",
                    validate = "one_to_one"
                )
                logging.debug("parcel_df.dtypes:\n{}".format(parcel_df.dtypes))
                logging.debug("Head after merge with rtp2025_dbp_parcel_inundation_df:\n{}".format(parcel_df.head()))

            # rtp2025_tract_crosswalk_df.columns should all be ints -- convert
            cols_int64 = ['tract10','tract20']
            cols_int   = ['tract20_epc','tract20_growth_geo','tract20_tra','tract20_hra','tract10_DispRisk','in_urban_area']
            fill_cols  = {col:-1 for col in cols_int64+cols_int}
            logging.debug(fill_cols)
            parcel_df.fillna(fill_cols, inplace=True)
            parcel_df[cols_int64] = parcel_df[cols_int64].astype('int64')
            parcel_df[cols_int] = parcel_df[cols_int].astype(int)
            logging.debug("Head after int type conversion:\n{}".format(parcel_df.head()))
            logging.debug("parcel_df.dtypes:\n{}".format(parcel_df.dtypes))

        if rtp == "RTP2021":
            # if it's already here, remove -- we're adding from a single source
            if 'fbpchcat' in parcel_df.columns:
                parcel_df.drop(columns=['fbpchcat'], inplace=True)

            # join to get fbpchcat and the zoning columns (gg_id, tra_id, hra_id, dis_id)
            parcel_df = pd.merge(
                left     = parcel_df,
                right    = rtp2021_geography_crosswalk_df,
                how      = "left",
                left_on  = "parcel_id",
                right_on = "PARCEL_ID",
                validate = "one_to_one"
            )
            assert('fbpchcat' in parcel_df.columns)

            # add TAZ1454 and superdistrict columns
            parcel_df = pd.merge(
                left     = parcel_df,
                right    = parcel_taz_sd_crosswalk_df,
                how      = "left",
                on       = "parcel_id",
                validate = "one_to_one"
            )

            # add transit service area lookups
            # logging.info("Columns in rtp2025_transit_service_df: ", rtp2025_transit_service_df.columns, rtp2025_transit_service_df.index.name)
            parcel_df = pd.merge(
                left     = parcel_df,
                right    = rtp2025_transit_service_df,
                how      = "left",
                on       = "parcel_id",
                #right_on ="PARCEL_ID",
                validate = "one_to_one"
            )

            logging.debug("parcel_df.dtypes:\n{}".format(parcel_df.dtypes))
            logging.debug("Head after merge with rtp2025_tract_crosswalk_df:\n{}".format(parcel_df.head()))

            # add parcel sea level rise inundation *input* based on the scenario
            this_modelrun_alias = classify_runid_alias(modelrun_alias)
            if this_modelrun_alias == "NP":
                parcel_df = pd.merge(
                    left     = parcel_df,
                    right    = rtp2021_np_parcel_inundation_df,
                    how      = "left",
                    on       = "parcel_id",
                    validate = "one_to_one"
                )
                logging.debug("parcel_df.dtypes:\n{}".format(parcel_df.dtypes))
                logging.debug("Head after merge with rtp2021_np_parcel_inundation_df:\n{}".format(parcel_df.head()))
            else:
                parcel_df = pd.merge(
                    left     = parcel_df,
                    right    = rtp2021_fbp_parcel_inundation_df,
                    how      = "left",
                    on       = "parcel_id",
                    validate = "one_to_one"
                )
                logging.debug("parcel_df.dtypes:\n{}".format(parcel_df.dtypes))
                logging.debug("Head after merge with rtp2021_fbp_parcel_inundation_df:\n{}".format(parcel_df.head()))

            # Merge the tract and coc crosswalks
            parcel_df = parcel_df.merge(rtp2021_tract_crosswalk_df, on="parcel_id", how="left")
            logging.debug("parcel_df after first merge with tract crosswalk:\n{}".format(parcel_df.head(30)))

            parcel_df = parcel_df.merge(rtp2021_pda_crosswalk_df, on="parcel_id", how="left")
            logging.debug("parcel_df.dtypes:\n{}".format(parcel_df.dtypes))

            # Retain only a subset of columns after merging
            columns_to_keep = ['parcel_id', 'tract10', 'fbpchcat', 
                                'gg_id', 'tra_id', 'hra_id', 'dis_id', 'ppa_id', 'eir_coc_id','jurisdiction',
                                'zone_id', 'county', 'superdistrict',
                                'hhq1', 'hhq2', 'hhq3', 'hhq4', 
                                'tothh', 'totemp',
                                'deed_restricted_units', 'residential_units', 'preserved_units',
                                'pda_id_pba50_fb',
                                # employment
                                'MWTEMPN', 'RETEMPN', 'FPSEMPN', 'HEREMPN', 'OTHEMPN',
                                # tract-level columns
                                'tract10_epc', 'tract10_DispRisk', 'tract10_hra', 'tract10_growth_geo', 'tract10_tra',
                                
                                # transit-related columns
                                #'area_type','Service_Level_np_cat5', 'Service_Level_fbp_cat5', 'Service_Level_current_cat5',
                                
                                # use after may 3 2024
                                'np','cur','dbp',
                                
                                # sea level rise column
                                "inundation"]

            parcel_df = parcel_df[columns_to_keep]
            logging.debug("parcel_df:\n{}".format(parcel_df.head(30)))

        modelrun_data[year]['parcel'] = parcel_df

    # Load county summaries
    for year in sorted(modelrun_data.keys()):
        logging.debug("Looking for geographic summaries matching {}".format(geo_summary_pattern.format(year)))
        file = next(run_directory_path.glob(geo_summary_pattern.format(year)))
        logging.debug(f"Found {file}")
        geo_summary_df = pd.read_csv(file)
        logging.info("  Read {:,} rows from geography summary {}".format(len(geo_summary_df), file))
        logging.debug("Head:\n{}".format(geo_summary_df))
        modelrun_data[year]['county'] = geo_summary_df

        if rtp=="RTP2021":
            # rename some columns to be consistent with RTP2025
            modelrun_data[year]['county'].rename(columns={
                'COUNTY_NAME'   :'county',
                'HHINCQ1'       :'hhincq1',
                'HHINCQ2'       :'hhincq2',
                'HHINCQ3'       :'hhincq3',
                'HHINCQ4'       :'hhincq4',
                'TOTEMP'        :'totemp',
                'TOTHH'         :'tothh',
            }, inplace=True)
            logging.debug(f"{modelrun_data[year]['county'].head()=}")

    # Load taz summaries
    # This is only necessary for RTP2025 / healthy.urban_park_acres()
    #         and superdistrict-based jobs/housing summaries
    if rtp == "RTP2025":
        for year in sorted(modelrun_data.keys()):
            logging.debug("Looking for taz1 summaries matching {}".format(taz1_summary_pattern.format(year)))
            file = next(run_directory_path.glob(taz1_summary_pattern.format(year)))
            logging.debug(f"Found {file}")
            taz1_summary_df = pd.read_csv(file, usecols=['TAZ','COUNTY','SD','TOTHH','TOTEMP','TOTPOP'],
                                          dtype={'SD':str}) # consider SD as a string
            taz1_summary_df.rename(columns={'TAZ':'TAZ1454'}, inplace=True)
            logging.info("  Read {:,} rows from taz summary {}".format(len(taz1_summary_df), file))
            logging.debug("Head:\n{}".format(taz1_summary_df))

            # there is a second TAZ level summary data with more variables than those used by
            # the tm, including building derived data such as sqft. We need office spaces and jobs and vacancy.
            # However, these variables were added recently.

            logging.debug("Looking for taz interim summaries matching {}".format(taz1_interim_summary_pattern.format(year)))
            file = next(run_directory_path.glob(taz1_interim_summary_pattern.format(year)))
            logging.debug(f"Found {file}")
            taz1_interim_summary_df = pd.read_csv(file)
            taz1_interim_summary_df.rename(columns={'TAZ':'TAZ1454'}, inplace=True)

            # check
            taz_interim_cols = [
                #"TAZ",
                "non_residential_sqft",
                "non_residential_sqft_office",
                "job_spaces",
                "job_spaces_office",
                "non_residential_vacancy",
                "non_residential_vacancy_office"
                
            ]
            taz_interim_keep_cols = [x for x in taz_interim_cols if x in taz1_interim_summary_df.columns ]
            if len(taz1_interim_summary_df)>0:
                logging.debug("Columns in taz1_interim_summary_df: {}".format(taz1_interim_summary_df.columns))
                logging.debug("Columns to keep: {}".format(taz_interim_keep_cols))
                # assert(all(x in taz1_interim_summary_df.columns for x in taz_interim_cols))
                taz1_interim_summary_df = taz1_interim_summary_df[['TAZ1454']+taz_interim_keep_cols]

                logging.info("  Read {:,} rows from taz interim summary {}".format(len(taz1_interim_summary_df), file))
                logging.debug("Head:\n{}".format(taz1_interim_summary_df))

                # then combine with the first TAZ level summary data
                taz1_summary_df = pd.merge(
                    left   = taz1_summary_df,
                    right  = taz1_interim_summary_df,
                    on       = "TAZ1454",
                    how      = "left",
                    validate = "one_to_one"
                )

            taz1_summary_df = pd.merge(
                left     = taz1_summary_df,
                right    = rtp2025_taz_crosswalk_df,
                on       = "TAZ1454",
                how      = "left",
                validate = "one_to_one"
            )
            logging.debug("Head:\n{}".format(taz1_summary_df))
            modelrun_data[year]['TAZ1454'] = taz1_summary_df

    # Interpolate to 2023 base year
    if (rtp == "RTP2025") and (not no_interpolate) and (not skip_base_year):
        logging.info("Interpolating to 2023 base year")
        modelrun_data[2023] = {}
        for geog in modelrun_data[2020].keys():  # could get geog and 2020 df via .items() but I think this is clearer if more verbose
            t1, t2 = 2020, 2025
            df1 = modelrun_data[t1][geog]
            df2 = modelrun_data[t2][geog]

            df = df1.copy()
            for col in df.columns:
                if pd.api.types.is_numeric_dtype(df[col]):
                    # Long way to write 3/5 but maybe it'll pay off in future... :)
                    df[col] = df1[col] + ((2023 - t1) / (t2 - t1))*(df2[col] - df1[col])

            modelrun_data[2023][geog] = df

        logging.info("Deleting 2020 and 2025 data")
        del modelrun_data[2020]
        del modelrun_data[2025]

    logging.debug("modelrun_data:\n{}".format(modelrun_data))
    return modelrun_data


def classify_runid_alias(runid_alias):

    import re

    """
    The runid_alias strings capture the no project vs project distinction, but they
    are sometimes padded with other stuff. This hack function classifies the runid_alias 
    into one of four options:
    - DBP, short for draft blueprint, and NP, for no project, FBP for final blueprint.
    - Anything else is coded as unknown.

    Args:
        runid_alias: the run identifier from the run log

    Returns:
        A string, either "DBP" or "NP".
    """
    text = runid_alias.lower()  # Convert to lowercase for case-insensitive matching
    if ("draft" in text and "blueprint" in text) or re.search(r"dbp", text):
        return "DBP"
    elif (
        "no project" in text  # Capture all "No Project" variations
        or "np" in text  # Capture "NP" at the beginning (e.g., NP_Final)
        or text.startswith("no_")  # Capture variations starting with "no_"
        or "noproject" in text
    ):  # Explicit check for "noproject"
        return "NP"
    elif ("final" in text and "blueprint" in text) or re.search(r"fbp|final", text):
        return "FBP"
    else:
        return "Unknown"  # Default to Unknown<|MERGE_RESOLUTION|>--- conflicted
+++ resolved
@@ -43,19 +43,6 @@
             'Region'    : None
     },
     'RTP2025': {
-<<<<<<< HEAD
-            'HRA'      : lambda df: df['hra_id'] == 'HRA',
-            'TRA'      : lambda df: df['tra_id'].isin(['TRA1', 'TRA2', 'TRA3']),
-            'HRAandTRA': lambda df: (df['tra_id'].isin(['TRA1', 'TRA2', 'TRA3'])) & (df['hra_id'] == 'HRA'),
-            'GG'       : lambda df: df['gg_id'] == 'GG',
-            'nonGG'    : lambda df: df['gg_id'] != 'GG',
-            'GG_nonPDA': lambda df: (df['gg_id'] == 'GG') & (pd.isna(df['pda_id'])),
-            'PDA'      : lambda df: pd.notna(df['pda_id']),
-            'EPC'      : lambda df: df['epc_id'] == 'EPC',
-            'nonEPC'   : lambda df: df['epc_id'] != 'EPC',
-            'PPA'      : lambda df: df['ppa_id'] == 'PPA',
-            'Region'   : None
-=======
             'HRA'       : lambda df: df['hra_id'] == 'HRA',
             'TRA'       : lambda df: df['tra_id'].isin(['TRA1', 'TRA2', 'TRA3']),
             'HRAandTRA' : lambda df: (df['tra_id'].isin(['TRA1', 'TRA2', 'TRA3'])) & (df['hra_id'] == 'HRA'),
@@ -69,7 +56,6 @@
             'nonEPC'    : lambda df: df['epc_id'] != 'EPC',
             'PPA'       : lambda df: df['ppa_id'] == 'PPA',
             'Region'    : None
->>>>>>> 1a6f560c
     }
 }
 
