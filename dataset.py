--- conflicted
+++ resolved
@@ -8,372 +8,6 @@
 warnings.filterwarnings('ignore', category=pd.io.pytables.PerformanceWarning)
 
 
-<<<<<<< HEAD
-class BayAreaDataset(dataset.Dataset):
-
-    type_d = {
-        'residential': [1, 2, 3],
-        'industrial': [7, 8, 9],
-        'retail': [10, 11],
-        'office': [4],
-        'mixedresidential': [12],
-        'mixedoffice': [14],
-    }
-
-    def __init__(self, filename):
-        self.scenario = "baseline"
-        self.year = 2013
-        self.NETWORKS = None
-        super(BayAreaDataset, self).__init__(filename)
-
-    def add_zone_id(self, df):
-        return self.join_for_field(df, 'buildings', 'building_id', 'zone_id')
-
-    def fetch_jobs(self):
-        return self.nets
-
-    @staticmethod
-    def fetch_nodes():
-        # default will fetch off disk unless networks have already been run
-        print "WARNING: fetching precomputed nodes off of disk"
-        df = pd.read_csv(os.path.join(misc.data_dir(), 'nodes.csv'), index_col='node_id')
-        df = df.replace([np.inf, -np.inf], np.nan).fillna(0)
-        return df
-
-    @staticmethod
-    def fetch_nodes_prices():
-        # default will fetch off disk unless networks have already been run
-        print "WARNING: fetching precomputed nodes_prices off of disk"
-        df = pd.read_csv(os.path.join(misc.data_dir(), 'nodes_prices.csv'), index_col='node_id')
-        df = df.replace([np.inf, -np.inf], np.nan).fillna(0)
-        return df
-
-    @staticmethod
-    def fetch_building_sqft_per_job():
-        return pd.read_csv(os.path.join(misc.data_dir(), 'building_sqft_job.csv'),
-                           index_col='building_type_id')
-
-    def fetch_jobs(self):
-        nets = self.store['nets']
-        # go from establishments to jobs
-        jobs = nets.loc[np.repeat(nets.index.values, nets.emp11.values)].reset_index()
-        jobs.index.name = 'job_id'
-        return jobs
-
-    def fetch_buildings(self):
-        buildings = self.store['buildings']
-        buildings = buildings.dropna(subset=['building_type_id'])
-        # this should have been a data cleaning step
-        for col in ['scenario', 'county', '_node_id', '_node_id0', '_node_id1', '_node_id2',
-                    'building_type', 'tenure', 'rental', 'x', 'y', 'id', 'building',
-                    'general_type', 'lot_size', 'rent', 'unit_sqft', 'unit_lot_size']:
-            del buildings[col]
-        for col in ["residential_sales_price", "residential_rent", "non_residential_rent"]:
-            buildings[col] = np.nan
-        return buildings
-
-    def fetch_households(self):
-        households = self.store['households']
-        households["building_id"][households.building_id == -1] = np.nan
-        return households
-
-    def fetch_homesales(self):
-        homesales = self.store['homesales']
-        return homesales.reset_index(drop=True)
-
-    def fetch_costar(self):
-        costar = self.store['costar']
-        return costar[costar.PropertyType.isin(["Office", "Retail", "Industrial"])]
-
-    def fetch_zoning_for_parcels(self):
-        df = self.store['zoning_for_parcels']
-        return df.reset_index().drop_duplicates(cols='parcel').set_index('parcel')
-
-    def fetch_zoning_baseline(self):
-        assert self.zoning_for_parcels.index.is_unique
-        return pd.merge(self.zoning_for_parcels, self.zoning, left_on='zoning', right_index=True)
-
-    @staticmethod
-    def fetch_zoning_test():
-        parcels_to_zoning = pd.read_csv(os.path.join(misc.data_dir(), 'parcels_to_zoning.csv'))
-        scenario_zoning = pd.read_excel(os.path.join(misc.data_dir(), 'zoning_scenario_test.xls'),
-                                        sheetname='zoning_lookup')
-        df = pd.merge(parcels_to_zoning, scenario_zoning,
-                      on=['jurisdiction', 'pda', 'tpp', 'expansion'], how='left')
-        df = df.set_index(df.parcel_id)
-        return df
-
-    def set_scenario(self, scenario):
-        assert scenario in ["baseline", "test"]
-        self.scenario = scenario
-
-    def merge_nodes(self, df):
-        return pd.merge(df, self.nodes, left_on="_node_id", right_index=True)
-
-    def clear_views(self):
-        self.views = {
-            "nodes": Nodes(self),
-            "parcels": Parcels(self),
-            "households": Households(self),
-            "homesales": HomeSales(self),
-            "jobs": Jobs(self),
-            "costar": CoStar(self),
-            "apartments": Apartments(self),
-            "buildings": Buildings(self),
-        }
-
-    def random_type(self, form):
-        return random.choice(self.type_d[form])
-
-
-class Nodes(dataset.CustomDataFrame):
-    def __init__(self, dset):
-        super(Nodes, self).__init__(dset, "nodes")
-        self.flds = None
-
-
-class Buildings(dataset.CustomDataFrame):
-
-    BUILDING_TYPE_MAP = {
-        1: "Residential",
-        2: "Residential",
-        3: "Residential",
-        4: "Office",
-        5: "Hotel",
-        6: "School",
-        7: "Industrial",
-        8: "Industrial",
-        9: "Industrial",
-        10: "Retail",
-        11: "Retail",
-        12: "Residential",
-        13: "Retail",
-        14: "Office"
-    }
-
-    def __init__(self, dset):
-        super(Buildings, self).__init__(dset, "buildings")
-        self.flds = ["year_built", "unit_lot_size", "unit_sqft", "general_type",
-                     "stories", "residential_units", "non_residential_units",
-                     "building_type_id", "residential_sales_price", "residential_rent",
-                     "non_residential_rent", "non_residential_sqft",
-                     "_node_id", "_node_id0", "zone_id", "lot_size"]
-
-    @variable
-    def _node_id(self):
-        return "reindex(parcels._node_id, buildings.parcel_id)"
-
-    @variable
-    def _node_id0(self):
-        return "reindex(parcels._node_id0, buildings.parcel_id)"
-
-    @variable
-    def zone_id(self):
-        return "reindex(parcels.zone_id, buildings.parcel_id)"
-
-    @property
-    def general_type(self):
-        return self.building_type_id.map(self.BUILDING_TYPE_MAP)
-
-    @variable
-    def unit_sqft(self):
-        return "buildings.building_sqft / buildings.residential_units"
-
-    @variable
-    def lot_size(self):
-        return "reindex(parcels.shape_area, buildings.parcel_id) * 10.764"
-
-    @variable
-    def unit_lot_size(self):
-        return "buildings.lot_size / buildings.residential_units"
-
-    @property
-    def non_residential_units(self):
-        sqft_per_job = misc.reindex(self.dset.building_sqft_per_job.sqft_per_job,
-                                    self.building_type_id.fillna(-1))
-        # for some reason we don't have room for all the jobs in the Bay Area!
-        sqft_per_job *= .8
-        return (self.non_residential_sqft/sqft_per_job).fillna(0).astype('int')
-
-
-class CoStar(dataset.CustomDataFrame):
-
-    def __init__(self, dset):
-        super(CoStar, self).__init__(dset, "costar")
-        self.flds = ["rent", "stories", "_node_id", "year_built", "general_type"]
-
-    @property
-    def general_type(self):
-        return self.df.PropertyType
-
-    @property
-    def rent(self):
-        return self.df.averageweightedrent
-
-    @property
-    def stories(self):
-        return self.df.number_of_stories
-
-
-class Apartments(dataset.CustomDataFrame):
-
-    def __init__(self, dset):
-        super(Apartments, self).__init__(dset, "apartments")
-        self.flds = ["_node_id", "rent", "unit_sqft"]
-
-    @variable
-    def _node_id(self):
-        return "reindex(parcels._node_id, apartments.parcel_id)"
-
-    @property
-    def rent(self):
-        return (self.df.MinOfLowRent+self.df.MaxOfHighRent)/2.0/self.unit_sqft
-
-    @property
-    def unit_sqft(self):
-        return self.df.AvgOfSquareFeet
-
-
-class Households(dataset.CustomDataFrame):
-
-    def __init__(self, dset):
-        super(Households, self).__init__(dset, "households")
-        self.flds = ["income", "income_quartile", "building_id", "tenure", "persons",
-                     "zone_id", "_node_id", "_node_id0"]
-
-    @property
-    def income_quartile(self):
-        return pd.Series(pd.qcut(self.df.income, 4).labels, index=self.df.index)
-
-    @variable
-    def zone_id(self):
-        return "reindex(buildings.zone_id, households.building_id)"
-
-    @variable
-    def _node_id(self):
-        return "reindex(buildings._node_id, households.building_id)"
-
-    @variable
-    def _node_id0(self):
-        return "reindex(buildings._node_id0, households.building_id)"
-
-
-class Jobs(dataset.CustomDataFrame):
-
-    def __init__(self, dset):
-        super(Jobs, self).__init__(dset, "jobs")
-        self.flds = ["building_id", "_node_id0", "_node_id", "zone_id", "naics"]
-
-    @variable
-    def _node_id(self):
-        return "reindex(buildings._node_id, jobs.building_id)"
-
-    @variable
-    def _node_id0(self):
-        return "reindex(buildings._node_id0, jobs.building_id)"
-    
-    @variable
-    def zone_id(self):
-        return "reindex(buildings.zone_id, jobs.building_id)"
-
-    @variable
-    def naics(self):
-        return "jobs.naics11cat"
-
-
-class HomeSales(dataset.CustomDataFrame):
-
-    def __init__(self, dset):
-        super(HomeSales, self).__init__(dset, "homesales")
-        self.flds = ["sale_price_flt", "city", "year_built", "unit_lot_size", "unit_sqft", "_node_id", "zone_id"]
-
-    @property
-    def sale_price_flt(self):
-        sale_price_flt = self.df.Sale_price.str.replace('$', '').str.replace(',', '').astype('f4') / \
-            self.unit_sqft
-        sale_price_flt[self.unit_sqft == 0] = np.nan
-        return sale_price_flt
-
-    @property
-    def year_built(self):
-        return self.df.Year_built
-
-    @property
-    def unit_lot_size(self):
-        return self.df.Lot_size
-
-    @property
-    def unit_sqft(self):
-        return self.df.SQft
-
-    @property
-    def city(self):
-        return self.df.City
-
-    @variable
-    def zone_id(self):
-        return "reindex(parcels.zone_id, homesales.parcel_id)"
-
-
-class Parcels(dataset.CustomDataFrame):
-
-    def __init__(self, dset):
-        super(Parcels, self).__init__(dset, "parcels")
-        self.flds = ["parcel_size", "total_units", "total_sqft", "land_cost", "max_far",
-                     "max_height"]
-
-    def price(self, use):
-        return misc.reindex(self.dset.nodes_prices[use], self.df._node_id)
-
-    def allowed(self, form):
-        # we have zoning by building type but want to know if specific forms are allowed
-        allowed = [self.dset.zoning_baseline['type%d' % typ] == 't' for typ in self.dset.type_d[form]]
-        return pd.concat(allowed, axis=1).max(axis=1).reindex(self.df.index).fillna(False)
-
-    @property
-    def max_far(self):
-        baseline = self.dset.zoning_baseline
-        max_far = baseline.max_far
-        if self.dset.scenario == "test":
-            upzone = self.dset.zoning_test_scenario.far_up.dropna()
-            max_far = pd.concat([max_far, upzone], axis=1).max(skipna=True, axis=1)
-        return max_far.reindex(self.df.index).fillna(0)
-
-    @property
-    def max_height(self):
-        return self.dset.zoning_baseline.max_height\
-            .reindex(self.df.index).fillna(0)
-
-    @variable
-    def parcel_size(self):
-        return "parcels.shape_area * 10.764"
-
-    @variable
-    def ave_unit_sqft(self):
-        return "reindex(nodes.ave_unit_sqft, parcels._node_id)"
-
-    @variable
-    def total_units(self):
-        return "buildings.groupby(buildings.parcel_id).residential_units.sum().fillna(0)"
-
-    @variable
-    def total_nonres_units(self):
-        return "buildings.non_residential_units.groupby(buildings.parcel_id).sum().fillna(0)"
-
-    @variable
-    def total_sqft(self):
-        return "buildings.groupby(buildings.parcel_id).building_sqft.sum().fillna(0)"
-
-    @property
-    def land_cost(self):
-        # TODO
-        # this needs to account for cost for the type of building it is
-        return (self.total_sqft * self.price("residential"))\
-            .reindex(self.df.index).fillna(0)
-
-
-LocalDataset = BayAreaDataset
-=======
 BUILDING_TYPE_MAP = {
     1: "Residential",
     2: "Residential",
@@ -526,5 +160,4 @@
                   how='left')
     df = df.set_index(df.parcel_id)
     sim.add_table("zoning_test", df)
-    return df
->>>>>>> e4d870e4
+    return df