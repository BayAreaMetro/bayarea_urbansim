import numpy as np
import pandas as pd
import os
from urbansim_defaults import datasources
from urbansim_defaults import utils
from urbansim.utils import misc
import urbansim.sim.simulation as sim


@sim.injectable('building_sqft_per_job', cache=True)
def building_sqft_per_job(settings):
    return settings['building_sqft_per_job']


@sim.table('jobs', cache=True)
def jobs(store):
    # nets = store['nets']
    ###go from establishments to jobs
    # df = nets.loc[np.repeat(nets.index.values, nets.emp11.values)]\
        # .reset_index()
    # df.index.name = 'job_id'
    df = store['jobs']
    return df


# the estimation data is not in the buildings table - they are the same
@sim.table('homesales', cache=True)
def homesales(store):
    # we need to read directly from the store here.  Why?  The buildings
    # table itself drops a bunch of columns we need - most notably the
    # redfin_sales_price column.  Why?  Because the developer model will
    # append rows (new buildings) to the buildings table and we don't want
    # the developer model to know about redfin_sales_price (which is
    # meaningless for forecast buildings)
    df = store['buildings']
    df = df.dropna(subset=["redfin_sale_price"])
    df["price_per_sqft"] = df.eval('redfin_sale_price / sqft_per_unit')
    df = df.query("sqft_per_unit > 200")
    df = df.dropna(subset=["price_per_sqft"])
    return df


@sim.column('homesales', 'node_id', cache=True)
def node_id(homesales, parcels):
    return misc.reindex(parcels.node_id, homesales.parcel_id)


@sim.column('homesales', 'zone_id', cache=True)
def zone_id(homesales, parcels):
    return misc.reindex(parcels.zone_id, homesales.parcel_id)


@sim.column('homesales', cache=True)
def base_price_per_sqft(homesales):
    s = homesales.price_per_sqft.groupby(homesales.zone_id).quantile()
    return misc.reindex(s, homesales.zone_id)


@sim.column('buildings', cache=True)
def base_price_per_sqft(homesales, buildings):
    s = homesales.price_per_sqft.groupby(homesales.zone_id).quantile()
    return misc.reindex(s, buildings.zone_id).reindex(buildings.index).fillna(s.quantile())


# non-residential rent data
@sim.table('costar', cache=True)
def costar(store):
    df = store['costar']
    df = df[df.PropertyType.isin(["Office", "Retail", "Industrial"])]
    return df


<<<<<<< HEAD
@sim.table(cache=True)
def zoning_lookup():
     return pd.read_csv(os.path.join(misc.data_dir(), "zoning_lookup.csv"),
                     index_col="id")
=======
# zoning for use in the "baseline" scenario
# comes in the hdf5
@sim.table('zoning_baseline', cache=True)
def zoning_baseline(parcels):
    df = pd.read_csv(os.path.join(misc.data_dir(), "2015_06_01_zoning_parcels.csv"),
                     index_col="geom_id")
>>>>>>> 6db8cabc


# need to reindex from geom id to the id used on parcels
def geom_id_to_parcel_id(df, parcels):
    s = parcels.geom_id # get geom_id
    s = pd.Series(s.index, index=s.values) # invert series
    df["new_index"] = s.loc[df.index] # get right parcel_id for each geom_id
    df = df.dropna(subset=["new_index"])
    df = df.set_index("new_index", drop=True)
    df.index.name = "parcel_id"
    return df


# zoning for use in the "baseline" scenario
# comes in the hdf5
@sim.table('zoning_baseline', cache=True)
def zoning_baseline(parcels, zoning_lookup):
    df = pd.read_csv(os.path.join(misc.data_dir(), "zoning_parcels.csv"),
                     index_col="geom_id")

    df = pd.merge(df, zoning_lookup.to_frame(), left_on="zoning_id", right_index=True)
    df = geom_id_to_parcel_id(df, parcels)

    d = {
        "HS": "type1",
        "HT": "type2",
        "HM": "type3",
        "OF": "type4",
        "HO": "type5",
        "IL": "type7",
        "IW": "type8",
        "IH": "type9",
        "RS": "type10",
        "RB": "type11",
        "MR": "type12",
        "MT": "type13",
        "ME": "type14"
    }
    df.columns = [d.get(x, x) for x in df.columns]

    return df


@sim.table('zoning_np', cache=True)
def zoning_np(parcels):
    parcels_to_zoning = pd.read_csv(os.path.join(misc.data_dir(),
<<<<<<< HEAD
                                                 'parcel_tpp_pda_juris_expansion.csv'),
                                    low_memory=False)
    scenario_zoning = pd.read_csv(os.path.join(misc.data_dir(),
                                                 'zoning_mods_np.csv'))
=======
                                                 '2015_06_01_parcels_to_zoning.csv'),
                                    low_memory=False)
    scenario_zoning = pd.read_excel(os.path.join(misc.data_dir(),
                                                 '2015_06_01_zoning_scenario_test.xls'),
                                    sheetname='zoning_lookup')
>>>>>>> 6db8cabc
    df = pd.merge(parcels_to_zoning,
                  scenario_zoning,
                  on=['jurisdiction', 'pda_id', 'tpp_id', 'exp_id'],
                  how='left')
    df = df.set_index("geom_id")

    return geom_id_to_parcel_id(df, parcels)


# this is really bizarre, but the parcel table I have right now has empty
# zone_ids for a few parcels.  Not enough to worry about so just filling with
# the mode
@sim.table('parcels', cache=True)
def parcels(store):
    df = store['parcels']
    df["zone_id"] = df.zone_id.replace(0, 1)

    net = sim.get_injectable('net')
    df['_node_id'] = net.get_node_ids(df['x'], df['y'])
    
    cfg = {
        "fill_nas": {
            "zone_id": {
                "how": "mode",
                "type": "int"
            },
            "_node_id": {
                "how": "mode",
                "type": "int"
            },
            "shape_area": {
                "how": "median",
                "type": "float"
            }
        }
    }
    df = utils.table_reprocess(cfg, df)

    return df


@sim.column('parcels', cache=True)
def pda(parcels):
    df = pd.read_csv(os.path.join(misc.data_dir(), "pdas_parcels.csv"))
    # we have duplicate geom_ids, we think because a parcel can occur
    # in multiple pdas
    s = df.drop_duplicates(subset=["geom_id"]).set_index("geom_id").pda
    return misc.reindex(s, parcels.geom_id).reindex(parcels.index)


@sim.table('parcels_geography', cache=True)
def parcels_geography():
<<<<<<< HEAD
    return pd.read_csv(os.path.join(misc.data_dir(), "parcels_geography.csv"),
                       index_col="parcel_id")


@sim.table(cache=True)
def development_projects(parcels, settings):
    df = pd.read_csv(os.path.join(misc.data_dir(), "development_projects.csv"))

    for fld in ['residential_sqft', 'residential_price', 'non_residential_price']:
        df[fld] = 0
    df["redfin_sale_year"] = 2012 # hedonic doesn't tolerate nans
    df["stories"] = df.stories.fillna(1)
    df["building_sqft"] = df.building_sqft.fillna(0)
    df["non_residential_sqft"] = df.non_residential_sqft.fillna(0)
    df["building_type_id"] = df.building_type.map(settings["building_type_map2"])

    df = df.dropna(subset=["geom_id"]) # need a geom_id to link to parcel_id

    df = df.dropna(subset=["year_built"]) # need a year built to get built

    df["geom_id"] = df.geom_id.astype("int")
    df = df.query('residential_units != "rent"')
    df["residential_units"] = df.residential_units.astype("int")
    df = df.set_index("geom_id")
    df = geom_id_to_parcel_id(df, parcels).reset_index() # use parcel id

    # we don't predict prices for schools and hotels right now
    df = df.query("building_type_id <= 4 or building_type_id >= 7")

    print "Describe of development projects"
    print df[sim.get_table('buildings').local_columns].describe()
    
    return df
=======
    return pd.read_csv(os.path.join(misc.data_dir(), "2015_06_01_parcels_geography.csv"),
                      index_col="parcel_id")
>>>>>>> 6db8cabc


@sim.table('buildings', cache=True)
def buildings(store, households, jobs, building_sqft_per_job, settings):
    # start with buildings from urbansim_defaults
    df = datasources.buildings(store, households, jobs,
                               building_sqft_per_job, settings)

    df = df.drop(['development_type_id', 'improvement_value', 'sqft_per_unit', 'nonres_rent_per_sqft', 'res_price_per_sqft', 'redfin_sale_price', 'redfin_home_type', 'costar_property_type', 'costar_rent'], axis=1)

    # set the vacancy rate in each building to 5% for testing purposes
    #vacancy = .25
    #df["residential_units"] = (households.building_id.value_counts() *
    #                           (1.0+vacancy)).apply(np.floor).astype('int')
    df["residential_units"] = df.residential_units.fillna(0)
    
    # BRUTE FORCE INCREASE THE CAPACITY FOR MORE JOBS
    print "WARNING: this has the hard-coded version which unrealistically increases non-residential square footage to house all the base year jobs" 
    df["non_residential_sqft"] = (df.non_residential_sqft * 1.33).astype('int')

    # we should only be using the "buildings" table during simulation, and in
    # simulation we want to normalize the prices to 2012 style prices
    df["redfin_sale_year"] = 2012
    return df


# this specifies the relationships between tables
sim.broadcast('parcels_geography', 'buildings', cast_index=True,
              onto_on='parcel_id')
sim.broadcast('nodes', 'homesales', cast_index=True, onto_on='node_id')
sim.broadcast('nodes', 'costar', cast_index=True, onto_on='node_id')
sim.broadcast('logsums', 'homesales', cast_index=True, onto_on='zone_id')
sim.broadcast('logsums', 'costar', cast_index=True, onto_on='zone_id')<|MERGE_RESOLUTION|>--- conflicted
+++ resolved
@@ -4,15 +4,15 @@
 from urbansim_defaults import datasources
 from urbansim_defaults import utils
 from urbansim.utils import misc
-import urbansim.sim.simulation as sim
-
-
-@sim.injectable('building_sqft_per_job', cache=True)
+import orca
+
+
+@orca.injectable('building_sqft_per_job', cache=True)
 def building_sqft_per_job(settings):
     return settings['building_sqft_per_job']
 
 
-@sim.table('jobs', cache=True)
+@orca.table('jobs', cache=True)
 def jobs(store):
     # nets = store['nets']
     ###go from establishments to jobs
@@ -24,7 +24,7 @@
 
 
 # the estimation data is not in the buildings table - they are the same
-@sim.table('homesales', cache=True)
+@orca.table('homesales', cache=True)
 def homesales(store):
     # we need to read directly from the store here.  Why?  The buildings
     # table itself drops a bunch of columns we need - most notably the
@@ -40,49 +40,40 @@
     return df
 
 
-@sim.column('homesales', 'node_id', cache=True)
+@orca.column('homesales', 'node_id', cache=True)
 def node_id(homesales, parcels):
     return misc.reindex(parcels.node_id, homesales.parcel_id)
 
 
-@sim.column('homesales', 'zone_id', cache=True)
+@orca.column('homesales', 'zone_id', cache=True)
 def zone_id(homesales, parcels):
     return misc.reindex(parcels.zone_id, homesales.parcel_id)
 
 
-@sim.column('homesales', cache=True)
+@orca.column('homesales', cache=True)
 def base_price_per_sqft(homesales):
     s = homesales.price_per_sqft.groupby(homesales.zone_id).quantile()
     return misc.reindex(s, homesales.zone_id)
 
 
-@sim.column('buildings', cache=True)
+@orca.column('buildings', cache=True)
 def base_price_per_sqft(homesales, buildings):
     s = homesales.price_per_sqft.groupby(homesales.zone_id).quantile()
     return misc.reindex(s, buildings.zone_id).reindex(buildings.index).fillna(s.quantile())
 
 
 # non-residential rent data
-@sim.table('costar', cache=True)
+@orca.table('costar', cache=True)
 def costar(store):
     df = store['costar']
     df = df[df.PropertyType.isin(["Office", "Retail", "Industrial"])]
     return df
 
 
-<<<<<<< HEAD
-@sim.table(cache=True)
+@orca.table(cache=True)
 def zoning_lookup():
      return pd.read_csv(os.path.join(misc.data_dir(), "zoning_lookup.csv"),
                      index_col="id")
-=======
-# zoning for use in the "baseline" scenario
-# comes in the hdf5
-@sim.table('zoning_baseline', cache=True)
-def zoning_baseline(parcels):
-    df = pd.read_csv(os.path.join(misc.data_dir(), "2015_06_01_zoning_parcels.csv"),
-                     index_col="geom_id")
->>>>>>> 6db8cabc
 
 
 # need to reindex from geom id to the id used on parcels
@@ -98,7 +89,7 @@
 
 # zoning for use in the "baseline" scenario
 # comes in the hdf5
-@sim.table('zoning_baseline', cache=True)
+@orca.table('zoning_baseline', cache=True)
 def zoning_baseline(parcels, zoning_lookup):
     df = pd.read_csv(os.path.join(misc.data_dir(), "zoning_parcels.csv"),
                      index_col="geom_id")
@@ -126,39 +117,24 @@
     return df
 
 
-@sim.table('zoning_np', cache=True)
-def zoning_np(parcels):
-    parcels_to_zoning = pd.read_csv(os.path.join(misc.data_dir(),
-<<<<<<< HEAD
-                                                 'parcel_tpp_pda_juris_expansion.csv'),
-                                    low_memory=False)
+@orca.table('zoning_np', cache=True)
+def zoning_np(parcels_geography):
     scenario_zoning = pd.read_csv(os.path.join(misc.data_dir(),
                                                  'zoning_mods_np.csv'))
-=======
-                                                 '2015_06_01_parcels_to_zoning.csv'),
-                                    low_memory=False)
-    scenario_zoning = pd.read_excel(os.path.join(misc.data_dir(),
-                                                 '2015_06_01_zoning_scenario_test.xls'),
-                                    sheetname='zoning_lookup')
->>>>>>> 6db8cabc
-    df = pd.merge(parcels_to_zoning,
-                  scenario_zoning,
-                  on=['jurisdiction', 'pda_id', 'tpp_id', 'exp_id'],
-                  how='left')
-    df = df.set_index("geom_id")
-
-    return geom_id_to_parcel_id(df, parcels)
+    return pd.merge(parcels_geography.to_frame(),
+                    scenario_zoning,
+                    on=['jurisdiction', 'pda_id', 'tpp_id', 'exp_id'],
+                    how='left')
 
 
 # this is really bizarre, but the parcel table I have right now has empty
 # zone_ids for a few parcels.  Not enough to worry about so just filling with
 # the mode
-@sim.table('parcels', cache=True)
-def parcels(store):
+@orca.table('parcels', cache=True)
+def parcels(store, net):
     df = store['parcels']
     df["zone_id"] = df.zone_id.replace(0, 1)
 
-    net = sim.get_injectable('net')
     df['_node_id'] = net.get_node_ids(df['x'], df['y'])
     
     cfg = {
@@ -182,23 +158,19 @@
     return df
 
 
-@sim.column('parcels', cache=True)
-def pda(parcels):
-    df = pd.read_csv(os.path.join(misc.data_dir(), "pdas_parcels.csv"))
-    # we have duplicate geom_ids, we think because a parcel can occur
-    # in multiple pdas
-    s = df.drop_duplicates(subset=["geom_id"]).set_index("geom_id").pda
-    return misc.reindex(s, parcels.geom_id).reindex(parcels.index)
-
-
-@sim.table('parcels_geography', cache=True)
-def parcels_geography():
-<<<<<<< HEAD
-    return pd.read_csv(os.path.join(misc.data_dir(), "parcels_geography.csv"),
-                       index_col="parcel_id")
-
-
-@sim.table(cache=True)
+@orca.column('parcels', cache=True)
+def pda(parcels, parcels_geography):
+    return parcels_geography.pda_id.reindex(parcels.index)
+
+
+@orca.table(cache=True)
+def parcels_geography(parcels):
+    df = pd.read_csv(os.path.join(misc.data_dir(), "parcels_geography.csv"),
+                     index_col="geom_id")
+    return geom_id_to_parcel_id(df, parcels)
+
+
+@orca.table(cache=True)
 def development_projects(parcels, settings):
     df = pd.read_csv(os.path.join(misc.data_dir(), "development_projects.csv"))
 
@@ -224,16 +196,12 @@
     df = df.query("building_type_id <= 4 or building_type_id >= 7")
 
     print "Describe of development projects"
-    print df[sim.get_table('buildings').local_columns].describe()
+    print df[orca.get_table('buildings').local_columns].describe()
     
     return df
-=======
-    return pd.read_csv(os.path.join(misc.data_dir(), "2015_06_01_parcels_geography.csv"),
-                      index_col="parcel_id")
->>>>>>> 6db8cabc
-
-
-@sim.table('buildings', cache=True)
+
+
+@orca.table('buildings', cache=True)
 def buildings(store, households, jobs, building_sqft_per_job, settings):
     # start with buildings from urbansim_defaults
     df = datasources.buildings(store, households, jobs,
@@ -258,9 +226,9 @@
 
 
 # this specifies the relationships between tables
-sim.broadcast('parcels_geography', 'buildings', cast_index=True,
+orca.broadcast('parcels_geography', 'buildings', cast_index=True,
               onto_on='parcel_id')
-sim.broadcast('nodes', 'homesales', cast_index=True, onto_on='node_id')
-sim.broadcast('nodes', 'costar', cast_index=True, onto_on='node_id')
-sim.broadcast('logsums', 'homesales', cast_index=True, onto_on='zone_id')
-sim.broadcast('logsums', 'costar', cast_index=True, onto_on='zone_id')+orca.broadcast('nodes', 'homesales', cast_index=True, onto_on='node_id')
+orca.broadcast('nodes', 'costar', cast_index=True, onto_on='node_id')
+orca.broadcast('logsums', 'homesales', cast_index=True, onto_on='zone_id')
+orca.broadcast('logsums', 'costar', cast_index=True, onto_on='zone_id')