--- conflicted
+++ resolved
@@ -187,11 +187,7 @@
 @orca.table(cache=True)
 def parcels_geography(parcels):
     df = pd.read_csv(os.path.join(misc.data_dir(), 
-<<<<<<< HEAD
-                                    "2015_09_30_2_parcels_geography.csv"),
-=======
                                     "2015_10_07_2_parcels_geography.csv"),
->>>>>>> ff96f341
                      index_col="geom_id", dtype={'jurisdiction': 'str'})
     return geom_id_to_parcel_id(df, parcels)
 
