--- conflicted
+++ resolved
@@ -189,7 +189,6 @@
     return df
 
 
-<<<<<<< HEAD
 def households_building_id(residential_units, households):
     return misc.reindex(residential_units.building_id, households.unit_id)
 
@@ -260,7 +259,8 @@
 @sim.column('residential_units', 'submarket_id')
 def submarket_id(residential_units, buildings):
     return misc.reindex(buildings.zone_id, residential_units.building_id)
-=======
+
+
 @sim.table('craigslist', cache=True)
 def craigslist():
 	df = pd.read_csv(os.path.join(misc.data_dir(), "sfbay_craigslist.csv"))
@@ -275,7 +275,6 @@
 @sim.column('craigslist', 'zone_id', cache=True)
 def zone_id(craigslist, parcels):
     return misc.reindex(parcels.zone_id, craigslist.node_id)
->>>>>>> 1f2c0e57
 
 
 # this specifies the relationships between tables
@@ -288,9 +287,7 @@
 
 sim.broadcast('logsums', 'homesales', cast_index=True, onto_on='zone_id')
 sim.broadcast('logsums', 'costar', cast_index=True, onto_on='zone_id')
-<<<<<<< HEAD
+sim.broadcast('logsums', 'craigslist', cast_index=True, onto_on='zone_id')
+
 sim.broadcast('buildings', 'residential_units', cast_index=True,
-              onto_on='building_id')
-=======
-sim.broadcast('logsums', 'craigslist', cast_index=True, onto_on='zone_id')
->>>>>>> 1f2c0e57
+              onto_on='building_id')