import numpy as np
import pandas as pd
import os
from urbansim_defaults import datasources
from urbansim_defaults import utils
from urbansim.utils import misc
import orca
from utils import geom_id_to_parcel_id, parcel_id_to_geom_id


#####################
# TABLES AND INJECTABLES
#####################


@orca.injectable('building_sqft_per_job', cache=True)
def building_sqft_per_job(settings):
    return settings['building_sqft_per_job']


@orca.table('locations', cache=True)
def locations():
    return pd.read_csv(os.path.join(misc.data_dir(), 'locations.csv'),
                       index_col="name")


@orca.table('jobs', cache=True)
def jobs(store):
    df = store['jobs']
    return df


# the estimation data is not in the buildings table - they are the same
@orca.table('homesales', cache=True)
def homesales(store):
    # we need to read directly from the store here.  Why?  The buildings
    # table itself drops a bunch of columns we need - most notably the
    # redfin_sales_price column.  Why?  Because the developer model will
    # append rows (new buildings) to the buildings table and we don't want
    # the developer model to know about redfin_sales_price (which is
    # meaningless for forecast buildings)
    df = store['buildings']
    df = df.dropna(subset=["redfin_sale_price"])
    df["price_per_sqft"] = df.eval('redfin_sale_price / sqft_per_unit')
    df = df.query("sqft_per_unit > 200")
    df = df.dropna(subset=["price_per_sqft"])
    return df


# non-residential rent data
@orca.table('costar', cache=True)
def costar(store, parcels):
    df = pd.read_csv(os.path.join(misc.data_dir(), '2015_08_29_costar.csv'))
    df["PropertyType"] = df.PropertyType.replace("General Retail", "Retail")
    df = df[df.PropertyType.isin(["Office", "Retail", "Industrial"])]
    df["costar_rent"] = df["Average Weighted Rent"].astype('float')
    df["year_built"] = df["Year Built"].fillna(1980)
    df = df.dropna(subset=["costar_rent", "Latitude", "Longitude"])

    # now assign parcel id
    df["parcel_id"] = nearest_neighbor(
        parcels.to_frame(['x', 'y']).dropna(subset=['x', 'y']),
        df[['Longitude', 'Latitude']]
    )

    return df


@orca.table(cache=True)
def zoning_lookup():
    return pd.read_csv(os.path.join(misc.data_dir(), "zoning_lookup.csv"),
                       index_col="id")


# zoning for use in the "baseline" scenario
# comes in the hdf5
@orca.table('zoning_baseline', cache=True)
def zoning_baseline(parcels, zoning_lookup):
    df = pd.read_csv(os.path.join(misc.data_dir(),
                     "2015_10_06_zoning_parcels.csv"),
                     index_col="geom_id")

    df = pd.merge(df, zoning_lookup.to_frame(),
                  left_on="zoning_id", right_index=True)
    df = geom_id_to_parcel_id(df, parcels)

    d = {
        "HS": "type1",
        "HT": "type2",
        "HM": "type3",
        "OF": "type4",
        "HO": "type5",
        "SC": "type6",
        "IL": "type7",
        "IW": "type8",
        "IH": "type9",
        "RS": "type10",
        "RB": "type11",
        "MR": "type12",
        "MT": "type13",
        "ME": "type14"
    }
    df.columns = [d.get(x, x) for x in df.columns]

    return df


@orca.table('zoning_np', cache=True)
def zoning_np(parcels_geography):
    scenario_zoning = pd.read_csv(os.path.join(misc.data_dir(),
                                               'zoning_mods_np.csv'),
                                  dtype={'jurisdiction': 'str'})
    return pd.merge(parcels_geography.to_frame(),
                    scenario_zoning,
                    on=['jurisdiction', 'pda_id', 'tpp_id', 'exp_id'],
                    how='left')


# this is really bizarre, but the parcel table I have right now has empty
# zone_ids for a few parcels.  Not enough to worry about so just filling with
# the mode
@orca.table('parcels', cache=True)
def parcels(store):
    df = store['parcels']
    df["zone_id"] = df.zone_id.replace(0, 1)

    cfg = {
        "fill_nas": {
            "zone_id": {
                "how": "mode",
                "type": "int"
            },
            "shape_area": {
                "how": "median",
                "type": "float"
            }
        }
    }
    df = utils.table_reprocess(cfg, df)

    # have to do it this way because otherwise it's a circular reference
    sdem = pd.read_csv(os.path.join(misc.data_dir(),
                                    "development_projects.csv"))
    # mark parcels that are going to be developed by the sdem
    df["sdem"] = df.geom_id.isin(sdem.geom_id).astype('int')

    return df


@orca.table('parcels_zoning_calculations', cache=True)
def parcels_zoning_calculations(parcels):
    return pd.DataFrame(data=parcels.to_frame(
                        columns=['geom_id',
                                 'total_residential_units']),
                        index=parcels.index)


@orca.table('taz')
def taz(zones):
    return zones


@orca.table(cache=True)
def parcel_rejections():
    url = "https://forecast-feedback.firebaseio.com/parcelResults.json"
    return pd.read_json(url, orient="index").set_index("geomId")


@orca.table(cache=True)
def parcels_geography(parcels):
    df = pd.read_csv(os.path.join(misc.data_dir(),
                                  "2015_10_07_2_parcels_geography.csv"),
                     index_col="geom_id", dtype={'jurisdiction': 'str'})
    return geom_id_to_parcel_id(df, parcels)


@orca.table(cache=True)
def development_events(parcels, settings):
    df = pd.read_csv(os.path.join(misc.data_dir(), "development_projects.csv"))
    df = df.query("action != 'build'")
    return df


@orca.table(cache=True)
def development_projects(parcels, settings):
    df = pd.read_csv(os.path.join(misc.data_dir(), "development_projects.csv"))

    df = df.query("action == 'build'")

    for fld in ['residential_sqft', 'residential_price',
                'non_residential_price']:
        df[fld] = 0
    df["redfin_sale_year"] = 2012  # hedonic doesn't tolerate nans
    df["stories"] = df.stories.fillna(1)
    df["building_sqft"] = df.building_sqft.fillna(0)
    df["non_residential_sqft"] = df.non_residential_sqft.fillna(0)

    df["building_type"] = df.building_type.replace("HP", "OF")
    df["building_type"] = df.building_type.replace("GV", "OF")
    df["building_type"] = df.building_type.replace("SC", "OF")
    df["building_type_id"] = \
        df.building_type.map(settings["building_type_map2"])

    df = df.dropna(subset=["geom_id"])  # need a geom_id to link to parcel_id

    df = df.dropna(subset=["year_built"])  # need a year built to get built

    df["geom_id"] = df.geom_id.astype("int")
    df = df.query('residential_units != "rent"')
    df["residential_units"] = df.residential_units.astype("int")
    geom_id = df.geom_id
    df = df.set_index("geom_id")
    df = geom_id_to_parcel_id(df, parcels).reset_index()  # use parcel id
    df["geom_id"] = geom_id  # add it back again cause it goes away above

    # we don't predict prices for schools and hotels right now
    df = df.query("building_type_id <= 4 or building_type_id >= 7")

    print "Describe of development projects"
    print df[orca.get_table('buildings').local_columns].describe()

    return df


@orca.table('households', cache=True)
def households(store, settings):
    # start with households from urbansim_defaults
    df = datasources.households(store, settings)

    # need to keep track of base year income quartiles for use in the
    # transition model - even caching doesn't work because when you add
    # rows via the transitioning, you automatically clear the cache!
    # this is pretty nasty and unfortunate
    df["base_income_quartile"] = pd.Series(pd.qcut(df.income, 4, labels=False),
                                           index=df.index).add(1)
    df["base_income_octile"] = pd.Series(pd.qcut(df.income, 8, labels=False),
                                         index=df.index).add(1)
    return df


@orca.table('buildings', cache=True)
def buildings(store, households, jobs, building_sqft_per_job, settings):
    # start with buildings from urbansim_defaults
    df = datasources.buildings(store, households, jobs,
                               building_sqft_per_job, settings)

    df = df.drop(['development_type_id', 'improvement_value',
                  'sqft_per_unit', 'nonres_rent_per_sqft',
                  'res_price_per_sqft', 'redfin_sale_price',
                  'redfin_home_type', 'costar_property_type',
                  'costar_rent'], axis=1)

    # set the vacancy rate in each building to 5% for testing purposes
    df["residential_units"] = df.residential_units.fillna(0)

    # keeps parking lots from getting redeveloped
    df["building_sqft"][df.building_type_id.isin([15, 16])] = 0

    # we should only be using the "buildings" table during simulation, and in
    # simulation we want to normalize the prices to 2012 style prices
    df["redfin_sale_year"] = 2012
    return df


@orca.table('household_controls_unstacked', cache=True)
def household_controls_unstacked():
    df = pd.read_csv(os.path.join(misc.data_dir(), "household_controls.csv"))
    return df.set_index('year')


# the following overrides household_controls table defined in urbansim_defaults
@orca.table('household_controls', cache=True)
def household_controls(household_controls_unstacked):
    df = household_controls_unstacked.to_frame()
    # rename to match legacy table
    df.columns = [1, 2, 3, 4]
    # stack and fill in columns
    df = df.stack().reset_index().set_index('year')
    # rename to match legacy table
    df.columns = ['base_income_quartile', 'total_number_of_households']
    return df


@orca.table('employment_controls_unstacked', cache=True)
def employment_controls_unstacked():
    df = pd.read_csv(os.path.join(misc.data_dir(), "employment_controls.csv"))
    return df.set_index('year')


# the following overrides employment_controls
# table defined in urbansim_defaults
@orca.table('employment_controls', cache=True)
def employment_controls(employment_controls_unstacked):
    df = employment_controls_unstacked.to_frame()
    # rename to match legacy table
    df.columns = [1, 2, 3, 4, 5, 6]
    # stack and fill in columns
    df = df.stack().reset_index().set_index('year')
    # rename to match legacy table
    df.columns = ['empsix_id', 'number_of_jobs']
    return df


@orca.table('zone_forecast_inputs', cache=True)
def zone_forecast_inputs():
    return pd.read_csv(os.path.join(misc.data_dir(),
                                    "zone_forecast_inputs.csv"),
                       index_col="zone_id")

<<<<<<< HEAD
# this is the set of categories by zone of sending and receiving zones
# in terms of vmt fees
@orca.table("vmt_fee_categories", cache=True)
def vmt_fee_categories():
    return pd.read_csv(os.path.join(misc.data_dir(), "vmt_fee_zonecats.csv"),
        index_col="taz")

=======
>>>>>>> 6209bdde

@orca.table('taz_geography', cache=True)
def taz_geography():
    df = pd.read_csv(os.path.join(misc.data_dir(), "taz_geography.csv"))
    return df.set_index('zone')


# these are shapes - "zones" in the bay area


@orca.table('zones', cache=True)
def zones(store):
    df = store['zones']
    df = df.sort_index()
    return df


# this specifies the relationships between tables
orca.broadcast('parcels_geography', 'buildings', cast_index=True,
               onto_on='parcel_id')
orca.broadcast('tmnodes', 'buildings', cast_index=True, onto_on='tmnode_id')
orca.broadcast('parcels', 'homesales', cast_index=True, onto_on='parcel_id')
orca.broadcast('nodes', 'homesales', cast_index=True, onto_on='node_id')
orca.broadcast('tmnodes', 'homesales', cast_index=True, onto_on='tmnode_id')
orca.broadcast('nodes', 'costar', cast_index=True, onto_on='node_id')
orca.broadcast('tmnodes', 'costar', cast_index=True, onto_on='tmnode_id')
orca.broadcast('logsums', 'homesales', cast_index=True, onto_on='zone_id')
orca.broadcast('logsums', 'costar', cast_index=True, onto_on='zone_id')
orca.broadcast('taz_geography', 'parcels', cast_index=True,
               onto_on='zone_id')<|MERGE_RESOLUTION|>--- conflicted
+++ resolved
@@ -307,16 +307,14 @@
                                     "zone_forecast_inputs.csv"),
                        index_col="zone_id")
 
-<<<<<<< HEAD
+
 # this is the set of categories by zone of sending and receiving zones
 # in terms of vmt fees
 @orca.table("vmt_fee_categories", cache=True)
 def vmt_fee_categories():
     return pd.read_csv(os.path.join(misc.data_dir(), "vmt_fee_zonecats.csv"),
-        index_col="taz")
-
-=======
->>>>>>> 6209bdde
+                       index_col="taz")
+
 
 @orca.table('taz_geography', cache=True)
 def taz_geography():
