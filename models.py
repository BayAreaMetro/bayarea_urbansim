from urbansim.utils import misc
import os
import sys
import orca
import datasources
import variables
from urbansim import accounts
from urbansim_defaults import models
from urbansim_defaults import utils
import numpy as np
import pandas as pd
from cStringIO import StringIO


@orca.step('rsh_simulate')
def rsh_simulate(buildings, aggregations, settings):
    utils.hedonic_simulate("rsh.yaml", buildings, aggregations,
                           "residential_price")
    if "rsh_simulate" in settings:
        low = float(settings["rsh_simulate"]["low"])
        high = float(settings["rsh_simulate"]["high"])
        buildings.update_col("residential_price",
                             buildings.residential_price.clip(low, high))
        print "Clipped rsh_simulate produces\n", buildings.residential_price.describe()


# this deviates from the step in urbansim_defaults only in how it deals with
# demolished buildings - this version only demolishes when there is a row to
# demolish in the csv file - this also allows building multiple buildings and
# just adding capacity on an existing parcel, by adding one building at a time
@orca.step("scheduled_development_events")
def scheduled_development_events(buildings, development_projects, development_events,
                                 summary, year, parcels, settings, parcel_id_to_geom_id,
                                 building_sqft_per_job):
    
    # first demolish
    '''
    dem = development_events.to_frame()\
        .query("year_built == %d and action == 'demolish'" % year).set_index('geom_id')
    dem = geom_id_to_parcel_id(dem, parcels).reset_index()
    old_buildings = buildings.to_frame(buildings.local_columns)
    new_buildings = pd.DataFrame({parcel_id: dem.parcel_ids})
    orca.add_table("buildings",
        utils._remove_developed_buildings(old_buildings, new_buildings, 
                                          unplace_agents=["households", "jobs"]))
    '''

    # then build
    dps = development_projects.to_frame().query("year_built == %d" % year)

    if len(dps) == 0:
        return

    new_buildings = utils.scheduled_development_events(buildings, dps,
                                       remove_developed_buildings=False,
                                       unplace_agents=['households', 'jobs'])
    new_buildings["form"] = new_buildings.building_type_id.map(settings['building_type_map'])\
        .str.lower()
    new_buildings["job_spaces"] = new_buildings.building_sqft / \
        new_buildings.building_type_id.fillna(-1).map(building_sqft_per_job)
    new_buildings["job_spaces"] = new_buildings.job_spaces.astype('int')
    new_buildings["geom_id"] = parcel_id_to_geom_id(new_buildings.parcel_id)
    new_buildings["SDEM"] = True

    summary.add_parcel_output(new_buildings)


@orca.injectable("supply_and_demand_multiplier_func", autocall=False)
def supply_and_demand_multiplier_func(demand, supply):
    s = demand / supply
    settings = orca.get_injectable('settings')
    print "Number of submarkets where demand exceeds supply:", len(s[s>1.0])
    #print "Raw relationship of supply and demand\n", s.describe()
    supply_correction = settings["enable_supply_correction"]
    clip_change_high = supply_correction["kwargs"]["clip_change_high"]
    t = s
    t -= 1.0
    t = t / t.max() * (clip_change_high-1)
    t += 1.0
    s.loc[s > 1.0] = t.loc[s > 1.0]
    #print "Shifters for current iteration\n", s.describe()
    return s, (s <= 1.0).all()


# this if the function for mapping a specific building that we build to a
# specific building type
@orca.injectable("form_to_btype_func", autocall=False)
def form_to_btype_func(building):
    settings = orca.get_injectable('settings')
    form = building.form
    dua = building.residential_units / (building.parcel_size / 43560.0)
    # precise mapping of form to building type for residential
    if form is None or form == "residential":
        if dua < 16:
            return 1
        elif dua < 32:
            return 2
        return 3
    return settings["form_to_btype"][form][0]


@orca.injectable("coffer", cache=True)
def coffer():
    return {
        "prop_tax_acct": accounts.Account("prop_tax_act")
    }


@orca.injectable("acct_settings", cache=True)
def acct_settings(settings):
    return settings["acct_settings"]


def tax_buildings(buildings, acct_settings, account, year):
    """
    Tax buildings and add the tax to an Account object by subaccount

    Parameters
    ----------
    buildings : DataFrameWrapper
        The standard buildings DataFrameWrapper
    acct_settings : Dict
        A dictionary of settings to parameterize the model.  Needs these keys:
        sending_buildings_subaccount_def - maps buildings to subaccounts
        sending_buildings_filter - filter for eligible buildings
        sending_buildings_tax - a Pandas eval expression to compute the tax
    accounts : Account
        The Account object to use for subsidization
    year : int
        The current simulation year (will be added as metadata)

    Returns
    -------
    Nothing
    """
    buildings = buildings.query(acct_settings["sending_buildings_filter"])

    tax = buildings.eval(acct_settings["sending_buildings_tax"])

    subaccounts = buildings[acct_settings["sending_buildings_subaccount_def"]]

    tot_tax_by_subaccount = tax.groupby(subaccounts).sum()

    for subacct, amt in tot_tax_by_subaccount.iteritems():
        metadata={
            "description": "Collecting property tax",
            "year": year
        }
        account.add_transaction(amt, subaccount=subacct,
                                                metadata=metadata)

    print "Sample rows from property tax accts:"
    print account.to_frame().\
        sort(columns=["amount"], ascending=False).head(7)


@orca.step("calc_prop_taxes")
def property_taxes(buildings, parcels_geography, acct_settings, coffer, year):
    buildings = orca.merge_tables('buildings', [buildings, parcels_geography])
    tax_buildings(buildings, acct_settings, coffer["prop_tax_acct"], year)


@orca.injectable("add_extra_columns_func", autocall=False)
def add_extra_columns(df):
    for col in ["residential_price", "non_residential_price"]:
        df[col] = 0
    df["redfin_sale_year"] = 2012
    return df


def run_subsidized_developer(feasibility, parcels, buildings, households,
                             acct_settings, settings, account, year,
                             form_to_btype_func, add_extra_columns_func,
                             summary):
    """
    The subsidized residential developer model.

    Parameters
    ----------
    feasibility : DataFrame
        A DataFrame that is returned from run_feasibility for a given form
    parcels : DataFrameWrapper
        The standard parcels DataFrameWrapper (mostly just for run_developer)
    buildings : DataFrameWrapper
        The standard buildings DataFrameWrapper (passed to run_developer)
    households : DataFrameWrapper
        The households DataFrameWrapper (passed to run_developer)
    acct_settings : Dict
        A dictionary of settings to parameterize the model.  Needs these keys:
        sending_buildings_subaccount_def - maps buildings to subaccounts
        receiving_buildings_filter - filter for eligible buildings
    settings : Dict
        The overall settings
    accounts : Account
        The Account object to use for subsidization
    year : int
        The current simulation year (will be added as metadata)
    form_to_btype_func : function
        Passed through to run_developer
    add_extra_columns_func : function
        Passed through to run_developer
    summary : Summary
        Used to add parcel summary information

    Returns
    -------
    Nothing

    Subsidized residential developer is designed to run before the normal
    residential developer - it will prioritize the developments we're
    subsidizing (although this is not strictly required - running this model
    after the market rate developer will just create a temporarily larger
    supply of units, which will probably create less market rate development in
    the next simulated year)
    the steps for subsidizing are essentially these

    1 run feasibility with only_built set to false so that the feasibility of
        unprofitable units are recorded
    2 temporarily filter to ONLY unprofitable units to check for possible
        subsidized units (normal developer takes care of market-rate units)
    3 compute the number of units in these developments
    4 divide cost by number of units in order to get the subsidy per unit
    5 filter developments to parcels in "receiving zone" similar to the way we
        identified "sending zones"
    6 iterate through subaccounts one at a time as subsidy will be limited
        to available funds in the subaccount (usually by jurisdiction)
    7 sort ascending by subsidy per unit so that we minimize subsidy (but total
        subsidy is equivalent to total building cost)
    8 cumsum the total subsidy in the buildings and locate the development
        where the subsidy is less than or equal to the amount in the account -
        filter to only those buildings (these will likely be built)
    9 pass the results as "feasible" to run_developer - this is sort of a
        boundary case of developer but should run OK
    10 for those developments that get built, make sure to subtract from account
        and keep a record (on the off chance that demand is less than the
        subsidized units, run through the standard code path, although it's
        very unlikely that there would be more subsidized housing than demand)
    """
    # step 2
    # feasibility = feasibility.replace([np.inf, -np.inf], np.nan)
    feasibility = feasibility[feasibility.max_profit < 0]

    # step 3
    feasibility['ave_sqft_per_unit'] = parcels.ave_sqft_per_unit
    feasibility['residential_units'] = np.floor(feasibility.residential_sqft /
        feasibility.ave_sqft_per_unit).replace(0, 1)

    # step 4
    feasibility['subsidy_per_unit'] = \
        feasibility['max_profit'] / feasibility['residential_units']

    # step 5
    if "receiving_buildings_filter" in acct_settings:
        feasibility = feasibility.\
            query(acct_settings["receiving_buildings_filter"])
    else:
        # otherwise all buildings are valid
        pass

    new_buildings_list = []
    sending_bldgs = acct_settings["sending_buildings_subaccount_def"]
    feasibility["subaccount"] = feasibility.eval(sending_bldgs)
    # step 6
    for subacct, amount in account.iter_subaccounts():
        print "Subaccount: ", subacct
        df = feasibility[feasibility.subaccount == subacct]
        if len(df) == 0:
            continue

        # step 7
        df = df.sort(columns=['subsidy_per_unit'], ascending=False)

        # step 8
        print "Amount in subaccount: ${:,.2f}".format(amount)
        num_bldgs = int((-1*df.max_profit).cumsum().searchsorted(amount))

        if num_bldgs == 0:
            continue

        print "Building {:d} subsidized buildings".format(num_bldgs)
        df = df.iloc[:int(num_bldgs)]

        # disable stdout since developer is a bit verbose for this use case
        sys.stdout, old_stdout = StringIO(), sys.stdout

        kwargs = settings['residential_developer']
        # step 9
        new_buildings = utils.run_developer(
            None,
            households,
            buildings,
            "residential_units",
            parcels.parcel_size,
            parcels.ave_sqft_per_unit,
            parcels.total_residential_units,
            orca.DataFrameWrapper("feasibility", df),
            year=year,
            form_to_btype_callback=form_to_btype_func,
            add_more_columns_callback=add_extra_columns_func,
            **kwargs)
        sys.stdout = old_stdout
        buildings = orca.get_table("buildings")

        if new_buildings is None:
            continue

        # step 10
        for index, new_building in new_buildings.iterrows():
            amt = new_building.max_profit
            metadata={
                "description": "Developing subsidized building",
                "year": year,
                "residential_units": new_building.residential_units,
                "building_id": index
            }
            account.add_transaction(amt, subaccount=subacct,
                                    metadata=metadata)
        print "Amount left after subsidy: ${:,.2f}".\
            format(account.total_transactions_by_subacct(subacct))

        new_buildings_list.append(new_buildings)

    new_buildings = pd.concat(new_buildings_list)
    print "Built {} total subsidized buildings".format(len(new_buildings))
    print "    Total subsidy: ${:,.2f}".format(-1*new_buildings.max_profit.sum())
    print "    Total subsidzed units: {:.0f}".\
        format(new_buildings.residential_units.sum())
    new_buildings["subsidized"] = True
    summary.add_parcel_output(new_buildings)


@orca.step('subsidized_residential_developer')
def subsidized_residential_developer(households, buildings,
                          parcels, parcels_geography, year, acct_settings,
                          settings, summary, coffer, form_to_btype_func,
                          add_extra_columns_func, parcel_sales_price_sqft_func,
                          parcel_is_allowed_func):
    
    if "disable" in acct_settings and acct_settings["disable"] == True:
        # allow disabling model from settings rather than
        # having to remove the model name from the model list
        return

    kwargs = settings['feasibility'].copy()
    kwargs["only_built"] = False
    kwargs["forms_to_test"] = ["residential"]
    # step 1
    utils.run_feasibility(parcels,
                          parcel_sales_price_sqft_func,
                          parcel_is_allowed_func,
                          **kwargs)
    feasibility = orca.get_table("feasibility").to_frame()
    # get rid of the multiindex that comes back from feasibility
    feasibility = feasibility.stack(level=0).reset_index(level=1, drop=True)
    # join to parcels_geography for filtering
    feasibility = feasibility.join(parcels_geography.to_frame())

    run_subsidized_developer(feasibility,
                             parcels,
                             buildings,
                             households,
                             acct_settings,
                             settings,
                             coffer["prop_tax_acct"],
                             year,
                             form_to_btype_func,
                             add_extra_columns_func,
                             summary)


@orca.step("travel_model_output")
def travel_model_output(parcels, households, jobs, buildings,
                        zones, homesales, year, summary, coffer, run_number):
    households = households.to_frame()
    jobs = jobs.to_frame()
    buildings = buildings.to_frame()
    zones = zones.to_frame()
    homesales = homesales.to_frame()

<<<<<<< HEAD
    print households.base_income_quartile.value_counts()
=======
>>>>>>> 66f102cb
    print households.income.describe()
    print households.groupby('zone_id').income.quantile().describe()

    # put this here as a custom bay area indicator
    zones['residential_sales_price_sqft'] = parcels.\
        residential_sales_price_sqft.groupby(parcels.zone_id).quantile()
    zones['residential_purchase_price_sqft'] = parcels.\
        residential_purchase_price_sqft.groupby(parcels.zone_id).quantile()
    if 'residential_price_hedonic' in buildings.columns:
        zones['residential_sales_price_hedonic'] = buildings.\
            residential_price_hedonic.\
            groupby(buildings.zone_id).quantile().\
            reindex(zones.index).fillna(0)
    else:
        zones['residential_sales_price_hedonic'] = 0

    zones['tothh'] = households.\
        groupby('zone_id').size()
    zones['hhpop'] = households.\
        groupby('zone_id').persons.sum()

    zones['sfdu'] = \
        buildings.query("building_type_id == 1 or building_type_id == 2").\
        groupby('zone_id').residential_units.sum()
    zones['mfdu'] = \
        buildings.query("building_type_id == 3 or building_type_id == 12").\
        groupby('zone_id').residential_units.sum()

    zones['hhincq1'] = households.query("income < 25000").\
        groupby('zone_id').size()
    zones['hhincq2'] = households.query("income >= 25000 and income < 45000").\
        groupby('zone_id').size()
    zones['hhincq3'] = households.query("income >= 45000 and income < 75000").\
        groupby('zone_id').size()
    zones['hhincq4'] = households.query("income >= 75000").\
        groupby('zone_id').size()

    # attempting to get at total zonal developed acres
    zones['NEWdevacres'] = \
        (buildings.query("building_sqft > 0").
         groupby('zone_id').lot_size_per_unit.sum()) / 43560

    zones['totemp'] = jobs.\
        groupby('zone_id').size()
    zones['agrempn'] = jobs.query("empsix == 'AGREMPN'").\
        groupby('zone_id').size()
    zones['mwtempn'] = jobs.query("empsix == 'MWTEMPN'").\
        groupby('zone_id').size()
    zones['retempn'] = jobs.query("empsix == 'RETEMPN'").\
        groupby('zone_id').size()
    zones['fpsempn'] = jobs.query("empsix == 'FPSEMPN'").\
        groupby('zone_id').size()
    zones['herempn'] = jobs.query("empsix == 'HEREMPN'").\
        groupby('zone_id').size()
    zones['othempn'] = jobs.query("empsix == 'OTHEMPN'").\
        groupby('zone_id').size()

    orca.add_table("travel_model_output", zones, year)

    summary.add_zone_output(zones, "travel_model_outputs", year)
    if sys.platform != 'win32':
        summary.write_zone_output()
    add_xy_config = {
        "xy_table": "parcels",
        "foreign_key": "parcel_id",
        "x_col": "x",
        "y_col": "y"
    }
    # otherwise it loses precision
    summary.parcel_output["geom_id"] = summary.parcel_output.geom_id.astype('str')
    summary.write_parcel_output(add_xy=add_xy_config)
    
    subsidy_file = "runs/run{}_subsidy_summary.csv".format(run_number)
    coffer["prop_tax_acct"].to_frame().to_csv(subsidy_file)

    #travel model csv stuff
    travel_model_csv = "runs/run{}_taz_summaries_{}.csv".format(run_number, year)
    travel_model_output = zones
    #list of columns that we need to fill eventually for valid travel model file:
    template_columns = ['age0519','age2044','age4564','age65p','areatype','ciacre','collfte','collpte','county','district','empres','gqpop','hhlds','hsenroll','oprkcst','prkcst','resacre','sd','sftaz','shpop62p','terminal','topology','totacre','totpop','zero','zone']
    for x in template_columns: #fill those columns with NaN until we have values for them
        travel_model_output[x] = np.nan
    travel_model_output.columns = [x.upper() for x in travel_model_output.columns] #uppercase columns to match travel model template
    travel_model_output.to_csv(travel_model_csv)<|MERGE_RESOLUTION|>--- conflicted
+++ resolved
@@ -377,10 +377,7 @@
     zones = zones.to_frame()
     homesales = homesales.to_frame()
 
-<<<<<<< HEAD
     print households.base_income_quartile.value_counts()
-=======
->>>>>>> 66f102cb
     print households.income.describe()
     print households.groupby('zone_id').income.quantile().describe()
 
