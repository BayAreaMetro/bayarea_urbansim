from urbansim.utils import misc
import os
import sys
import orca
import datasources
import variables
from urbansim.utils import networks
import pandana.network as pdna
from urbansim import accounts
from urbansim_defaults import models
from urbansim_defaults import utils
import numpy as np
import pandas as pd
from cStringIO import StringIO


@orca.step('rsh_simulate')
def rsh_simulate(buildings, aggregations, settings):
    utils.hedonic_simulate("rsh.yaml", buildings, aggregations,
                           "residential_price")
    if "rsh_simulate" in settings:
        low = float(settings["rsh_simulate"]["low"])
        high = float(settings["rsh_simulate"]["high"])
        buildings.update_col("residential_price",
                             buildings.residential_price.clip(low, high))
        print "Clipped rsh_simulate produces\n", buildings.residential_price.describe()


# this deviates from the step in urbansim_defaults only in how it deals with
# demolished buildings - this version only demolishes when there is a row to
# demolish in the csv file - this also allows building multiple buildings and
# just adding capacity on an existing parcel, by adding one building at a time
@orca.step("scheduled_development_events")
def scheduled_development_events(buildings, development_projects, development_events,
                                 summary, year, parcels, settings, parcel_id_to_geom_id,
                                 building_sqft_per_job):
    
    # first demolish
    '''
    dem = development_events.to_frame()\
        .query("year_built == %d and action == 'demolish'" % year).set_index('geom_id')
    dem = geom_id_to_parcel_id(dem, parcels).reset_index()
    old_buildings = buildings.to_frame(buildings.local_columns)
    new_buildings = pd.DataFrame({parcel_id: dem.parcel_ids})
    orca.add_table("buildings",
        utils._remove_developed_buildings(old_buildings, new_buildings, 
                                          unplace_agents=["households", "jobs"]))
    '''

    # then build
    dps = development_projects.to_frame().query("year_built == %d" % year)

    if len(dps) == 0:
        return

    new_buildings = utils.scheduled_development_events(buildings, dps,
                                       remove_developed_buildings=False,
                                       unplace_agents=['households', 'jobs'])
    new_buildings["form"] = new_buildings.building_type_id.map(settings['building_type_map'])\
        .str.lower()
    new_buildings["job_spaces"] = new_buildings.building_sqft / \
        new_buildings.building_type_id.fillna(-1).map(building_sqft_per_job)
    new_buildings["job_spaces"] = new_buildings.job_spaces.astype('int')
    new_buildings["geom_id"] = parcel_id_to_geom_id(new_buildings.parcel_id)
    new_buildings["SDEM"] = True

    summary.add_parcel_output(new_buildings)


@orca.injectable("supply_and_demand_multiplier_func", autocall=False)
def supply_and_demand_multiplier_func(demand, supply):
    s = demand / supply
    settings = orca.get_injectable('settings')
    print "Number of submarkets where demand exceeds supply:", len(s[s>1.0])
    #print "Raw relationship of supply and demand\n", s.describe()
    supply_correction = settings["enable_supply_correction"]
    clip_change_high = supply_correction["kwargs"]["clip_change_high"]
    t = s
    t -= 1.0
    t = t / t.max() * (clip_change_high-1)
    t += 1.0
    s.loc[s > 1.0] = t.loc[s > 1.0]
    #print "Shifters for current iteration\n", s.describe()
    return s, (s <= 1.0).all()


# this if the function for mapping a specific building that we build to a
# specific building type
@orca.injectable("form_to_btype_func", autocall=False)
def form_to_btype_func(building):
    settings = orca.get_injectable('settings')
    form = building.form
    dua = building.residential_units / (building.parcel_size / 43560.0)
    # precise mapping of form to building type for residential
    if form is None or form == "residential":
        if dua < 16:
            return 1
        elif dua < 32:
            return 2
        return 3
    return settings["form_to_btype"][form][0]


@orca.injectable("coffer", cache=True)
def coffer():
    return {
        "prop_tax_acct": accounts.Account("prop_tax_act")
    }


@orca.injectable("acct_settings", cache=True)
def acct_settings(settings):
    return settings["acct_settings"]


def tax_buildings(buildings, acct_settings, account, year):
    """
    Tax buildings and add the tax to an Account object by subaccount

    Parameters
    ----------
    buildings : DataFrameWrapper
        The standard buildings DataFrameWrapper
    acct_settings : Dict
        A dictionary of settings to parameterize the model.  Needs these keys:
        sending_buildings_subaccount_def - maps buildings to subaccounts
        sending_buildings_filter - filter for eligible buildings
        sending_buildings_tax - a Pandas eval expression to compute the tax
    accounts : Account
        The Account object to use for subsidization
    year : int
        The current simulation year (will be added as metadata)

    Returns
    -------
    Nothing
    """
    buildings = buildings.query(acct_settings["sending_buildings_filter"])

    tax = buildings.eval(acct_settings["sending_buildings_tax"])

    subaccounts = buildings[acct_settings["sending_buildings_subaccount_def"]]

    tot_tax_by_subaccount = tax.groupby(subaccounts).sum()

    for subacct, amt in tot_tax_by_subaccount.iteritems():
        metadata={
            "description": "Collecting property tax",
            "year": year
        }
        account.add_transaction(amt, subaccount=subacct,
                                                metadata=metadata)

    print "Sample rows from property tax accts:"
    print account.to_frame().\
        sort(columns=["amount"], ascending=False).head(7)


@orca.step("calc_prop_taxes")
def property_taxes(buildings, parcels_geography, acct_settings, coffer, year):
    buildings = orca.merge_tables('buildings', [buildings, parcels_geography])
    tax_buildings(buildings, acct_settings, coffer["prop_tax_acct"], year)


@orca.injectable("add_extra_columns_func", autocall=False)
def add_extra_columns(df):
    for col in ["residential_price", "non_residential_price"]:
        df[col] = 0
    df["redfin_sale_year"] = 2012
    return df


def run_subsidized_developer(feasibility, parcels, buildings, households,
                             acct_settings, settings, account, year,
                             form_to_btype_func, add_extra_columns_func,
                             summary):
    """
    The subsidized residential developer model.

    Parameters
    ----------
    feasibility : DataFrame
        A DataFrame that is returned from run_feasibility for a given form
    parcels : DataFrameWrapper
        The standard parcels DataFrameWrapper (mostly just for run_developer)
    buildings : DataFrameWrapper
        The standard buildings DataFrameWrapper (passed to run_developer)
    households : DataFrameWrapper
        The households DataFrameWrapper (passed to run_developer)
    acct_settings : Dict
        A dictionary of settings to parameterize the model.  Needs these keys:
        sending_buildings_subaccount_def - maps buildings to subaccounts
        receiving_buildings_filter - filter for eligible buildings
    settings : Dict
        The overall settings
    accounts : Account
        The Account object to use for subsidization
    year : int
        The current simulation year (will be added as metadata)
    form_to_btype_func : function
        Passed through to run_developer
    add_extra_columns_func : function
        Passed through to run_developer
    summary : Summary
        Used to add parcel summary information

    Returns
    -------
    Nothing

    Subsidized residential developer is designed to run before the normal
    residential developer - it will prioritize the developments we're
    subsidizing (although this is not strictly required - running this model
    after the market rate developer will just create a temporarily larger
    supply of units, which will probably create less market rate development in
    the next simulated year)
    the steps for subsidizing are essentially these

    1 run feasibility with only_built set to false so that the feasibility of
        unprofitable units are recorded
    2 temporarily filter to ONLY unprofitable units to check for possible
        subsidized units (normal developer takes care of market-rate units)
    3 compute the number of units in these developments
    4 divide cost by number of units in order to get the subsidy per unit
    5 filter developments to parcels in "receiving zone" similar to the way we
        identified "sending zones"
    6 iterate through subaccounts one at a time as subsidy will be limited
        to available funds in the subaccount (usually by jurisdiction)
    7 sort ascending by subsidy per unit so that we minimize subsidy (but total
        subsidy is equivalent to total building cost)
    8 cumsum the total subsidy in the buildings and locate the development
        where the subsidy is less than or equal to the amount in the account -
        filter to only those buildings (these will likely be built)
    9 pass the results as "feasible" to run_developer - this is sort of a
        boundary case of developer but should run OK
    10 for those developments that get built, make sure to subtract from account
        and keep a record (on the off chance that demand is less than the
        subsidized units, run through the standard code path, although it's
        very unlikely that there would be more subsidized housing than demand)
    """
    # step 2
    # feasibility = feasibility.replace([np.inf, -np.inf], np.nan)
    feasibility = feasibility[feasibility.max_profit < 0]

    # step 3
    feasibility['ave_sqft_per_unit'] = parcels.ave_sqft_per_unit
    feasibility['residential_units'] = np.floor(feasibility.residential_sqft /
        feasibility.ave_sqft_per_unit).replace(0, 1)

    # step 4
    feasibility['subsidy_per_unit'] = \
        feasibility['max_profit'] / feasibility['residential_units']

    # step 5
    if "receiving_buildings_filter" in acct_settings:
        feasibility = feasibility.\
            query(acct_settings["receiving_buildings_filter"])
    else:
        # otherwise all buildings are valid
        pass

    new_buildings_list = []
    sending_bldgs = acct_settings["sending_buildings_subaccount_def"]
    feasibility["subaccount"] = feasibility.eval(sending_bldgs)
    # step 6
    for subacct, amount in account.iter_subaccounts():
        print "Subaccount: ", subacct
        df = feasibility[feasibility.subaccount == subacct]
        if len(df) == 0:
            continue

        # step 7
        df = df.sort(columns=['subsidy_per_unit'], ascending=False)

        # step 8
        print "Amount in subaccount: ${:,.2f}".format(amount)
        num_bldgs = int((-1*df.max_profit).cumsum().searchsorted(amount))

        if num_bldgs == 0:
            continue

        print "Building {:d} subsidized buildings".format(num_bldgs)
        df = df.iloc[:int(num_bldgs)]

        # disable stdout since developer is a bit verbose for this use case
        sys.stdout, old_stdout = StringIO(), sys.stdout

        kwargs = settings['residential_developer']
        # step 9
        new_buildings = utils.run_developer(
            None,
            households,
            buildings,
            "residential_units",
            parcels.parcel_size,
            parcels.ave_sqft_per_unit,
            parcels.total_residential_units,
            orca.DataFrameWrapper("feasibility", df),
            year=year,
            form_to_btype_callback=form_to_btype_func,
            add_more_columns_callback=add_extra_columns_func,
            **kwargs)
        sys.stdout = old_stdout
        buildings = orca.get_table("buildings")

        if new_buildings is None:
            continue

        # step 10
        for index, new_building in new_buildings.iterrows():
            amt = new_building.max_profit
            metadata={
                "description": "Developing subsidized building",
                "year": year,
                "residential_units": new_building.residential_units,
                "building_id": index
            }
            account.add_transaction(amt, subaccount=subacct,
                                    metadata=metadata)
        print "Amount left after subsidy: ${:,.2f}".\
            format(account.total_transactions_by_subacct(subacct))

        new_buildings_list.append(new_buildings)

    new_buildings = pd.concat(new_buildings_list)
    print "Built {} total subsidized buildings".format(len(new_buildings))
    print "    Total subsidy: ${:,.2f}".format(-1*new_buildings.max_profit.sum())
    print "    Total subsidzed units: {:.0f}".\
        format(new_buildings.residential_units.sum())
    new_buildings["subsidized"] = True
    summary.add_parcel_output(new_buildings)


@orca.step('subsidized_residential_developer')
def subsidized_residential_developer(households, buildings,
                          parcels, parcels_geography, year, acct_settings,
                          settings, summary, coffer, form_to_btype_func,
                          add_extra_columns_func, parcel_sales_price_sqft_func,
                          parcel_is_allowed_func):
    
    if "disable" in acct_settings and acct_settings["disable"] == True:
        # allow disabling model from settings rather than
        # having to remove the model name from the model list
        return

    kwargs = settings['feasibility'].copy()
    kwargs["only_built"] = False
    kwargs["forms_to_test"] = ["residential"]
    # step 1
    utils.run_feasibility(parcels,
                          parcel_sales_price_sqft_func,
                          parcel_is_allowed_func,
                          **kwargs)
    feasibility = orca.get_table("feasibility").to_frame()
    # get rid of the multiindex that comes back from feasibility
    feasibility = feasibility.stack(level=0).reset_index(level=1, drop=True)
    # join to parcels_geography for filtering
    feasibility = feasibility.join(parcels_geography.to_frame())

    run_subsidized_developer(feasibility,
                             parcels,
                             buildings,
                             households,
                             acct_settings,
                             settings,
                             coffer["prop_tax_acct"],
                             year,
                             form_to_btype_func,
                             add_extra_columns_func,
                             summary)
@orca.step("geographic_summary")
def pda_output(parcels, households, jobs, buildings, taz_to_superdistrict, run_number, year):
    households_df = orca.merge_tables('households',[parcels, taz_to_superdistrict, buildings, households],columns=['pda','zone_id','DISTRICT','puma5','persons','income'])
    jobs_df = orca.merge_tables('jobs',[parcels, taz_to_superdistrict, buildings, jobs],columns=['pda','DISTRICT','zone_id','empsix'])
    buildings_df = orca.merge_tables('buildings',[parcels, taz_to_superdistrict, buildings],columns=['pda','DISTRICT','building_type_id','zone_id','residential_units','building_sqft','non_residential_sqft'])
    buildings_df = buildings_df.rename(columns = {'zone_id_x':'zone_id'}) #because merge_tables returns multiple zone_id_'s, but not the one we need
    geographies = ['DISTRICT','pda']
    if year in [2010,2015,2020,2025,2030,2035,2040]:
        for geography in geographies:
            #create table with household/population summaries
            summary_table = pd.pivot_table(households_df,
             values=['persons'],
             index=[geography],
             aggfunc=[np.size, np.sum])
            summary_table.columns = ['tothh','hhpop']
            #income quartile counts
            summary_table['hhincq1'] = households_df.query("income < 25000").\
                groupby(geography).size()
            summary_table['hhincq2'] = households_df.query("income >= 25000 and income < 45000").\
                groupby(geography).size()
            summary_table['hhincq3'] = households_df.query("income >= 45000 and income < 75000").\
                groupby(geography).size()
            summary_table['hhincq4'] = households_df.query("income >= 75000").\
                groupby(geography).size()
            #residential buildings by type
            summary_table['sfdu'] = \
                buildings_df.query("building_type_id == 1 or building_type_id == 2").\
                groupby(geography).residential_units.sum()
            summary_table['mfdu'] = \
                buildings_df.query("building_type_id == 3 or building_type_id == 12").\
                groupby(geography).residential_units.sum()
            #employees by sector
            summary_table['totemp'] = jobs_df.\
                groupby(geography).size()
            summary_table['agrempn'] = jobs_df.query("empsix == 'AGREMPN'").\
                groupby(geography).size()
            summary_table['mwtempn'] = jobs_df.query("empsix == 'MWTEMPN'").\
                groupby(geography).size()
            summary_table['retempn'] = jobs_df.query("empsix == 'RETEMPN'").\
                groupby(geography).size()
            summary_table['fpsempn'] = jobs_df.query("empsix == 'FPSEMPN'").\
                groupby(geography).size()
            summary_table['herempn'] = jobs_df.query("empsix == 'HEREMPN'").\
                groupby(geography).size()
            summary_table['othempn'] = jobs_df.query("empsix == 'OTHEMPN'").\
                groupby(geography).size()
            #summary columns
            summary_table['occupancy_rate'] = summary_table['tothh']/(summary_table['sfdu'] + summary_table['sfdu'])
            summary_table['non_residential_sqft'] = buildings_df.groupby(geography)['non_residential_sqft'].sum()
            summary_table['sq_ft_per_employee'] = summary_table['non_residential_sqft']/(summary_table['totemp'])

            summary_csv = "runs/run{}_{}_summaries_{}.csv".format(run_number, geography, year)
            summary_table.to_csv(summary_csv)


@orca.step("travel_model_output")
def travel_model_output(parcels, households, jobs, buildings,
                        zones, homesales, year, summary, coffer, run_number):
    '''
    households = households.to_frame()
    jobs = jobs.to_frame()
    buildings = buildings.to_frame()
    zones = zones.to_frame()
    homesales = homesales.to_frame()

    # put this here as a custom bay area indicator
    zones['residential_sales_price_sqft'] = parcels.\
        residential_sales_price_sqft.groupby(parcels.zone_id).quantile()
    zones['residential_purchase_price_sqft'] = parcels.\
        residential_purchase_price_sqft.groupby(parcels.zone_id).quantile()
    if 'residential_price_hedonic' in buildings.columns:
        zones['residential_sales_price_hedonic'] = buildings.\
            residential_price_hedonic.\
            groupby(buildings.zone_id).quantile().\
            reindex(zones.index).fillna(0)
    else:
        zones['residential_sales_price_hedonic'] = 0

    zones['tothh'] = households.\
        groupby('zone_id').size()
    zones['hhpop'] = households.\
        groupby('zone_id').persons.sum()

    zones['sfdu'] = \
        buildings.query("building_type_id == 1 or building_type_id == 2").\
        groupby('zone_id').residential_units.sum()
    zones['mfdu'] = \
        buildings.query("building_type_id == 3 or building_type_id == 12").\
        groupby('zone_id').residential_units.sum()

    zones['hhincq1'] = households.query("income < 25000").\
        groupby('zone_id').size()
    zones['hhincq2'] = households.query("income >= 25000 and income < 45000").\
        groupby('zone_id').size()
    zones['hhincq3'] = households.query("income >= 45000 and income < 75000").\
        groupby('zone_id').size()
    zones['hhincq4'] = households.query("income >= 75000").\
        groupby('zone_id').size()

    # attempting to get at total zonal developed acres
    zones['NEWdevacres'] = \
        (buildings.query("building_sqft > 0").
         groupby('zone_id').lot_size_per_unit.sum()) / 43560

    zones['totemp'] = jobs.\
        groupby('zone_id').size()
    zones['agrempn'] = jobs.query("empsix == 'AGREMPN'").\
        groupby('zone_id').size()
    zones['mwtempn'] = jobs.query("empsix == 'MWTEMPN'").\
        groupby('zone_id').size()
    zones['retempn'] = jobs.query("empsix == 'RETEMPN'").\
        groupby('zone_id').size()
    zones['fpsempn'] = jobs.query("empsix == 'FPSEMPN'").\
        groupby('zone_id').size()
    zones['herempn'] = jobs.query("empsix == 'HEREMPN'").\
        groupby('zone_id').size()
    zones['othempn'] = jobs.query("empsix == 'OTHEMPN'").\
        groupby('zone_id').size()

    orca.add_table("travel_model_output", zones, year)

    summary.add_zone_output(zones, "travel_model_outputs", year)
    if sys.platform != 'win32':
    '''
    summary.write_zone_output()
    add_xy_config = {
        "xy_table": "parcels",
        "foreign_key": "parcel_id",
        "x_col": "x",
        "y_col": "y"
    }
    # otherwise it loses precision
    summary.parcel_output["geom_id"] = summary.parcel_output.geom_id.astype('str')
    summary.write_parcel_output(add_xy=add_xy_config)
   
    ''' 
    subsidy_file = "runs/run{}_subsidy_summary.csv".format(run_number)
    coffer["prop_tax_acct"].to_frame().to_csv(subsidy_file)

<<<<<<< HEAD
    #travel model csv stuff
    travel_model_csv = "runs/run{}_taz_summaries_{}.csv".format(run_number, year)
    travel_model_output = zones
    #list of columns that we need to fill eventually for valid travel model file:
    template_columns = ['age0519','age2044','age4564','age65p','areatype','ciacre','collfte','collpte','county','district','empres','gqpop','hhlds','hsenroll','oprkcst','prkcst','resacre','sd','sftaz','shpop62p','terminal','topology','totacre','totpop','zero','zone']
    for x in template_columns: #fill those columns with NaN until we have values for them
        travel_model_output[x] = np.nan
    travel_model_output.columns = [x.upper() for x in travel_model_output.columns] #uppercase columns to match travel model template
    travel_model_output.to_csv(travel_model_csv)
    '''
=======
    if year in [2010,2015,2020,2025,2030,2035,2040]:
        #travel model csv
        travel_model_csv = "runs/run{}_taz_summaries_{}.csv".format(run_number, year)
        travel_model_output = zones
        #list of columns that we need to fill eventually for valid travel model file:
        template_columns = ['age0519','age2044','age4564','age65p','areatype','ciacre','collfte','collpte','county','district','empres','gqpop','hhlds','hsenroll','oprkcst','prkcst','resacre','sd','sftaz','shpop62p','terminal','topology','totacre','totpop','zero','zone']
        for x in template_columns: #fill those columns with NaN until we have values for them
            travel_model_output[x] = np.nan
        travel_model_output.columns = [x.upper() for x in travel_model_output.columns] #uppercase columns to match travel model template
        travel_model_output.to_csv(travel_model_csv)
>>>>>>> fdb82a79


@orca.step("mls_appreciation")
def mls_appreciation(homesales, year, summary):
    buildings = homesales

    years = buildings.redfin_sale_year
    zone_ids = buildings.zone_id
    price = buildings.redfin_sale_price

    min_obs = 10 # minimum observations

    def aggregate_year(year):
        mask = years == year
        s = price[mask].groupby(zone_ids[mask]).median()
        size = price[mask].groupby(zone_ids[mask]).size()
        return s, size

    current, current_size = aggregate_year(2013)

    zones = pd.DataFrame(index=zone_ids.unique())

    past, past_size = aggregate_year(year)
    appreciation = (current / past).pow(1.0/(2013-year))
    # zero out the zones with too few observations
    appreciation = appreciation * (current_size > min_obs).astype('int')
    appreciation = appreciation * (past_size > min_obs).astype('int')
    zones["appreciation"] = appreciation 

    print zones.describe()

    summary.add_zone_output(zones, "appreciation", year)
    summary.write_zone_output()


@orca.injectable('net', cache=True)
def build_networks(settings):
    nets = {}
    net_settings = settings['build_networks']

    pdna.reserve_num_graphs(2)

    for key, value in net_settings.items():
        name = value["name"]
        st = pd.HDFStore(os.path.join(misc.data_dir(), name), "r")
        nodes, edges = st.nodes, st.edges
        weight_col = value.get("weight_col", "weight")
        net = pdna.Network(nodes["x"], nodes["y"], edges["from"], edges["to"],
                           edges[[weight_col]])
        net.precompute(value['max_distance'])
        nets[key] = net
    
    return nets


@orca.step('neighborhood_vars')
def neighborhood_vars(net):
    nodes = networks.from_yaml(net["walk"], "neighborhood_vars.yaml")
    nodes = nodes.fillna(0)
    print nodes.describe()
    orca.add_table("nodes", nodes)


@orca.step('regional_vars')
def regional_vars(net):
    nodes = networks.from_yaml(net["drive"], "regional_vars.yaml")
    nodes = nodes.fillna(0)
    print nodes.describe()
    orca.add_table("tmnodes", nodes)


@orca.step('price_vars')
def price_vars(net):
    nodes2 = networks.from_yaml(net["walk"], "price_vars.yaml")
    nodes2 = nodes2.fillna(0)
    print nodes2.describe()
    nodes = orca.get_table('nodes')
    nodes = nodes.to_frame().join(nodes2)
    orca.add_table("nodes", nodes)<|MERGE_RESOLUTION|>--- conflicted
+++ resolved
@@ -507,18 +507,6 @@
     subsidy_file = "runs/run{}_subsidy_summary.csv".format(run_number)
     coffer["prop_tax_acct"].to_frame().to_csv(subsidy_file)
 
-<<<<<<< HEAD
-    #travel model csv stuff
-    travel_model_csv = "runs/run{}_taz_summaries_{}.csv".format(run_number, year)
-    travel_model_output = zones
-    #list of columns that we need to fill eventually for valid travel model file:
-    template_columns = ['age0519','age2044','age4564','age65p','areatype','ciacre','collfte','collpte','county','district','empres','gqpop','hhlds','hsenroll','oprkcst','prkcst','resacre','sd','sftaz','shpop62p','terminal','topology','totacre','totpop','zero','zone']
-    for x in template_columns: #fill those columns with NaN until we have values for them
-        travel_model_output[x] = np.nan
-    travel_model_output.columns = [x.upper() for x in travel_model_output.columns] #uppercase columns to match travel model template
-    travel_model_output.to_csv(travel_model_csv)
-    '''
-=======
     if year in [2010,2015,2020,2025,2030,2035,2040]:
         #travel model csv
         travel_model_csv = "runs/run{}_taz_summaries_{}.csv".format(run_number, year)
@@ -529,7 +517,7 @@
             travel_model_output[x] = np.nan
         travel_model_output.columns = [x.upper() for x in travel_model_output.columns] #uppercase columns to match travel model template
         travel_model_output.to_csv(travel_model_csv)
->>>>>>> fdb82a79
+    '''
 
 
 @orca.step("mls_appreciation")
