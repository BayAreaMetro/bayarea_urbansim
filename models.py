import urbansim.sim.simulation as sim
from urbansim.utils import misc
import os
import sys
import datasources
import variables
from urbansim import accounts
from urbansim_defaults import models
from urbansim_defaults import utils
import numpy as np
import pandas as pd
from cStringIO import StringIO


<<<<<<< HEAD
# Overriding the urbansim_defaults households_relocation in order to do deed
# restrictions.  This is a rather minor point - we just need to null out
# relocating unit ids rather than building ids
@sim.model('households_relocation')
def households_relocation(households, settings):
    rate = settings['rates']['households_relocation']
    return utils.simple_relocation(households, rate, "unit_id")


# Overriding the urbansim_defaults households_transition in order to do deed
# restrictions.  This is a rather minor point - we just need to add empty
# unit ids rather than building ids at the end of the process
@sim.model('households_transition')
def households_transition(households, household_controls, year, settings):
    return utils.full_transition(households,
                                 household_controls,
                                 year,
                                 settings['households_transition'],
                                 "unit_id")


# Overriding the urbansim_defaults hlcm_simulation in order to do deed
# restrictions.  This is the first unit-based hlcm.
@sim.model('hlcm_simulate')
def hlcm_simulate(households, residential_units, settings):
    # this actually triggers adding the unit_id to households
    _ = sim.get_table('residential_units')
    # because the households have been refreshed, need to get them again
    households = sim.get_table("households")
    # for this hlcm, we need to add the buildings to the set of merge tables
    aggregations = [sim.get_table(tbl) for tbl in \
        ["buildings", "nodes", "logsums"]]
    return utils.lcm_simulate("hlcm.yaml", households, residential_units,
                              aggregations,
                              "unit_id",
                              "num_units",
                              "vacant_units",
                              settings.get("enable_supply_correction", None))


# this is the low income hlcm - which allows the choice of
# deed restricted units
@sim.model('hlcm_li_simulate')
def hlcm_li_simulate(households, residential_units, settings):
    aggregations = [sim.get_table(tbl) for tbl in \
        ["buildings", "nodes", "logsums"]]
    # note supply correction is turned off since that's inappropraite
    # for subsidized housing
    return utils.lcm_simulate("hlcm_li.yaml", households, residential_units,
                              aggregations,
                              "unit_id",
                              "num_units",
                              "vacant_units")


# overriding the urbansim_defaults in order to do a unit-based hedonic
@sim.model('rsh_simulate')
def rsh_simulate(residential_units):
    # for this rsh, we need to add the buildings to the set of merge tables
    aggregations = [sim.get_table(tbl) for tbl in \
        ["buildings", "nodes", "logsums"]]
    return utils.hedonic_simulate("rsh.yaml", residential_units, aggregations,
                                  "unit_residential_price")


# now that price is on units, override default and aggregate UP to buildings
@sim.column('buildings', 'residential_price')
def residential_price(buildings, residential_units):
    return residential_units.unit_residential_price.\
        groupby(residential_units.building_id).median().\
        reindex(buildings.index)
=======
# build out the household relocation model
# - first, distinguish between owners and renters
# - then add additional variables
# - this takes the place of urbansim_defaults/@sim.model('households_relocation')
#   and urbansim_defaults/utils.simple_relocation()


def hierarchical_rate_based_relocation(choosers, relocation_rates, fieldname):
    """
    Run a hierarchical rate based relocation model

    Parameters
    ----------
    choosers : DataFrameWrapper or DataFrame
        Table of agents that might relocate
    relocation_rates : dictionary
        Agent filters and associated rates of relocation, in the format
        {key: {'rate': real, 'filter': str}, ...}
    fieldname : str
        The field name in the resulting dataframe to set to -1 (to unplace
        new agents)

    Returns
    -------
    Nothing
    """
    print "Hierarchical rate-based relocation model"
    df = choosers.to_frame()
    
    for key in relocation_rates:
        rate = relocation_rates[key]['rate']
        print "Category: %s" % key
        print "Relocation rate: %s" % rate
        
        choosers_subset = df.query(relocation_rates[key]['filter'])
        
        print "Total agents: %d" % len(choosers_subset)
        print "Total currently unplaced: %d" % \
              choosers_subset[fieldname].value_counts().get(-1, 0)
        
        print "Assigning for relocation..."
        chooser_ids = np.random.choice(choosers_subset.index, size=int(rate *
                                       len(choosers_subset)), replace=False)
        choosers.update_col_from_series(fieldname,
                                        pd.Series(-1, index=chooser_ids))
        
        # this count is not strictly correct because some agents that were already 
        # unplaced will also be assigned for relocation 
        print "Additional unplaced: %d" % len(chooser_ids)


@sim.model()
def households_relocation(households, settings):
    rates = settings['rates']['households_relocation']
    return hierarchical_rate_based_relocation(households, rates, "building_id")
>>>>>>> 7c7a84e2


@sim.injectable("supply_and_demand_multiplier_func", autocall=False)
def supply_and_demand_multiplier_func(demand, supply):
    s = demand / supply
    settings = sim.settings
    print "Number of submarkets where demand exceeds supply:", len(s[s>1.0])
    print "Raw relationship of supply and demand\n", s.describe()
    supply_correction = settings["enable_supply_correction"]
    clip_change_high = supply_correction["kwargs"]["clip_change_high"]
    t = s
    t -= 1.0
    t = t / t.max() * (clip_change_high-1)
    t += 1.0
    s.loc[s > 1.0] = t.loc[s > 1.0]
    print "Shifters for current iteration\n", s.describe()
    return s, (s <= 1.0).all()


# this is the function for mapping a specific building that we build to a
# specific building type
@sim.injectable("form_to_btype_func", autocall=False)
def form_to_btype_func(building):
    settings = sim.settings
    form = building.form
    dua = building.residential_units / (building.parcel_size / 43560.0)
    # precise mapping of form to building type for residential
    if form is None or form == "residential":
        if dua < 16:
            return 1
        elif dua < 32:
            return 2
        return 3
    return settings["form_to_btype"][form][0]


@sim.injectable("coffer", cache=True)
def coffer():
    return {
        "prop_tax_acct": accounts.Account("prop_tax_act")
    }


@sim.injectable("acct_settings", cache=True)
def acct_settings(settings):
    return settings["acct_settings"]


def tax_buildings(buildings, acct_settings, account, year):
    """
    Tax buildings and add the tax to an Account object by subaccount

    Parameters
    ----------
    buildings : DataFrameWrapper
        The standard buildings DataFrameWrapper
    acct_settings : Dict
        A dictionary of settings to parameterize the model.  Needs these keys:
        sending_buildings_subaccount_def - maps buildings to subaccounts
        sending_buildings_filter - filter for eligible buildings
        sending_buildings_tax - a Pandas eval expression to compute the tax
    accounts : Account
        The Account object to use for subsidization
    year : int
        The current simulation year (will be added as metadata)

    Returns
    -------
    Nothing
    """
    buildings = buildings.query(acct_settings["sending_buildings_filter"])

    tax = buildings.eval(acct_settings["sending_buildings_tax"])

    subaccounts = buildings[acct_settings["sending_buildings_subaccount_def"]]

    tot_tax_by_subaccount = tax.groupby(subaccounts).sum()

    for subacct, amt in tot_tax_by_subaccount.iteritems():
        metadata={
            "description": "Collecting property tax",
            "year": year
        }
        account.add_transaction(amt, subaccount=subacct,
                                                metadata=metadata)

    print "Sample rows from property tax accts:"
    print account.to_frame().\
        sort(columns=["amount"], ascending=False).head(7)


@sim.model("calc_prop_taxes")
def property_taxes(buildings, parcels_geography, acct_settings, coffer, year):
    buildings = sim.merge_tables('buildings', [buildings, parcels_geography])
    tax_buildings(buildings, acct_settings, coffer["prop_tax_acct"], year)


@sim.injectable("add_extra_columns_func", autocall=False)
def add_extra_columns(df):
    for col in ["residential_price", "non_residential_price"]:
        df[col] = 0
    df["redfin_sale_year"] = 2012
    return df


def run_subsidized_developer(feasibility, parcels, buildings, households,
                             acct_settings, settings, account, year,
                             form_to_btype_func, add_extra_columns_func,
                             summary):
    """
    The subsidized residential developer model.

    Parameters
    ----------
    feasibility : DataFrame
        A DataFrame that is returned from run_feasibility for a given form
    parcels : DataFrameWrapper
        The standard parcels DataFrameWrapper (mostly just for run_developer)
    buildings : DataFrameWrapper
        The standard buildings DataFrameWrapper (passed to run_developer)
    households : DataFrameWrapper
        The households DataFrameWrapper (passed to run_developer)
    acct_settings : Dict
        A dictionary of settings to parameterize the model.  Needs these keys:
        sending_buildings_subaccount_def - maps buildings to subaccounts
        receiving_buildings_filter - filter for eligible buildings
    settings : Dict
        The overall settings
    accounts : Account
        The Account object to use for subsidization
    year : int
        The current simulation year (will be added as metadata)
    form_to_btype_func : function
        Passed through to run_developer
    add_extra_columns_func : function
        Passed through to run_developer
    summary : Summary
        Used to add parcel summary information

    Returns
    -------
    Nothing

    Subsidized residential developer is designed to run before the normal
    residential developer - it will prioritize the developments we're
    subsidizing (although this is not strictly required - running this model
    after the market rate developer will just create a temporarily larger
    supply of units, which will probably create less market rate development in
    the next simulated year)
    the steps for subsidizing are essentially these

    1 run feasibility with only_built set to false so that the feasibility of
        unprofitable units are recorded
    2 temporarily filter to ONLY unprofitable units to check for possible
        subsidized units (normal developer takes care of market-rate units)
    3 compute the number of units in these developments
    4 divide cost by number of units in order to get the subsidy per unit
    5 filter developments to parcels in "receiving zone" similar to the way we
        identified "sending zones"
    6 iterate through subaccounts one at a time as subsidy will be limited
        to available funds in the subaccount (usually by jurisdiction)
    7 sort ascending by subsidy per unit so that we minimize subsidy (but total
        subsidy is equivalent to total building cost)
    8 cumsum the total subsidy in the buildings and locate the development
        where the subsidy is less than or equal to the amount in the account -
        filter to only those buildings (these will likely be built)
    9 pass the results as "feasible" to run_developer - this is sort of a
        boundary case of developer but should run OK
    10 for those developments that get built, make sure to subtract from account
        and keep a record (on the off chance that demand is less than the
        subsidized units, run through the standard code path, although it's
        very unlikely that there would be more subsidized housing than demand)
    """
    # step 2
    # feasibility = feasibility.replace([np.inf, -np.inf], np.nan)
    feasibility = feasibility[feasibility.max_profit < 0]

    # step 3
    feasibility['ave_sqft_per_unit'] = parcels.ave_sqft_per_unit
    feasibility['residential_units'] = np.floor(feasibility.residential_sqft /
        feasibility.ave_sqft_per_unit).replace(0, 1)

    # step 4
    feasibility['subsidy_per_unit'] = \
        feasibility['max_profit'] / feasibility['residential_units']

    # step 5
    if "receiving_buildings_filter" in acct_settings:
        feasibility = feasibility.\
            query(acct_settings["receiving_buildings_filter"])
    else:
        # otherwise all buildings are valid
        pass

    new_buildings_list = []
    sending_bldgs = acct_settings["sending_buildings_subaccount_def"]
    feasibility["subaccount"] = feasibility.eval(sending_bldgs)
    # step 6
    for subacct, amount in account.iter_subaccounts():
        print "Subaccount: ", subacct
        df = feasibility[feasibility.subaccount == subacct]
        if len(df) == 0:
            continue

        # step 7
        df = df.sort(columns=['subsidy_per_unit'], ascending=False)

        # step 8
        print "Amount in subaccount: ${:,.2f}".format(amount)
        num_bldgs = int((-1*df.max_profit).cumsum().searchsorted(amount))

        if num_bldgs == 0:
            continue

        print "Building {:d} subsidized buildings".format(num_bldgs)
        df = df.iloc[:int(num_bldgs)]

        # disable stdout since developer is a bit verbose for this use case
        sys.stdout, old_stdout = StringIO(), sys.stdout

        kwargs = settings['residential_developer']
        # step 9
        new_buildings = utils.run_developer(
            None,
            households,
            buildings,
            "residential_units",
            parcels.parcel_size,
            parcels.ave_sqft_per_unit,
            parcels.total_residential_units,
            sim.DataFrameWrapper("feasibility", df),
            year=year,
            form_to_btype_callback=form_to_btype_func,
            add_more_columns_callback=add_extra_columns_func,
            **kwargs)
        sys.stdout = old_stdout
        buildings = sim.get_table("buildings")

        if new_buildings is None:
            continue

        # step 10
        for index, new_building in new_buildings.iterrows():
            amt = new_building.max_profit
            metadata={
                "description": "Developing subsidized building",
                "year": year,
                "residential_units": new_building.residential_units,
                "building_id": index
            }
            account.add_transaction(amt, subaccount=subacct,
                                    metadata=metadata)
        print "Amount left after subsidy: ${:,.2f}".\
            format(account.total_transactions_by_subacct(subacct))

        new_buildings_list.append(new_buildings)

    new_buildings = pd.concat(new_buildings_list)
    print "Built {} total subsidized buildings".format(len(new_buildings))
    print "    Total subsidy: ${:,.2f}".format(-1*new_buildings.max_profit.sum())
    print "    Total subsidzed units: {:.0f}".\
        format(new_buildings.residential_units.sum())
    new_buildings["subsidized"] = True
    summary.add_parcel_output(new_buildings)


@sim.model('subsidized_residential_developer')
def subsidized_residential_developer(households, buildings,
                          parcels, parcels_geography, year, acct_settings,
                          settings, summary, coffer, form_to_btype_func,
                          add_extra_columns_func, parcel_sales_price_sqft_func,
                          parcel_is_allowed_func):

    if "disable" in acct_settings and acct_settings["disable"] == True:
        # allow disabling model from settings rather than
        # having to remove the model name from the model list
        return

    kwargs = settings['feasibility'].copy()
    kwargs["only_built"] = False
    kwargs["forms_to_test"] = ["residential"]
    # step 1
    utils.run_feasibility(parcels,
                          parcel_sales_price_sqft_func,
                          parcel_is_allowed_func,
                          **kwargs)
    feasibility = sim.get_table("feasibility").to_frame()
    # get rid of the multiindex that comes back from feasibility
    feasibility = feasibility.stack(level=0).reset_index(level=1, drop=True)
    # join to parcels_geography for filtering
    feasibility = feasibility.join(parcels_geography.to_frame())

    run_subsidized_developer(feasibility,
                             parcels,
                             buildings,
                             households,
                             acct_settings,
                             settings,
                             coffer["prop_tax_acct"],
                             year,
                             form_to_btype_func,
                             add_extra_columns_func,
                             summary)


@sim.model("travel_model_output")
def travel_model_output(parcels, households, jobs, buildings,
                        zones, homesales, year, summary, coffer, run_number):
    households = households.to_frame()
    jobs = jobs.to_frame()
    buildings = buildings.to_frame()
    zones = zones.to_frame()
    homesales = homesales.to_frame()

    # put this here as a custom bay area indicator
    zones['residential_sales_price_sqft'] = parcels.\
        residential_sales_price_sqft.groupby(parcels.zone_id).quantile()
    zones['residential_purchase_price_sqft'] = parcels.\
        residential_purchase_price_sqft.groupby(parcels.zone_id).quantile()
    if 'residential_price_hedonic' in buildings.columns:
        zones['residential_sales_price_hedonic'] = buildings.\
            residential_price_hedonic.\
            groupby(buildings.zone_id).quantile().\
            reindex(zones.index).fillna(0)
    else:
        zones['residential_sales_price_hedonic'] = 0

    zones['tothh'] = households.\
        groupby('zone_id').size()
    zones['hhpop'] = households.\
        groupby('zone_id').persons.sum()

    zones['sfdu'] = \
        buildings.query("building_type_id == 1 or building_type_id == 2").\
        groupby('zone_id').residential_units.sum()
    zones['mfdu'] = \
        buildings.query("building_type_id == 3 or building_type_id == 12").\
        groupby('zone_id').residential_units.sum()

    zones['hhincq1'] = households.query("income < 25000").\
        groupby('zone_id').size()
    zones['hhincq2'] = households.query("income >= 25000 and income < 45000").\
        groupby('zone_id').size()
    zones['hhincq3'] = households.query("income >= 45000 and income < 75000").\
        groupby('zone_id').size()
    zones['hhincq4'] = households.query("income >= 75000").\
        groupby('zone_id').size()

    # attempting to get at total zonal developed acres
    zones['NEWdevacres'] = \
        (buildings.query("building_sqft > 0").
         groupby('zone_id').lot_size_per_unit.sum()) / 43560

    zones['totemp'] = jobs.\
        groupby('zone_id').size()
    zones['agrempn'] = jobs.query("empsix == 'AGREMPN'").\
        groupby('zone_id').size()
    zones['mwtempn'] = jobs.query("empsix == 'MWTEMPN'").\
        groupby('zone_id').size()
    zones['retempn'] = jobs.query("empsix == 'RETEMPN'").\
        groupby('zone_id').size()
    zones['fpsempn'] = jobs.query("empsix == 'FPSEMPN'").\
        groupby('zone_id').size()
    zones['herempn'] = jobs.query("empsix == 'HEREMPN'").\
        groupby('zone_id').size()
    zones['othempn'] = jobs.query("empsix == 'OTHEMPN'").\
        groupby('zone_id').size()

    sim.add_table("travel_model_output", zones, year)

    summary.add_zone_output(zones, "travel_model_outputs", year)
    summary.write_zone_output()
    add_xy_config = {
        "xy_table": "parcels",
        "foreign_key": "parcel_id",
        "x_col": "x",
        "y_col": "y"
    }
    summary.write_parcel_output(add_xy=add_xy_config)

    subsidy_file = "runs/run{}_subsidy_summary.csv".format(run_number)
    coffer["prop_tax_acct"].to_frame().to_csv(subsidy_file)<|MERGE_RESOLUTION|>--- conflicted
+++ resolved
@@ -12,79 +12,6 @@
 from cStringIO import StringIO
 
 
-<<<<<<< HEAD
-# Overriding the urbansim_defaults households_relocation in order to do deed
-# restrictions.  This is a rather minor point - we just need to null out
-# relocating unit ids rather than building ids
-@sim.model('households_relocation')
-def households_relocation(households, settings):
-    rate = settings['rates']['households_relocation']
-    return utils.simple_relocation(households, rate, "unit_id")
-
-
-# Overriding the urbansim_defaults households_transition in order to do deed
-# restrictions.  This is a rather minor point - we just need to add empty
-# unit ids rather than building ids at the end of the process
-@sim.model('households_transition')
-def households_transition(households, household_controls, year, settings):
-    return utils.full_transition(households,
-                                 household_controls,
-                                 year,
-                                 settings['households_transition'],
-                                 "unit_id")
-
-
-# Overriding the urbansim_defaults hlcm_simulation in order to do deed
-# restrictions.  This is the first unit-based hlcm.
-@sim.model('hlcm_simulate')
-def hlcm_simulate(households, residential_units, settings):
-    # this actually triggers adding the unit_id to households
-    _ = sim.get_table('residential_units')
-    # because the households have been refreshed, need to get them again
-    households = sim.get_table("households")
-    # for this hlcm, we need to add the buildings to the set of merge tables
-    aggregations = [sim.get_table(tbl) for tbl in \
-        ["buildings", "nodes", "logsums"]]
-    return utils.lcm_simulate("hlcm.yaml", households, residential_units,
-                              aggregations,
-                              "unit_id",
-                              "num_units",
-                              "vacant_units",
-                              settings.get("enable_supply_correction", None))
-
-
-# this is the low income hlcm - which allows the choice of
-# deed restricted units
-@sim.model('hlcm_li_simulate')
-def hlcm_li_simulate(households, residential_units, settings):
-    aggregations = [sim.get_table(tbl) for tbl in \
-        ["buildings", "nodes", "logsums"]]
-    # note supply correction is turned off since that's inappropraite
-    # for subsidized housing
-    return utils.lcm_simulate("hlcm_li.yaml", households, residential_units,
-                              aggregations,
-                              "unit_id",
-                              "num_units",
-                              "vacant_units")
-
-
-# overriding the urbansim_defaults in order to do a unit-based hedonic
-@sim.model('rsh_simulate')
-def rsh_simulate(residential_units):
-    # for this rsh, we need to add the buildings to the set of merge tables
-    aggregations = [sim.get_table(tbl) for tbl in \
-        ["buildings", "nodes", "logsums"]]
-    return utils.hedonic_simulate("rsh.yaml", residential_units, aggregations,
-                                  "unit_residential_price")
-
-
-# now that price is on units, override default and aggregate UP to buildings
-@sim.column('buildings', 'residential_price')
-def residential_price(buildings, residential_units):
-    return residential_units.unit_residential_price.\
-        groupby(residential_units.building_id).median().\
-        reindex(buildings.index)
-=======
 # build out the household relocation model
 # - first, distinguish between owners and renters
 # - then add additional variables
@@ -136,11 +63,77 @@
         print "Additional unplaced: %d" % len(chooser_ids)
 
 
-@sim.model()
+# Overriding the urbansim_defaults households_relocation in order to do deed
+# restrictions.  This is a rather minor point - we just need to null out
+# relocating unit ids rather than building ids
+@sim.model('households_relocation')
 def households_relocation(households, settings):
-    rates = settings['rates']['households_relocation']
-    return hierarchical_rate_based_relocation(households, rates, "building_id")
->>>>>>> 7c7a84e2
+    rate = settings['rates']['households_relocation']
+    return utils.simple_relocation(households, rate, "unit_id")
+
+
+# Overriding the urbansim_defaults households_transition in order to do deed
+# restrictions.  This is a rather minor point - we just need to add empty
+# unit ids rather than building ids at the end of the process
+@sim.model('households_transition')
+def households_transition(households, household_controls, year, settings):
+    return utils.full_transition(households,
+                                 household_controls,
+                                 year,
+                                 settings['households_transition'],
+                                 "unit_id")
+
+
+# Overriding the urbansim_defaults hlcm_simulation in order to do deed
+# restrictions.  This is the first unit-based hlcm.
+@sim.model('hlcm_simulate')
+def hlcm_simulate(households, residential_units, settings):
+    # this actually triggers adding the unit_id to households
+    _ = sim.get_table('residential_units')
+    # because the households have been refreshed, need to get them again
+    households = sim.get_table("households")
+    # for this hlcm, we need to add the buildings to the set of merge tables
+    aggregations = [sim.get_table(tbl) for tbl in \
+        ["buildings", "nodes", "logsums"]]
+    return utils.lcm_simulate("hlcm.yaml", households, residential_units,
+                              aggregations,
+                              "unit_id",
+                              "num_units",
+                              "vacant_units",
+                              settings.get("enable_supply_correction", None))
+
+
+# this is the low income hlcm - which allows the choice of
+# deed restricted units
+@sim.model('hlcm_li_simulate')
+def hlcm_li_simulate(households, residential_units, settings):
+    aggregations = [sim.get_table(tbl) for tbl in \
+        ["buildings", "nodes", "logsums"]]
+    # note supply correction is turned off since that's inappropraite
+    # for subsidized housing
+    return utils.lcm_simulate("hlcm_li.yaml", households, residential_units,
+                              aggregations,
+                              "unit_id",
+                              "num_units",
+                              "vacant_units")
+
+
+# overriding the urbansim_defaults in order to do a unit-based hedonic
+@sim.model('rsh_simulate')
+def rsh_simulate(residential_units):
+    # for this rsh, we need to add the buildings to the set of merge tables
+    aggregations = [sim.get_table(tbl) for tbl in \
+        ["buildings", "nodes", "logsums"]]
+    return utils.hedonic_simulate("rsh.yaml", residential_units, aggregations,
+                                  "unit_residential_price")
+
+
+# now that price is on units, override default and aggregate UP to buildings
+@sim.column('buildings', 'residential_price')
+def residential_price(buildings, residential_units):
+    return residential_units.unit_residential_price.\
+        groupby(residential_units.building_id).median().\
+        reindex(buildings.index)
 
 
 @sim.injectable("supply_and_demand_multiplier_func", autocall=False)
