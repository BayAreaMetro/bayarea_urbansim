from __future__ import print_function

import sys
import time
import orca
import pandas as pd
import numpy as np
from functools import reduce
from urbansim import accounts
from urbansim_defaults import utils
from six import StringIO
from urbansim.utils import misc
from baus.utils import add_buildings
from urbansim.developer import sqftproforma


# this method is a custom profit to probability function where we test the
# combination of different metrics like return on cost and raw profit
def profit_to_prob_func(df):
    # the clip is because we still might build negative profit buildings
    # (when we're subsidizing them) and choice doesn't allow negative
    # probability options
    max_profit = df.max_profit.clip(1)

    factor = float(orca.get_injectable("settings")[
        "profit_vs_return_on_cost_combination_factor"])

    df['return_on_cost'] = max_profit / df.total_cost

    # now we're going to make two pdfs and weight them
    ROC_p = df.return_on_cost.values / df.return_on_cost.sum()
    profit_p = max_profit / max_profit.sum()
    p = 1.0 * ROC_p + factor * profit_p

    return p / p.sum()


@orca.injectable(cache=True)
def coffer(policy, scenario):
    d = {
        "vmt_res_acct":  accounts.Account("vmt_res_acct"),
        "vmt_com_acct":  accounts.Account("vmt_com_acct")
    }

    if scenario not in ["20", "21", "22", "23"]:
        for key, acct in \
                policy["acct_settings"]["lump_sum_accounts"].items():
            d[acct["name"]] = accounts.Account(acct["name"])

    elif scenario in ["20", "21", "22", "23"]:
        for key, acct in \
                policy["acct_settings"]["lump_sum_accounts_d_b"].items():
            d[acct["name"]] = accounts.Account(acct["name"])
<<<<<<< HEAD

    if scenario in policy["acct_settings"]["jobs_housing_fee_settings"]\
            ["jobs_housing_com_for_res_scenarios"]:
        for key, acct in \
                policy["acct_settings"]["jobs_housing_fee_settings"].items():
            if key != "jobs_housing_com_for_res_scenarios":
                d[acct["name"]] = accounts.Account(acct["name"]) 
=======
>>>>>>> b333ba19

    return d


@orca.injectable(cache=True)
def acct_settings(policy):
    return policy["acct_settings"]


@orca.step()
def lump_sum_accounts(policy, year, buildings, coffer,
                      summary, years_per_iter, scenario):

    if scenario not in ["20", "21", "22", "23"]:
        s = policy["acct_settings"]["lump_sum_accounts"]

        for key, acct in s.items():

            if scenario not in acct["enable_in_scenarios"]:
                continue

            if "alternate_geography_scenarios" in acct and \
                    scenario in acct["alternate_geography_scenarios"]:
                acct["receiving_buildings_filter"] = \
                    acct["alternate_buildings_filter"]

            amt = float(acct["total_amount"])

            amt *= years_per_iter

            metadata = {
                "description": "%s subsidies" % acct["name"],
                "year": year
            }
            # the subaccount is meaningless here (it's a regional account) -
            # but the subaccount number is referred to below
            coffer[acct["name"]].add_transaction(amt, subaccount=1,
                                                metadata=metadata)

    elif scenario in ["20", "21", "22", "23"]:

        s = policy["acct_settings"]["lump_sum_accounts_d_b"]

        for key, acct in s.items():

            if scenario not in acct["enable_in_scenarios"]:
                continue

            if scenario in acct["alternate_amount_scenarios"]:
                amt = float(acct["alternate_total_amount"])

            amt *= years_per_iter

            metadata = {
                "description": "%s subsidies" % acct["name"],
                "year": year
            }
            print(metadata)
            # the subaccount is meaningless here (it's a regional account) -
            # but the subaccount number is referred to below
            coffer[acct["name"]].add_transaction(amt, subaccount=1,
                                                 metadata=metadata)


# this will compute the reduction in revenue from a project due to
# inclustionary housing - the calculation will be described in thorough
# comments alongside the code
def inclusionary_housing_revenue_reduction(feasibility, units):

    print("Computing adjustments due to inclusionary housing")

    # AMI by jurisdiction
    #
    # in practice deed restrictions are done by household size but we aren't
    # going to deed restrict them by household size so it makes sense not to
    # do that here - if we did this by household size like we do in the real
    # world we'd need to have a better representation of what household size
    # is in which unit type

    households = orca.get_table("households")
    buildings = orca.get_table("buildings")
    parcels_geography = orca.get_table("parcels_geography")
    policy = orca.get_injectable("policy")

    if orca.get_injectable("scenario") in policy["inclusionary_d_b_enable"]:
        h = orca.merge_tables("households",
                              [households, buildings, parcels_geography],
                              columns=["juris_name",
                                       "income",
                                       "pba50chcat"])
        AMI = h.groupby(h.pba50chcat).income.quantile(.5)
    else:
        h = orca.merge_tables("households",
                            [households, buildings, parcels_geography],
                            columns=["juris_name", "income"])
        AMI = h.groupby(h.juris_name).income.quantile(.5)

    # per Aksel Olsen (@akselx)
    # take 90% of AMI and multiple by 33% to get the max amount a
    # household can pay per year, divide by 12 to get monthly amt,
    # subtract condo fee

    monthly_condo_fee = 250
    monthly_affordable_payment = AMI * .9 * .33 / 12 - monthly_condo_fee

    def value_can_afford(monthly_payment):
        # this is a 10 year average freddie mac interest rate
        ten_year_average_interest = .055
        return np.npv(ten_year_average_interest/12, [monthly_payment]*30*12)

    value_can_afford = {k: value_can_afford(v) for k, v in
                        monthly_affordable_payment.to_dict().items()}
    value_can_afford = pd.Series(value_can_afford)

    # account for interest and property taxes
    interest_and_prop_taxes = .013
    value_can_afford /= 1+interest_and_prop_taxes

    # there's a lot more nuance to inclusionary percentages than this -
    # e.g. specific neighborhoods get specific amounts -
    # http://sf-moh.org/modules/showdocument.aspx?documentid=7253

    pct_inclusionary = orca.get_injectable("inclusionary_housing_settings")

    # for Blueprint scenarios, calculate revenue reduction by
    # Blueprint strategy geogrphies pba50chcat
    if orca.get_injectable("scenario") in policy["inclusionary_d_b_enable"]:
        pba50chcat = parcels_geography.pba50chcat.loc[feasibility.index]
        pct_affordable = pba50chcat.map(pct_inclusionary).fillna(0)
        value_can_afford = pba50chcat.map(value_can_afford)

        num_affordable_units = (units * pct_affordable).fillna(0).astype("int")

        ave_price_per_unit = \
            feasibility[('residential', 'building_revenue')] / units

        revenue_diff_per_unit = \
            (ave_price_per_unit - value_can_afford).fillna(0)
        print("Revenue difference per unit (not zero values)")
        print(revenue_diff_per_unit[revenue_diff_per_unit > 0].describe())

        revenue_reduction = revenue_diff_per_unit * num_affordable_units

        s = num_affordable_units.groupby(parcels_geography.pba50chcat).sum()
        print("Feasibile affordable units by Blueprint geogrphies pba50chcat")
        print(s[s > 0].sort_values())

    # otherwise, calculate by jurisdiction
    else:
        juris_name = parcels_geography.juris_name.loc[feasibility.index]
        pct_affordable = juris_name.map(pct_inclusionary).fillna(0)
        value_can_afford = juris_name.map(value_can_afford)

        num_affordable_units = (units * pct_affordable).fillna(0).astype("int")

        ave_price_per_unit = \
            feasibility[('residential', 'building_revenue')] / units

        revenue_diff_per_unit = \
            (ave_price_per_unit - value_can_afford).fillna(0)
        print("Revenue difference per unit (not zero values)")
        print(revenue_diff_per_unit[revenue_diff_per_unit > 0].describe())

        revenue_reduction = revenue_diff_per_unit * num_affordable_units

        s = num_affordable_units.groupby(parcels_geography.juris_name).sum()
        print("Feasibile affordable units by jurisdiction")
        print(s[s > 0].sort_values())

    return revenue_reduction, num_affordable_units


# this adds fees to the max_profit column of the feasibility dataframe
# fees are usually spatially specified and are per unit so that calculation
# is done here as well
def policy_modifications_of_profit(feasibility, parcels):

    print("Making policy modifications to profitability")

    # this first section adds parcel unit-based fees

    units = feasibility[('residential', 'residential_sqft')] / \
        parcels.ave_sqft_per_unit
    fees = (units * parcels.fees_per_unit).fillna(0)
    print("Sum of residential fees: ", fees.sum())

    feasibility[("residential", "fees")] = fees
    feasibility[("residential", "max_profit")] -= fees

    #  now non residential fees per sqft
    for use in ["retail", "office"]:

        if (use, 'non_residential_sqft') not in feasibility.columns:
            continue

        sqft = feasibility[(use, 'non_residential_sqft')]
        fees = (sqft * parcels.fees_per_sqft).fillna(0)
        print("Sum of non-residential fees (%s): %.0f" % (use, fees.sum()))

        feasibility[(use, "fees")] = fees
        feasibility[(use, "max_profit")] -= fees

    # this section adds inclusionary housing reduction in revenue
    revenue_reduction, num_affordable_units = \
        inclusionary_housing_revenue_reduction(feasibility, units)

    assert np.all(num_affordable_units <= units.fillna(0))

    print("Describe of inclusionary revenue reduction:\n",
          revenue_reduction[revenue_reduction > 0].describe())

    print("Describe of number of affordable units:\n",
          num_affordable_units[num_affordable_units > 0].describe())

    feasibility[("residential", "policy_based_revenue_reduction")] = \
        revenue_reduction
    feasibility[("residential", "max_profit")] -= revenue_reduction
    feasibility[("residential", "deed_restricted_units")] = \
        num_affordable_units
    feasibility[("residential", "inclusionary_units")] = \
        num_affordable_units

    policy = orca.get_injectable("policy")

    if "sb743_settings" in policy["acct_settings"]:

        sb743_settings = policy["acct_settings"]["sb743_settings"]

        if sb743_settings["enable"]:

            pct_modifications = feasibility[("residential", "vmt_res_cat")].\
                map(sb743_settings["sb743_pcts"]) + 1

            print("Modifying profit for SB743:\n",
                  pct_modifications.describe())

            feasibility[("residential", "max_profit")] *= pct_modifications

    if "land_value_tax_settings" in policy["acct_settings"]:

        s = policy["acct_settings"]["land_value_tax_settings"]

        if orca.get_injectable("scenario") in s["enable_in_scenarios"]:

            bins = s["bins"]
            pcts = bins["pcts"]
            # need to boud the breaks with a reasonable low and high goalpost
            breaks = [-1]+bins["breaks"]+[2]

            pzc = orca.get_table("parcels_zoning_calculations")
            s = pzc.zoned_build_ratio
            # map the breakpoints defined in yaml to the pcts defined there
            pct_modifications = pd.cut(s, breaks, labels=pcts).\
                astype('float') + 1
            # if some parcels got skipped, fill them in with no modification
            pct_modifications = \
                pct_modifications.reindex(pzc.index).fillna(1.0)

            print("Modifying profit for Land Value Tax:\n",
                  pct_modifications.describe())

            feasibility[("residential", "max_profit")] *= pct_modifications

    if "profitability_adjustment_policies" in policy["acct_settings"]:

        for key, policy in \
                policy["acct_settings"][
                    "profitability_adjustment_policies"].items():

            if orca.get_injectable("scenario") in \
                    policy["enable_in_scenarios"]:

                parcels_geography = orca.get_table("parcels_geography")

                if "alternate_geography_scenarios" in policy and \
                        orca.get_injectable("scenario") in \
                        policy["alternate_geography_scenarios"]:
                    formula = policy["alternate_adjustment_formula"]
                else:
                    formula = policy["profitability_adjustment_formula"]

                pct_modifications = \
                    parcels_geography.local.eval(formula)
                pct_modifications += 1.0

                print("Modifying profit for %s:\n" % policy["name"],
                      pct_modifications.describe())

                feasibility[("residential", "max_profit")] *= pct_modifications

    print("There are %d affordable units if all feasible projects are built" %
          feasibility[("residential", "deed_restricted_units")].sum())

    return feasibility


@orca.step()
def calculate_vmt_fees(policy, year, buildings, vmt_fee_categories, coffer,
                       summary, years_per_iter, scenario):

    vmt_settings = policy["acct_settings"]["vmt_settings"]

    # this is the frame that knows which devs are subsidized
    df = summary.parcel_output

    # grabs projects in the simulation period that are not subsidized
    df = df.query("%d <= year_built < %d and subsidized != True" %
                  (year, year + years_per_iter))

    if not len(df):
        return

    print("%d projects pass the vmt filter" % len(df))

    total_fees = 0

    if scenario in vmt_settings["res_for_res_scenarios"]:

        # maps the vmt fee amounts designated in the policy settings to
        # the projects based on their categorized vmt levels
        df["res_for_res_fees"] = df.vmt_res_cat.map(
            vmt_settings["res_for_res_fee_amounts"])
        total_fees += (df.res_for_res_fees * df.residential_units).sum()
        print("Applying vmt fees to %d units" % df.residential_units.sum())

    if scenario in vmt_settings["com_for_res_scenarios"]:

        if scenario in vmt_settings["alternate_geography_scenarios"]:
            df["com_for_res_fees"] = df.vmt_nonres_cat.map(
                vmt_settings["alternate_com_for_res_fee_amounts"])
        else:
            df["com_for_res_fees"] = df.vmt_nonres_cat.map(
                vmt_settings["com_for_res_fee_amounts"])
        total_fees += (df.com_for_res_fees * df.non_residential_sqft).sum()
        print("Applying vmt fees to %d commerical sqft" %
              df.non_residential_sqft.sum())

    print("Adding total vmt fees for res amount of $%.2f" % total_fees)

    metadata = {
        "description": "VMT development fees",
        "year": year
    }
    # the subaccount is meaningless here (it's a regional account) -
    # but the subaccount number is referred to below
    # adds the total fees collected to the coffer for residential dev
    coffer["vmt_res_acct"].add_transaction(total_fees, subaccount=1,
                                           metadata=metadata)

    total_fees = 0

    if scenario in vmt_settings["com_for_com_scenarios"]:
        # assign fees by county for Draft Blueprint scenarios
        if scenario in vmt_settings["db_geography_scenarios"]:
            # assign county to parcels
            county_lookup = orca.get_table("parcels_subzone").to_frame()
            county_lookup = county_lookup[["county"]].\
                rename(columns={'county': 'county3'})
            # parcels_subzone has parcel_ids in XXXXXX.99999 format by this step
            # temporarily fix them here
            county_lookup.reset_index(inplace=True)
            county_lookup["PARCEL_ID"] = county_lookup["PARCEL_ID"].round().astype(int)
            df = df.merge(county_lookup, 
                          left_on='parcel_id',
                          right_on='PARCEL_ID', 
                          how='left').drop(["PARCEL_ID"], axis=1)
            # assign fee to parcels based on county
            counties3 = ['ala', 'cnc', 'mar', 'nap', 'scl', 'sfr', 'smt',
                'sol', 'son']
            counties = ['alameda', 'contra_costa', 'marin', 'napa',
                'santa_clara', 'san_francisco','san_mateo', 'solano', 'sonoma']
            for county3, county in zip(counties3, counties):
                df.loc[df["county3"] == county3, "com_for_com_fees"] = \
                    df.vmt_nonres_cat.\
                    map(vmt_settings["db_com_for_com_fee_amounts"][county])
        # assign fees for Horizon scenarios
        if scenario in vmt_settings["alternate_geography_scenarios"]:
            df["com_for_com_fees"] = df.vmt_nonres_cat.map(
                vmt_settings["alternate_com_for_com_fee_amounts"])
        else:
            df["com_for_com_fees"] = df.vmt_nonres_cat.map(
                vmt_settings["com_for_com_fee_amounts"])
        total_fees += (df.com_for_com_fees * df.non_residential_sqft).sum()
        print("Applying vmt fees to %d commerical sqft" %
              df.non_residential_sqft.sum())

    print("Adding total vmt fees for com amount of $%.2f" % total_fees)

    coffer["vmt_com_acct"].add_transaction(total_fees, subaccount="regional",
                                           metadata=metadata)

@orca.step()
def calculate_jobs_housing_fees(policy, year, buildings,
                                coffer, summary, years_per_iter, scenario):

    jobs_housing_settings = policy["acct_settings"]["jobs_housing_fee_settings"]

    # this is the frame that knows which devs are subsidized
    df = summary.parcel_output

    df = df.query("%d <= year_built < %d and subsidized != True" %
                  (year, year + years_per_iter))

    if not len(df):
        return

    print("%d projects pass the jobs_housing filter" % len(df))

    if scenario in jobs_housing_settings["jobs_housing_com_for_res_scenarios"]:
        # assign jurisdiction to parcels
        juris_lookup = orca.get_table("parcels_geography").to_frame()
        juris_lookup = juris_lookup[['PARCEL_ID','juris_name']]

        county_lookup = orca.get_table("parcels_subzone").to_frame().reset_index()
        county_lookup = county_lookup[['PARCEL_ID','county']]
        county_lookup["PARCEL_ID"] = county_lookup["PARCEL_ID"].round().astype(int)
        df = df.merge(juris_lookup, 
                      left_on = 'parcel_id', 
                      right_on = 'PARCEL_ID',
                      how = 'left').merge(county_lookup,
                                          on = 'PARCEL_ID',
                                          how = 'left')
        df.columns = list(df)[:-1] + ['county']
        # calculate jobs-housing fees for each county's acct
        for key, acct in jobs_housing_settings.items():
            if key != "jobs_housing_com_for_res_scenarios":
                df_sub = df.loc[df.county == acct["county_name"]]
                print("Applying jobs-housing fees to %d commerical sqft" %
                      df_sub.non_residential_sqft.sum())
                total_fees = 0
                df_sub["com_for_res_jobs_housing_fees"] = \
                    df_sub.juris_name.map(
                    acct["jobs_housing_fee_com_for_res_amounts"])
                total_fees += (df_sub.com_for_res_jobs_housing_fees *\
                    df_sub.non_residential_sqft).sum()
                print("Adding total jobs-housing fees for res amount of $%.2f" % total_fees)

                metadata = {
                    "description": "%s subsidies from\
                        jobs-housing development fees" % acct["name"],
                    "year": year
                }

                # add to the subaccount in coffer
                coffer[acct["name"]].add_transaction(total_fees, subaccount=acct["name"],
                                                    metadata=metadata)

@orca.step()
def subsidized_office_developer(feasibility, coffer, acct_settings, year,
                                add_extra_columns_func, buildings, summary):

    # get the total subsidy for subsidizing office
    total_subsidy = coffer["vmt_com_acct"].\
        total_transactions_by_subacct("regional")

    # get the office feasibility frame and sort by profit per sqft
    feasibility = feasibility.to_frame().loc[:, "office"]
    feasibility = feasibility.dropna(subset=["max_profit"])

    feasibility["pda_id"] = feasibility.pda

    if "alternate_geography_scenarios" in acct_settings["vmt_settings"] \
            and orca.get_injectable("scenario") in \
            acct_settings["vmt_settings"]["alternate_geography_scenarios"]:
        formula = acct_settings["vmt_settings"]["alternate_buildings_filter"]
    else:
        formula = acct_settings["vmt_settings"]["receiving_buildings_filter"]

    # filter to receiving zone
    feasibility = feasibility.\
        query(formula)

    feasibility["non_residential_sqft"] = \
        feasibility.non_residential_sqft.astype("int")

    feasibility["max_profit_per_sqft"] = feasibility.max_profit / \
        feasibility.non_residential_sqft

    # sorting by our choice metric as we're going to pick our devs
    # in order off the top
    feasibility = feasibility.sort_values(['max_profit_per_sqft'])

    # make parcel_id available
    feasibility = feasibility.reset_index()

    print("%.0f subsidy with %d developments to choose from" % (
        total_subsidy, len(feasibility)))

    devs = []

    for dev_id, d in feasibility.iterrows():

        # the logic here is that we allow each dev to have a "normal"
        # profit per square foot and once it does we guarantee that it
        # gets build - we assume the planning commission for each city
        # enables this to happen.  If a project gets enough profit already
        # we just allow it to compete on the open market - e.g. in the
        # non-subsidized office developer

        NORMAL_PROFIT_PER_SQFT = 70  # assume price is around $700/sqft

        if d.max_profit_per_sqft >= NORMAL_PROFIT_PER_SQFT:
            #  competes in open market
            continue
        else:
            amt = (NORMAL_PROFIT_PER_SQFT - d.max_profit_per_sqft) * \
                d.non_residential_sqft

            if amt > total_subsidy:
                # we don't have enough money to buy yet
                continue

        metadata = {
            "description": "Developing subsidized office building",
            "year": year,
            "non_residential_sqft": d["non_residential_sqft"],
            "index": dev_id
        }

        coffer["vmt_com_acct"].add_transaction(-1*amt, subaccount="regional",
                                               metadata=metadata)

        total_subsidy -= amt

        devs.append(d)

    if len(devs) == 0:
        return

    # record keeping - add extra columns to match building dataframe
    # add the buidings and demolish old buildings, and add to debug output
    devs = pd.DataFrame(devs, columns=feasibility.columns)

    print("Building {:,} subsidized office sqft in {:,} projects".format(
        devs.non_residential_sqft.sum(), len(devs)))

    devs["form"] = "office"
    devs = add_extra_columns_func(devs)

    add_buildings(buildings, devs)

    summary.add_parcel_output(devs)


def run_subsidized_developer(feasibility, parcels, buildings, households,
                             acct_settings, settings, account, year,
                             form_to_btype_func, add_extra_columns_func,
                             summary, create_deed_restricted=False,
                             policy_name="Unnamed"):
    """
    The subsidized residential developer model.

    Parameters
    ----------
    feasibility : DataFrame
        A DataFrame that is returned from run_feasibility for a given form
    parcels : DataFrameWrapper
        The standard parcels DataFrameWrapper (mostly just for run_developer)
    buildings : DataFrameWrapper
        The standard buildings DataFrameWrapper (passed to run_developer)
    households : DataFrameWrapper
        The households DataFrameWrapper (passed to run_developer)
    acct_settings : Dict
        A dictionary of settings to parameterize the model.  Needs these keys:
        sending_buildings_subaccount_def - maps buildings to subaccounts
        receiving_buildings_filter - filter for eligible buildings
    settings : Dict
        The overall settings
    account : Account
        The Account object to use for subsidization
    year : int
        The current simulation year (will be added as metadata)
    form_to_btype_func : function
        Passed through to run_developer
    add_extra_columns_func : function
        Passed through to run_developer
    summary : Summary
        Used to add parcel summary information
    create_deed_restricted : bool
        Bool for whether to create deed restricted units with the subsidies
        or not.  The logic at the time of this writing is to keep track of
        partial units so that when partial units sum to greater than a unit,
        that unit will be deed restricted.

    Returns
    -------
    Nothing

    Subsidized residential developer is designed to run before the normal
    residential developer - it will prioritize the developments we're
    subsidizing (although this is not strictly required - running this model
    after the market rate developer will just create a temporarily larger
    supply of units, which will probably create less market rate development in
    the next simulated year)
    the steps for subsidizing are essentially these

    1 run feasibility with only_built set to false so that the feasibility of
        unprofitable units are recorded
    2 temporarily filter to ONLY unprofitable units to check for possible
        subsidized units (normal developer takes care of market-rate units)
    3 compute the number of units in these developments
    4 divide cost by number of units in order to get the subsidy per unit
    5 filter developments to parcels in "receiving zone" similar to the way we
        identified "sending zones"
    6 iterate through subaccounts one at a time as subsidy will be limited
        to available funds in the subaccount (usually by jurisdiction)
    7 sort ascending by subsidy per unit so that we minimize subsidy (but total
        subsidy is equivalent to total building cost)
    8 cumsum the total subsidy in the buildings and locate the development
        where the subsidy is less than or equal to the amount in the account -
        filter to only those buildings (these will likely be built)
    9 pass the results as "feasible" to run_developer - this is sort of a
        boundary case of developer but should run OK
    10 for those developments that get built, make sure to subtract from
        account and keep a record (on the off chance that demand is less than
        the subsidized units, run through the standard code path, although it's
        very unlikely that there would be more subsidized housing than demand)
    """
    # step 2
    feasibility = feasibility.replace([np.inf, -np.inf], np.nan)
    feasibility = feasibility[feasibility.max_profit < 0]

    # step 3
    feasibility['ave_sqft_per_unit'] = parcels.ave_sqft_per_unit
    feasibility['residential_units'] = \
        np.floor(feasibility.residential_sqft / feasibility.ave_sqft_per_unit)

    # step 3B
    # can only add units - don't subtract units - this is an approximation
    # of the calculation that will be used to do this in the developer model
    feasibility = feasibility[
        feasibility.residential_units > feasibility.total_residential_units]

    # step 3C
    # towards the end, because we're about to sort by subsidy per unit, some
    # large projects never get built, because it could be a 100 unit project
    # times a 500k subsidy per unit.  thus we're going to try filtering by
    # the maximum subsidy for a single development here
    feasibility = feasibility[feasibility.max_profit > -50*1000000]

    # step 4
    feasibility['subsidy_per_unit'] = \
        -1 * feasibility['max_profit'] / feasibility['residential_units']
    # assumption that even if the developer says this property is almost
    # profitable, even the administration costs are likely to cost at least
    # 10k / unit
    feasibility['subsidy_per_unit'] = feasibility.subsidy_per_unit.clip(10000)

    # step 5
    if "alternate_buildings_filter" in acct_settings and \
            orca.get_injectable("scenario") in \
            acct_settings["alternate_geography_scenarios"]:
        feasibility = feasibility.\
            query(acct_settings["alternate_buildings_filter"])
    elif "receiving_buildings_filter" in acct_settings:
        feasibility = feasibility.\
            query(acct_settings["receiving_buildings_filter"])
    else:
        # otherwise all buildings are valid
        pass

    new_buildings_list = []
    sending_bldgs = acct_settings["sending_buildings_subaccount_def"]
    feasibility["regional"] = 1
    feasibility["subaccount"] = feasibility.eval(sending_bldgs)
    # step 6
    for subacct, amount in account.iter_subaccounts():
        print("Subaccount: ", subacct)

        df = feasibility[feasibility.subaccount == subacct]
        print("Number of feasible projects in receiving zone:", len(df))

        if len(df) == 0:
            continue

        # step 7
        df = df.sort_values(['subsidy_per_unit'], ascending=True)
        # df.to_csv('subsidized_units_%d_%s_%s.csv' %
        #           (orca.get_injectable("year"), account.name, subacct))

        # step 8
        print("Amount in subaccount: ${:,.2f}".format(amount))
        num_bldgs = int((-1*df.max_profit).cumsum().searchsorted(amount))

        if num_bldgs == 0:
            continue

        # technically we only build these buildings if there's demand
        # print "Building {:d} subsidized buildings".format(num_bldgs)
        df = df.iloc[:int(num_bldgs)]

        df.columns = pd.MultiIndex.from_tuples(
            [("residential", col) for col in df.columns])
        # disable stdout since developer is a bit verbose for this use case
        sys.stdout, old_stdout = StringIO(), sys.stdout

        kwargs = settings['residential_developer']
        # step 9
        new_buildings = utils.run_developer(
            "residential",
            households,
            buildings,
            "residential_units",
            parcels.parcel_size,
            parcels.ave_sqft_per_unit,
            parcels.total_residential_units,
            orca.DataFrameWrapper("feasibility", df),
            year=year,
            form_to_btype_callback=form_to_btype_func,
            add_more_columns_callback=add_extra_columns_func,
            profit_to_prob_func=profit_to_prob_func,
            **kwargs)
        sys.stdout = old_stdout
        buildings = orca.get_table("buildings")

        if new_buildings is None:
            continue

        # keep track of partial subsidized untis so that we always get credit
        # for a partial unit, even if it's not built in this specific building
        partial_subsidized_units = 0

        # step 10
        for index, new_building in new_buildings.iterrows():

            amt = new_building.max_profit
            metadata = {
                "description": "Developing subsidized building",
                "year": year,
                "residential_units": new_building.residential_units,
                "building_id": index
            }
            account.add_transaction(amt, subaccount=subacct,
                                    metadata=metadata)

            if create_deed_restricted:

                revenue_per_unit = new_building.building_revenue / \
                    new_building.residential_units
                total_subsidy = abs(new_building.max_profit)
                subsidized_units = total_subsidy / revenue_per_unit + \
                    partial_subsidized_units
                # right now there are inclusionary requirements
                already_subsidized_units = new_building.deed_restricted_units

                # get remainder
                partial_subsidized_units = subsidized_units % 1
                # round off for now
                subsidized_units = int(subsidized_units) + \
                    already_subsidized_units
                # cap at number of residential units
                subsidized_units = min(subsidized_units,
                                       new_building.residential_units)

                buildings.local.loc[index, "deed_restricted_units"] =\
                    int(round(subsidized_units))

                # also correct the debug output
                new_buildings.loc[index, "deed_restricted_units"] =\
                    int(round(subsidized_units))

        assert np.all(buildings.local.deed_restricted_units.fillna(0) <=
                      buildings.local.residential_units.fillna(0))

        print("Amount left after subsidy: ${:,.2f}".
              format(account.total_transactions_by_subacct(subacct)))

        new_buildings_list.append(new_buildings)

    total_len = reduce(lambda x, y: x+len(y), new_buildings_list, 0)
    if total_len == 0:
        print("No subsidized buildings")
        return

    new_buildings = pd.concat(new_buildings_list)
    print("Built {} total subsidized buildings".format(len(new_buildings)))
    print("    Total subsidy: ${:,.2f}".
          format(-1*new_buildings.max_profit.sum()))
    print("    Total subsidized units: {:.0f}".
          format(new_buildings.residential_units.sum()))

    new_buildings["subsidized"] = True
    new_buildings["policy_name"] = policy_name

    summary.add_parcel_output(new_buildings)


@orca.step()
def subsidized_residential_feasibility(
        parcels, settings,
        add_extra_columns_func, parcel_sales_price_sqft_func,
        parcel_is_allowed_func, parcels_geography):

    kwargs = settings['feasibility'].copy()
    kwargs["only_built"] = False
    kwargs["forms_to_test"] = ["residential"]

    config = sqftproforma.SqFtProFormaConfig()
    # use the cap rate from settings.yaml
    config.cap_rate = settings["cap_rate"]

    # step 1
    utils.run_feasibility(parcels,
                          parcel_sales_price_sqft_func,
                          parcel_is_allowed_func,
                          config=config,
                          **kwargs)

    feasibility = orca.get_table("feasibility").to_frame()
    # get rid of the multiindex that comes back from feasibility
    feasibility = feasibility.stack(level=0).reset_index(level=1, drop=True)
    # join to parcels_geography for filtering
    feasibility = feasibility.join(parcels_geography.to_frame(),
                                   rsuffix='_y')

    # add the multiindex back
    feasibility.columns = pd.MultiIndex.from_tuples(
            [("residential", col) for col in feasibility.columns])

    feasibility = policy_modifications_of_profit(feasibility, parcels)

    orca.add_table("feasibility", feasibility)

    df = orca.get_table("feasibility").to_frame()
    df = df.stack(level=0).reset_index(level=1, drop=True)
    # this uses a surprising amount of disk space, don't write out for now
    # df.to_csv("runs/run{}_feasibility_{}.csv".format(
    #    orca.get_injectable("run_number"),
    #    orca.get_injectable("year")))


@orca.step()
def subsidized_residential_developer_vmt(
        households, buildings, add_extra_columns_func,
        parcels_geography, year, acct_settings, parcels,
        settings, summary, coffer, form_to_btype_func, feasibility):

    feasibility = feasibility.to_frame()
    feasibility = feasibility.stack(level=0).reset_index(level=1, drop=True)

    run_subsidized_developer(feasibility,
                             parcels,
                             buildings,
                             households,
                             acct_settings["vmt_settings"],
                             settings,
                             coffer["vmt_res_acct"],
                             year,
                             form_to_btype_func,
                             add_extra_columns_func,
                             summary,
                             create_deed_restricted=True,
                             policy_name="VMT")


@orca.step()
def subsidized_residential_developer_jobs_housing(
        households, buildings, add_extra_columns_func,
        parcels_geography, year, acct_settings, parcels,
        policy, summary, coffer, form_to_btype_func, settings):
    
    for key, acct in policy["acct_settings"]["jobs_housing_fee_settings"].items():

        if key != "jobs_housing_com_for_res_scenarios":
            print("Running the subsidized developer for jobs-housing acct: %s" % acct["name"])
            orca.eval_step("subsidized_residential_feasibility")
            feasibility = orca.get_table("feasibility").to_frame()
            feasibility = feasibility.stack(level=0).\
                reset_index(level=1, drop=True)

            run_subsidized_developer(feasibility,
                                    parcels,
                                    buildings,
                                    households,
                                    acct,
                                    settings,
                                    coffer[acct["name"]],
                                    year,
                                    form_to_btype_func,
                                    add_extra_columns_func,
                                    summary,
                                    create_deed_restricted=acct[
                                        "subsidize_affordable"],
                                    policy_name=acct["name"])

            buildings = orca.get_table("buildings")

            # set to an empty dataframe to save memory
            orca.add_table("feasibility", pd.DataFrame())


@orca.step()
def subsidized_residential_developer_lump_sum_accts(
        households, buildings, add_extra_columns_func,
        parcels_geography, year, acct_settings, parcels,
        policy, summary, coffer, form_to_btype_func,
        scenario, settings):

    for key, acct in policy["acct_settings"]["lump_sum_accounts_d_b"].items():

        # quick return in order to save performance time
        if scenario not in acct["enable_in_scenarios"]:
            continue

        print("Running the subsidized developer for acct: %s" % acct["name"])

        # need to rerun the subsidized feasibility every time and get new
        # results - this is not ideal and is a story to fix in pivotal,
        # but the only cost is in time - the results should be the same
        orca.eval_step("subsidized_residential_feasibility")
        feasibility = orca.get_table("feasibility").to_frame()
        feasibility = feasibility.stack(level=0).\
            reset_index(level=1, drop=True)

        run_subsidized_developer(feasibility,
                                 parcels,
                                 buildings,
                                 households,
                                 acct,
                                 settings,
                                 coffer[acct["name"]],
                                 year,
                                 form_to_btype_func,
                                 add_extra_columns_func,
                                 summary,
                                 create_deed_restricted=acct[
                                    "subsidize_affordable"],
                                 policy_name=acct["name"])

        buildings = orca.get_table("buildings")

        # set to an empty dataframe to save memory
        orca.add_table("feasibility", pd.DataFrame())<|MERGE_RESOLUTION|>--- conflicted
+++ resolved
@@ -51,7 +51,6 @@
         for key, acct in \
                 policy["acct_settings"]["lump_sum_accounts_d_b"].items():
             d[acct["name"]] = accounts.Account(acct["name"])
-<<<<<<< HEAD
 
     if scenario in policy["acct_settings"]["jobs_housing_fee_settings"]\
             ["jobs_housing_com_for_res_scenarios"]:
@@ -59,8 +58,6 @@
                 policy["acct_settings"]["jobs_housing_fee_settings"].items():
             if key != "jobs_housing_com_for_res_scenarios":
                 d[acct["name"]] = accounts.Account(acct["name"]) 
-=======
->>>>>>> b333ba19
 
     return d
 
