from __future__ import print_function

import numpy as np
import pandas as pd
import os
from urbansim_defaults import datasources
from urbansim_defaults import utils
from urbansim.utils import misc
import orca
from baus import preprocessing
from baus.utils import geom_id_to_parcel_id, parcel_id_to_geom_id
from baus.utils import nearest_neighbor
import yaml


#####################
# TABLES AND INJECTABLES
#####################


# define new settings files- these have been subdivided from the
# general settings file
# this is similar to the code for settings in urbansim_defaults
@orca.injectable('hazards', cache=True)
def hazards():
    with open(os.path.join(misc.configs_dir(), "hazards.yaml")) as f:
        return yaml.load(f)


@orca.injectable('policy', cache=True)
def policy():
    with open(os.path.join(misc.configs_dir(), "policy.yaml")) as f:
        return yaml.load(f)


@orca.injectable('inputs', cache=True)
def inputs():

    with open(os.path.join(misc.configs_dir(), "inputs.yaml")) as f:
        return yaml.load(f)


@orca.injectable('mapping', cache=True)
def mapping():
    with open(os.path.join(misc.configs_dir(), "mapping.yaml")) as f:
        return yaml.load(f)


# now that there are new settings files, override the locations of certain
# settings already defined in urbansim_defaults
@orca.injectable("building_type_map")
def building_type_map(mapping):
    return mapping["building_type_map"]


@orca.injectable('year')
def year():
    try:
        return orca.get_injectable("iter_var")
    except Exception as e:
        pass
    # if we're not running simulation, return base year
    return 2014


@orca.injectable()
def initial_year():
    return 2010


@orca.injectable()
def final_year():
    return 2050


@orca.injectable(cache=True)
def store(settings):
    return pd.HDFStore(os.path.join(misc.data_dir(), settings["store"]))


@orca.injectable(cache=True)
def limits_settings(policy, scenario):
    # for limits, we inherit from the default
    # limits set the max number of job spaces or res units that may be
    # built per juris for each scenario - usually these represent actual
    # policies in place in each city which limit development

    # set up so that fr2 limits can be turned off as needed
    # instead of looking for fr2 limits, the fr1 scenario is used
    if (scenario in ["11", "12", "15"]) and\
       (scenario not in policy["office_caps_fr2_enable"]):
        scenario = str(int(scenario) - 10)

    d = policy['development_limits']

    if scenario in d.keys():
        print("Using limits for scenario: %s" % scenario)
        assert "default" in d

        d_scen = d[scenario]
        d = d["default"]
        for key, value in d_scen.items():
            d.setdefault(key, {})
            d[key].update(value)

        return d

    print("Using default limits")
    return d["default"]


@orca.injectable(cache=True)
def inclusionary_housing_settings(policy, scenario):
    # for inclustionary housing, each scenario is different
    # there is no inheritance

    s = policy['inclusionary_housing_settings']

    if (scenario in ["11", "12", "15"]) and\
       (scenario not in policy["inclusionary_fr2_enable"]):
        print("Using Futures Round 1 (PBA40) inclusionary settings")
        fr1 = str(int(scenario) - 10)
        s = s[fr1]

    elif scenario in s.keys():
        print("Using inclusionary settings for scenario: %s" % scenario)
        s = s[scenario]

    elif "default" in s.keys():
        print("Using default inclusionary settings")
        s = s["default"]

    d = {}
    if (scenario in policy["inclusionary_d_b_enable"]):
        for item in s:
            # this is a list of Blueprint strategy geographies - represented
            # by pba50chcat - with an inclusionary rate that is the same
            # for all the pba50chcats in the list
            print("Setting inclusionary rates for geographies %d pba50chcat \
                  to %.2f" % (len(item["values"]), item["amount"]))
            # this is a list of inclusionary rates and the pba50chcat
            # geographies they apply to - need to turn it in a map
            # of pba50chcat names to rates
            for pba50chcat in item["values"]:
                d[pba50chcat] = item["amount"]
    else:
        for item in s:
            # this is a list of cities with an inclusionary rate that is the
            # same for all the cities in the list
            print("Setting inclusionary rates for %d cities to %.2f" %
                  (len(item["values"]), item["amount"]))
            # this is a list of inclusionary rates and the cities they apply
            # to - need tro turn it in a map of city names to rates
            for juris in item["values"]:
                d[juris] = item["amount"]

    return d


@orca.injectable(cache=True)
def building_sqft_per_job(settings):
    return settings['building_sqft_per_job']


@orca.injectable(cache=True)
def elcm_config():
    return get_config_file('elcm')


@orca.injectable(cache=True)
def hlcm_owner_config():
    return get_config_file('hlcm_owner')


@orca.injectable(cache=True)
def hlcm_owner_no_unplaced_config():
    return get_config_file('hlcm_owner_no_unplaced')


@orca.injectable(cache=True)
def hlcm_owner_lowincome_config():
    return get_config_file('hlcm_owner_lowincome')


@orca.injectable(cache=True)
def hlcm_owner_lowincome_no_unplaced_config():
    return get_config_file('hlcm_owner_lowincome_no_unplaced')


@orca.injectable(cache=True)
def hlcm_renter_config():
    return get_config_file('hlcm_renter')


@orca.injectable(cache=True)
def hlcm_renter_no_unplaced_config():
    return get_config_file('hlcm_renter_no_unplaced')


@orca.injectable(cache=True)
def hlcm_renter_lowincome_config():
    return get_config_file('hlcm_renter_lowincome')


@orca.injectable(cache=True)
def hlcm_renter_lowincome_no_unplaced_config():
    return get_config_file('hlcm_renter_lowincome_no_unplaced')


@orca.injectable(cache=True)
def rsh_config():
    fname = get_config_file('rsh')
    orca.add_injectable("rsh_file", fname)
    return get_config_file('rsh')


@orca.injectable(cache=True)
def rrh_config():
    return get_config_file('rrh')


@orca.injectable(cache=True)
def nrh_config():
    return get_config_file('nrh')


def get_config_file(type):
    configs = orca.get_injectable('inputs')['model_configs'][type.
                                                             split('_')[0]]
    sc = orca.get_injectable('scenario')
    sc_cfg = 's{}_{}_config'.format(sc, type)
    gen_cfg = '{}_config'.format(type)
    if sc_cfg in configs:
        return configs[sc_cfg]
    elif gen_cfg in configs:
        return configs[gen_cfg]
    else:
        return '{}.yaml'.format(type)


@orca.step()
def fetch_from_s3(settings):
    import boto
    # fetch files from s3 based on config in settings.yaml
    s3_settings = settings["s3_settings"]

    conn = boto.connect_s3()
    bucket = conn.get_bucket(s3_settings["bucket"], validate=False)

    for file in s3_settings["files"]:
        file = os.path.join("data", file)
        if os.path.exists(file):
            continue
        print("Downloading " + file)
        key = bucket.get_key(file, validate=False)
        key.get_contents_to_filename(file)


# key locations in the Bay Area for use as attractions in the models
@orca.table(cache=True)
def landmarks():
    return pd.read_csv(os.path.join(misc.data_dir(), 'landmarks.csv'),
                       index_col="name")


@orca.table(cache=True)
def baseyear_taz_controls():
    return pd.read_csv(os.path.join("data",
                       "baseyear_taz_controls.csv"), index_col="taz1454")


@orca.table(cache=True)
def base_year_summary_taz(mapping):
    df = pd.read_csv(os.path.join('output',
                                  'baseyear_taz_summaries_2010.csv'),
                     index_col="zone_id")
    cmap = mapping["county_id_tm_map"]
    df['COUNTY_NAME'] = df.COUNTY.map(cmap)
    return df


# non-residential rent data
@orca.table(cache=True)
def costar(store, parcels):
    df = pd.read_csv(os.path.join(misc.data_dir(), '2015_08_29_costar.csv'))

    df["PropertyType"] = df.PropertyType.replace("General Retail", "Retail")
    df = df[df.PropertyType.isin(["Office", "Retail", "Industrial"])]

    df["costar_rent"] = df["Average Weighted Rent"].astype('float')
    df["year_built"] = df["Year Built"].fillna(1980)

    df = df.dropna(subset=["costar_rent", "Latitude", "Longitude"])

    # now assign parcel id
    df["parcel_id"] = nearest_neighbor(
        parcels.to_frame(['x', 'y']).dropna(subset=['x', 'y']),
        df[['Longitude', 'Latitude']]
    )

    return df


@orca.table(cache=True)
def zoning_lookup():
    return pd.read_csv(os.path.join(misc.data_dir(),
                       "2020_06_22_zoning_lookup_hybrid_pba50.csv"),
                       index_col='id')


# zoning for use in the "baseline" scenario
@orca.table(cache=True)
def zoning_baseline(parcels, zoning_lookup, settings):
    df = pd.read_csv(os.path.join(misc.data_dir(),
                     "2020_06_22_zoning_parcels_hybrid_pba50.csv"),
                     index_col="geom_id")
    df = pd.merge(df, zoning_lookup.to_frame(),
                  left_on="zoning_id", right_index=True)
    df = geom_id_to_parcel_id(df, parcels)

    return df


@orca.table(cache=True)
def new_tpp_id():
    return pd.read_csv(os.path.join(misc.data_dir(), "tpp_id_2016.csv"),
                       index_col="parcel_id")


@orca.table(cache=True)
def maz():
    maz = pd.read_csv(os.path.join(misc.data_dir(), "maz_geography.csv"))
    maz = maz.drop_duplicates('MAZ').set_index('MAZ')
    taz1454 = pd.read_csv(os.path.join(misc.data_dir(), "maz22_taz1454.csv"),
                          index_col='maz')
    maz['taz1454'] = taz1454.TAZ1454
    return maz


@orca.table(cache=True)
def parcel_to_maz():
    return pd.read_csv(os.path.join(misc.data_dir(),
                                    "2018_05_23_parcel_to_maz22.csv"),
                       index_col="PARCEL_ID")


@orca.table(cache=True)
def county_forecast_inputs():
    return pd.read_csv(os.path.join(misc.data_dir(),
                                    "county_forecast_inputs.csv"),
                       index_col="COUNTY")


@orca.table(cache=True)
def county_employment_forecast():
    return pd.read_csv(os.path.join(misc.data_dir(),
                       "county_employment_forecast.csv"))


@orca.table(cache=True)
def taz2_forecast_inputs(regional_demographic_forecast):
    t2fi = pd.read_csv(os.path.join(misc.data_dir(),
                                    "taz2_forecast_inputs.csv"),
                       index_col='TAZ').replace('#DIV/0!', np.nan)

    rdf = regional_demographic_forecast.to_frame()
    # apply regional share of hh by size to MAZs with no households in 2010
    t2fi.loc[t2fi.shrw0_2010.isnull(),
             'shrw0_2010'] = rdf.loc[rdf.year == 2010, 'shrw0'].values[0]
    t2fi.loc[t2fi.shrw1_2010.isnull(),
             'shrw1_2010'] = rdf.loc[rdf.year == 2010, 'shrw1'].values[0]
    t2fi.loc[t2fi.shrw2_2010.isnull(),
             'shrw2_2010'] = rdf.loc[rdf.year == 2010, 'shrw2'].values[0]
    t2fi.loc[t2fi.shrw3_2010.isnull(),
             'shrw3_2010'] = rdf.loc[rdf.year == 2010, 'shrw3'].values[0]

    # apply regional share of persons by age category
    t2fi.loc[t2fi.shra1_2010.isnull(),
             'shra1_2010'] = rdf.loc[rdf.year == 2010, 'shra1'].values[0]
    t2fi.loc[t2fi.shra2_2010.isnull(),
             'shra2_2010'] = rdf.loc[rdf.year == 2010, 'shra2'].values[0]
    t2fi.loc[t2fi.shra3_2010.isnull(),
             'shra3_2010'] = rdf.loc[rdf.year == 2010, 'shra3'].values[0]
    t2fi.loc[t2fi.shra4_2010.isnull(),
             'shra4_2010'] = rdf.loc[rdf.year == 2010, 'shra4'].values[0]

    # apply regional share of hh by presence of children
    t2fi.loc[t2fi.shrn_2010.isnull(),
             'shrn_2010'] = rdf.loc[rdf.year == 2010, 'shrn'].values[0]
    t2fi.loc[t2fi.shry_2010.isnull(),
             'shry_2010'] = rdf.loc[rdf.year == 2010, 'shry'].values[0]

    t2fi[['shrw0_2010', 'shrw1_2010', 'shrw2_2010', 'shrw3_2010',
          'shra1_2010', 'shra2_2010', 'shra3_2010', 'shra4_2010', 'shrn_2010',
          'shry_2010']] = t2fi[['shrw0_2010', 'shrw1_2010', 'shrw2_2010',
                                'shrw3_2010', 'shra1_2010', 'shra2_2010',
                                'shra3_2010', 'shra4_2010', 'shrn_2010',
                                'shry_2010']].astype('float')
    return t2fi


@orca.table(cache=True)
def empsh_to_empsix():
    return pd.read_csv(os.path.join(misc.data_dir(), "empsh_to_empsix.csv"))


@orca.table(cache=True)
def maz_forecast_inputs(regional_demographic_forecast):
    rdf = regional_demographic_forecast.to_frame()
    mfi = pd.read_csv(os.path.join(misc.data_dir(),
                                   "maz_forecast_inputs.csv"),
                      index_col='MAZ').replace('#DIV/0!', np.nan)

    # apply regional share of hh by size to MAZs with no households in 2010
    mfi.loc[mfi.shrs1_2010.isnull(),
            'shrs1_2010'] = rdf.loc[rdf.year == 2010, 'shrs1'].values[0]
    mfi.loc[mfi.shrs2_2010.isnull(),
            'shrs2_2010'] = rdf.loc[rdf.year == 2010, 'shrs2'].values[0]
    mfi.loc[mfi.shrs3_2010.isnull(),
            'shrs3_2010'] = rdf.loc[rdf.year == 2010, 'shrs3'].values[0]
    # the fourth category here is missing the 'r' in the csv
    mfi.loc[mfi.shs4_2010.isnull(),
            'shs4_2010'] = rdf.loc[rdf.year == 2010, 'shrs4'].values[0]
    mfi[['shrs1_2010', 'shrs2_2010', 'shrs3_2010',
         'shs4_2010']] = mfi[['shrs1_2010', 'shrs2_2010',
                              'shrs3_2010', 'shs4_2010']].astype('float')
    return mfi


@orca.table(cache=True)
def zoning_scenario(parcels_geography, scenario, policy, mapping):

    if (scenario in ["11", "12", "15"]) and\
       (scenario not in policy["geographies_fr2_enable"]):
        scenario = str(int(scenario) - 10)

    scenario_zoning = pd.read_csv(
        os.path.join(misc.data_dir(), 'zoning_mods_%s.csv' % scenario))

    if "ppa_id" in scenario_zoning.columns:
        orca.add_injectable("ppa", "are included")
    else:
        orca.add_injectable("ppa", "are not included")

    for k in mapping["building_type_map"].keys():
        scenario_zoning[k] = np.nan

    def add_drop_helper(col, val):
        for ind, item in scenario_zoning[col].items():
            if not isinstance(item, str):
                continue
            for btype in item.split():
                scenario_zoning.loc[ind, btype] = val

    add_drop_helper("add_bldg", 1)
    add_drop_helper("drop_bldg", 0)

    if scenario in policy['geographies_fb_enable']:
        join_col = 'fbpzoningm'
    elif scenario in policy['geographies_db_enable']:
        join_col = 'pba50zoningmodcat'
    elif 'zoninghzcat' in scenario_zoning.columns:
        join_col = 'zoninghzcat'
    else:
        join_col = 'zoningmodcat'

    return pd.merge(parcels_geography.to_frame().reset_index(),
                    scenario_zoning,
                    on=join_col,
                    how='left').set_index('parcel_id')


@orca.table(cache=True)
def parcels(store):
    df = store['parcels']
    # add a lat/lon to synthetic parcels to avoid a Pandana error
    df.loc[2054503, "x"] = -122.1697
    df.loc[2054503, "y"] = 37.4275
    df.loc[2054504, "x"] = -122.1697
    df.loc[2054504, "y"] = 37.4275
    df.loc[2054505, "x"] = -122.1697
    df.loc[2054505, "y"] = 37.4275
    df.loc[2054506, "x"] = -122.1697
    df.loc[2054506, "y"] = 37.4275
    return df


@orca.table(cache=True)
def parcels_zoning_calculations(parcels):
    return pd.DataFrame(index=parcels.index)


@orca.table()
def taz(zones):
    return zones


@orca.table(cache=True)
def parcel_rejections():
    url = "https://forecast-feedback.firebaseio.com/parcelResults.json"
    return pd.read_json(url, orient="index").set_index("geomId")


@orca.table(cache=True)
def parcels_geography(parcels, scenario, settings, policy):
    df = pd.read_csv(
        os.path.join(misc.data_dir(), "2020_09_21_parcels_geography.csv"),
        index_col="geom_id")
    df = geom_id_to_parcel_id(df, parcels)

    # this will be used to map juris id to name
    juris_name = pd.read_csv(
        os.path.join(misc.data_dir(), "census_id_to_name.csv"),
        index_col="census_id").name10

    df["juris_name"] = df.jurisdiction_id.map(juris_name)

    df.loc[2054504, "juris_name"] = "Marin County"
    df.loc[2054505, "juris_name"] = "Santa Clara County"
    df.loc[2054506, "juris_name"] = "Marin County"
    df.loc[572927, "juris_name"] = "Contra Costa County"
    # assert no empty juris values
    assert True not in df.juris_name.isnull().value_counts()

    df['juris_trich'] = df.juris + '-' + df.trich_id

    df["pda_id_pba40"] = df.pda_id_pba40.str.lower()
    # danville wasn't supposed to be a pda
    df["pda_id_pba40"] = df.pda_id_pba40.replace("dan1", np.nan)

    # Add Draft Blueprint geographies: PDA, TRA, PPA, sesit
    if scenario in policy['geographies_db_enable']:
        df["pda_id_pba50"] = df.pda_id_pba50.str.lower()
        df["tra_id"] = df.tra_id.str.lower()
        df['juris_tra'] = df.juris + '-' + df.tra_id
        df["ppa_id"] = df.ppa_id.str.lower()
        df['juris_ppa'] = df.juris + '-' + df.ppa_id
        df["sesit_id"] = df.sesit_id.str.lower()
        df['juris_sesit'] = df.juris + '-' + df.sesit_id
        df['gg_id'] = df.gg_id.str.lower()
    # Use Final Blueprint geographies: PDA, TRA, PPA, sesit
    elif scenario in policy['geographies_fb_enable']:
        df["pda_id_pba50"] = df.pda_id_pba50_fb.str.lower()
        df["tra_id"] = df.fbp_tra_id.str.lower()
        df['juris_tra'] = df.juris + '-' + df.tra_id
        df["ppa_id"] = df.fbp_ppa_id.str.lower()
        df['juris_ppa'] = df.juris + '-' + df.ppa_id
        df["sesit_id"] = df.fbp_sesit_id.str.lower()
        df['juris_sesit'] = df.juris + '-' + df.sesit_id
        df['gg_id'] = df.fbp_gg_id.str.lower()

    return df


@orca.table(cache=True)
def parcels_subzone():
    return pd.read_csv(os.path.join(misc.data_dir(),
                                    '2018_10_17_parcel_to_taz1454sub.csv'),
                       usecols=['taz_sub', 'PARCEL_ID', 'county'],
                       index_col='PARCEL_ID')


@orca.table(cache=False)
def mandatory_accessibility():
    fname = get_logsum_file('mandatory')
    orca.add_injectable("mand_acc_file_2010", fname)
    df = pd.read_csv(os.path.join(
        misc.data_dir(), fname))
    df.loc[df.subzone == 0, 'subzone'] = 'c'  # no walk
    df.loc[df.subzone == 1, 'subzone'] = 'a'  # short walk
    df.loc[df.subzone == 2, 'subzone'] = 'b'  # long walk
    df['taz_sub'] = df.taz.astype('str') + df.subzone
    return df.set_index('taz_sub')


@orca.table(cache=False)
def non_mandatory_accessibility():
    fname = get_logsum_file('non_mandatory')
    orca.add_injectable("nonmand_acc_file_2010", fname)
    df = pd.read_csv(os.path.join(
        misc.data_dir(), fname))
    df.loc[df.subzone == 0, 'subzone'] = 'c'  # no walk
    df.loc[df.subzone == 1, 'subzone'] = 'a'  # short walk
    df.loc[df.subzone == 2, 'subzone'] = 'b'  # long walk
    df['taz_sub'] = df.taz.astype('str') + df.subzone
    return df.set_index('taz_sub')


@orca.table(cache=False)
def accessibilities_segmentation():
    fname = get_logsum_file('segmentation')
    orca.add_injectable("acc_seg_file_2010", fname)
    df = pd.read_csv(os.path.join(
        misc.data_dir(), fname))
    df['AV'] = df['hasAV'].apply(lambda x: 'AV' if x == 1 else 'noAV')
    df['label'] = (df['incQ_label'] + '_' + df['autoSuff_label'] +
                   '_' + df['AV'])
    df = df.groupby('label').sum()
    df['prop'] = df['num_persons'] / df['num_persons'].sum()
    df = df[['prop']].transpose().reset_index(drop=True)
    return df


def get_logsum_file(type='mandatory'):
    logsums = orca.get_injectable('inputs')['logsums'][type]
    sc = orca.get_injectable('scenario')
    yr = orca.get_injectable('year')
    try:
        prev_type = orca.get_injectable('previous_{}_logsum_type'.format(type))
        if prev_type == 'generic':
            return orca.get_injectable('previous_{}_logsum_file'.format(type))
        elif prev_type == 'year':
            if 'logsum_{}'.format(yr) in logsums:
                ls = logsums['logsum_{}'.format(yr)]
                orca.add_injectable('previous_{}_logsum_file'.format(type), ls)
                return ls
            else:
                return orca.get_injectable('previous_{}_logsum_file'
                                           .format(type))
        elif prev_type == 'scenario':
            if 'logsum_s{}'.format(sc) in logsums:
                ls = logsums['logsum_s{}'.format(sc)]
                orca.add_injectable('previous_{}_logsum_file'
                                    .format(type), ls)
                return ls
            else:
                return orca.get_injectable('previous_{}_logsum_file'
                                           .format(type))
        else:
            if 'logsum_{}_s{}'.format(yr, sc) in logsums:
                ls = logsums['logsum_{}_s{}'.format(yr, sc)]
                orca.add_injectable('previous_{}_logsum_file'
                                    .format(type), ls)
                return ls
            else:
                return orca.get_injectable('previous_{}_logsum_file'
                                           .format(type))
    except Exception as e:
        if 'logsum' in logsums:
            ls = logsums['logsum']
            ls_type = 'generic'
        if 'logsum_{}'.format(yr) in logsums:
            ls = logsums['logsum_{}'.format(yr)]
            ls_type = 'year'
        if 'logsum_s{}'.format(sc) in logsums:
            ls = logsums['logsum_s{}'.format(sc)]
            ls_type = 'scenario'
        if 'logsum_{}_s{}'.format(yr, sc) in logsums:
            ls = logsums['logsum_{}_s{}'.format(yr, sc)]
            ls_type = 'year_scenario'
        orca.add_injectable('previous_{}_logsum_type'.format(type),
                            ls_type)
        orca.add_injectable('previous_{}_logsum_file'.format(type),
                            ls)
        return ls


@orca.table(cache=True)
def manual_edits():
    return pd.read_csv(os.path.join(misc.data_dir(), "manual_edits.csv"))


def reprocess_dev_projects(df):
    # if dev projects with the same parcel id have more than one build
    # record, we change the later ones to add records - we don't want to
    # constantly be redeveloping projects, but it's a common error for users
    # to make in their development project configuration
    df = df.sort_values(["geom_id", "year_built"])
    prev_geom_id = None
    for index, rec in df.iterrows():
        if rec.geom_id == prev_geom_id:
            df.loc[index, "action"] = "add"
        prev_geom_id = rec.geom_id

    return df


# shared between demolish and build tables below
def get_dev_projects_table(scenario, parcels):
    # requires the user has MTC's urban_data_internal
    # repository alongside bayarea_urbansim
    urban_data_repo = ("../urban_data_internal/development_projects/")
<<<<<<< HEAD
    current_dev_proj = ("2020_1001_0932_development_projects.csv")
=======
    current_dev_proj = ("2020_0914_1529_development_projects.csv")
>>>>>>> 05940a74
    orca.add_injectable("dev_proj_file", current_dev_proj)
    df = pd.read_csv(os.path.join(urban_data_repo, current_dev_proj))
    df = reprocess_dev_projects(df)
    orca.add_injectable("devproj_len", len(df))

    # this filters project by scenario
    scen = 'scen' + str(scenario)
    if scen in df:
        # df[scenario] is 1s and 0s indicating whether to include it
        df = df[df[scen].astype('bool')]
    orca.add_injectable("devproj_len_scen", len(df))

    df = df.dropna(subset=['geom_id'])

    cnts = df.geom_id.isin(parcels.geom_id).value_counts()
    if False in cnts.index:
        print("%d MISSING GEOMIDS!" % cnts.loc[False])

    df = df[df.geom_id.isin(parcels.geom_id)]

    geom_id = df.geom_id  # save for later
    df = df.set_index("geom_id")
    df = geom_id_to_parcel_id(df, parcels).reset_index()  # use parcel id
    df["geom_id"] = geom_id.values  # add it back again cause it goes away
    orca.add_injectable("devproj_len_geomid", len(df))

    return df


@orca.table(cache=True)
def demolish_events(parcels, settings, scenario):
    df = get_dev_projects_table(scenario, parcels)

    # keep demolish and build records
    return df[df.action.isin(["demolish", "build"])]


@orca.table(cache=True)
def development_projects(parcels, mapping, scenario):
    df = get_dev_projects_table(scenario, parcels)

    for col in [
            'residential_sqft', 'residential_price', 'non_residential_rent']:
        df[col] = 0
    df["redfin_sale_year"] = 2012  # default base year
    df["redfin_sale_price"] = np.nan  # null sales price
    df["stories"] = df.stories.fillna(1)
    df["building_sqft"] = df.building_sqft.fillna(0)
    df["non_residential_sqft"] = df.non_residential_sqft.fillna(0)
    df["residential_units"] = df.residential_units.fillna(0).astype("int")
    df["preserved_units"] = 0.0

    df["building_type"] = df.building_type.replace("HP", "OF")
    df["building_type"] = df.building_type.replace("GV", "OF")
    df["building_type"] = df.building_type.replace("SC", "OF")

    building_types = mapping["building_type_map"].keys()
    # only deal with building types we recorgnize
    # otherwise hedonics break
    # currently: 'HS', 'HT', 'HM', 'OF', 'HO', 'SC', 'IL',
    # 'IW', 'IH', 'RS', 'RB', 'MR', 'MT', 'ME', 'PA', 'PA2'
    df = df[df.building_type.isin(building_types)]

    # we don't predict prices for schools and hotels right now
    df = df[~df.building_type.isin(["SC", "HO"])]

    # need a year built to get built
    df = df.dropna(subset=["year_built"])
    df = df[df.action.isin(["add", "build"])]

    orca.add_injectable("devproj_len_proc", len(df))

    print("Describe of development projects")
    # this makes sure dev projects has all the same columns as buildings
    # which is the point of this method
    print(df[orca.get_table('buildings').local_columns].describe())

    return df


def print_error_if_not_available(store, table):
    if table not in store:
        raise Exception(
            "%s not found in store - you need to preprocess" % table +
            " the data with:\n  python baus.py --mode preprocessing -c")
    return store[table]


@orca.table(cache=True)
def jobs(store):
    return print_error_if_not_available(store, 'jobs_preproc')


@orca.table(cache=True)
def households(store):
    return print_error_if_not_available(store, 'households_preproc')


@orca.table(cache=True)
def buildings(store):
    return print_error_if_not_available(store, 'buildings_preproc')


@orca.table(cache=True)
def residential_units(store):
    return print_error_if_not_available(store, 'residential_units_preproc')


@orca.table(cache=True)
def household_controls_unstacked():
    fname = get_control_file(type='household')
    orca.add_injectable("household_control_file", fname)
    return pd.read_csv(os.path.join(misc.data_dir(), fname),
                       index_col='year')


@orca.table(cache=True)
def regional_demographic_forecast():
    fname = get_control_file(type='demographic_forecast')
    orca.add_injectable("reg_dem_control_file", fname)
    return pd.read_csv(os.path.join(misc.data_dir(), fname))


def get_control_file(type):
    controls = orca.get_injectable('inputs')['control_tables'][type]
    sc = orca.get_injectable('scenario')
    sc_file = 's{}_{}_controls_input_file'.format(sc, type)
    gen_file = '{}_controls_input_file'.format(type)
    if sc_file in controls:
        fname = controls[sc_file]
    elif gen_file in controls:
        fname = controls[gen_file]
    else:
        fname = '{}_controls.csv'.format(type)
    return fname


# the following overrides household_controls
# table defined in urbansim_defaults
@orca.table(cache=True)
def household_controls(household_controls_unstacked):
    df = household_controls_unstacked.to_frame()
    # rename to match legacy table
    df.columns = [1, 2, 3, 4]
    # stack and fill in columns
    df = df.stack().reset_index().set_index('year')
    # rename to match legacy table
    df.columns = ['base_income_quartile', 'total_number_of_households']
    return df


@orca.table(cache=True)
def employment_controls_unstacked():
    fname = get_control_file(type='employment')
    orca.add_injectable("employment_control_file", fname)
    return pd.read_csv(os.path.join(misc.data_dir(), fname), index_col='year')


@orca.table(cache=True)
def regional_controls():
    fname = get_control_file(type='regional')
    orca.add_injectable("reg_control_file", fname)
    return pd.read_csv(os.path.join('data', fname), index_col="year")


# the following overrides employment_controls
# table defined in urbansim_defaults
@orca.table(cache=True)
def employment_controls(employment_controls_unstacked):
    df = employment_controls_unstacked.to_frame()
    # rename to match legacy table
    df.columns = [1, 2, 3, 4, 5, 6]
    # stack and fill in columns
    df = df.stack().reset_index().set_index('year')
    # rename to match legacy table
    df.columns = ['empsix_id', 'number_of_jobs']
    return df


@orca.table(cache=True)
def zone_forecast_inputs():
    return pd.read_csv(
        os.path.join(misc.data_dir(), "zone_forecast_inputs.csv"),
        index_col="zone_id")


@orca.table(cache=True)
def taz_forecast_inputs():
    return pd.read_csv(
        os.path.join(misc.data_dir(), "taz_forecast_inputs.csv"),
        index_col="TAZ1454")


# this is the set of categories by zone of sending and receiving zones
# in terms of vmt fees
@orca.table(cache=True)
def vmt_fee_categories():
    return pd.read_csv(
        os.path.join(misc.data_dir(), "vmt_fee_zonecats.csv"),
        index_col="taz")


@orca.table(cache=True)
def superdistricts():
    return pd.read_csv(
        os.path.join(misc.data_dir(), "superdistricts.csv"),
        index_col="number")


@orca.table(cache=True)
def abag_targets():
    return pd.read_csv(os.path.join(misc.data_dir(), "abag_targets.csv"))


@orca.table(cache=True)
def taz_geography(superdistricts, mapping):
    tg = pd.read_csv(
        os.path.join(misc.data_dir(), "taz_geography.csv"),
        index_col="zone")
    cmap = mapping["county_id_tm_map"]
    tg['county_name'] = tg.county.map(cmap)

    # we want "subregion" geography on the taz_geography table
    # we have to go get it from the superdistricts table and join
    # using the superdistrcit id
    tg["subregion_id"] = \
        superdistricts.subregion.loc[tg.superdistrict].values
    tg["subregion"] = tg.subregion_id.map({
        1: "Core",
        2: "Urban",
        3: "Suburban",
        4: "Rural"
    })
    return tg


@orca.table(cache=True)
def taz2_price_shifters():
    return pd.read_csv(os.path.join(misc.data_dir(),
                                    "taz2_price_shifters.csv"),
                       index_col="TAZ")


# these are shapes - "zones" in the bay area
@orca.table(cache=True)
def zones(store):
    # sort index so it prints out nicely when we want it to
    return store['zones'].sort_index()


# SLR inundation levels for parcels, with full, partial, or no mitigation
@orca.table(cache=True)
def slr_parcel_inundation():
    return pd.read_csv(
        os.path.join(misc.data_dir(), "slr_parcel_inundation.csv"),
        index_col='parcel_id')


@orca.table(cache=True)
def slr_parcel_inundation_mf():
    return pd.read_csv(
        os.path.join(misc.data_dir(), "slr_parcel_inundation_mf.csv"),
        index_col='parcel_id')


@orca.table(cache=True)
def slr_parcel_inundation_mp():
    return pd.read_csv(
        os.path.join(misc.data_dir(), "slr_parcel_inundation_mp.csv"),
        index_col='parcel_id')


@orca.table(cache=True)
def slr_parcel_inundation_d_b():
    return pd.read_csv(
        os.path.join(misc.data_dir(), "slr_parcel_inundation_d_b.csv"),
        index_col='parcel_id')


@orca.table(cache=True)
def slr_parcel_inundation_d_bb():
    return pd.read_csv(
        os.path.join(misc.data_dir(), "slr_parcel_inundation_d_bb.csv"),
        index_col='parcel_id')


@orca.table(cache=True)
def slr_parcel_inundation_d_bp():
    return pd.read_csv(
        os.path.join(misc.data_dir(), "slr_parcel_inundation_d_bp.csv"),
        index_col='parcel_id')


# SLR progression by year, for "futures" C, B, R
@orca.table(cache=True)
def slr_progression_C():
    return pd.read_csv(
        os.path.join(misc.data_dir(), "slr_progression_C.csv"))


@orca.table(cache=True)
def slr_progression_B():
    return pd.read_csv(
        os.path.join(misc.data_dir(), "slr_progression_B.csv"))


@orca.table(cache=True)
def slr_progression_R():
    return pd.read_csv(
        os.path.join(misc.data_dir(), "slr_progression_R.csv"))


# SLR progression for drafte blueprint
@orca.table(cache=True)
def slr_progression_d_b():
    return pd.read_csv(
        os.path.join(misc.data_dir(), "slr_progression_d_b.csv"))


# census tracts for parcels, to assign earthquake probabilities
@orca.table(cache=True)
def parcels_tract():
    return pd.read_csv(
        os.path.join(misc.data_dir(), "parcel_tract_xwalk.csv"),
        index_col='parcel_id')


# earthquake and fire damage probabilities for census tracts
@orca.table(cache=True)
def tracts_earthquake():
    return pd.read_csv(
        os.path.join(misc.data_dir(), "tract_damage_earthquake.csv"))


# this specifies the relationships between tables
orca.broadcast('buildings', 'residential_units', cast_index=True,
               onto_on='building_id')
orca.broadcast('residential_units', 'households', cast_index=True,
               onto_on='unit_id')
orca.broadcast('parcels_geography', 'buildings', cast_index=True,
               onto_on='parcel_id')
orca.broadcast('parcels', 'buildings', cast_index=True,
               onto_on='parcel_id')
# not defined in urbansim_Defaults
orca.broadcast('tmnodes', 'buildings', cast_index=True, onto_on='tmnode_id')
orca.broadcast('taz_geography', 'parcels', cast_index=True,
               onto_on='zone_id')<|MERGE_RESOLUTION|>--- conflicted
+++ resolved
@@ -680,11 +680,7 @@
     # requires the user has MTC's urban_data_internal
     # repository alongside bayarea_urbansim
     urban_data_repo = ("../urban_data_internal/development_projects/")
-<<<<<<< HEAD
     current_dev_proj = ("2020_1001_0932_development_projects.csv")
-=======
-    current_dev_proj = ("2020_0914_1529_development_projects.csv")
->>>>>>> 05940a74
     orca.add_injectable("dev_proj_file", current_dev_proj)
     df = pd.read_csv(os.path.join(urban_data_repo, current_dev_proj))
     df = reprocess_dev_projects(df)
