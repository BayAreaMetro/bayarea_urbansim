from __future__ import print_function

import numpy as np
import pandas as pd
import os
from urbansim_defaults import datasources
from urbansim_defaults import utils
from urbansim.utils import misc
import orca
from baus import preprocessing
from baus.utils import geom_id_to_parcel_id, parcel_id_to_geom_id
from baus.utils import nearest_neighbor
import yaml


#####################
# TABLES AND INJECTABLES
#####################


# define new settings files- these have been subdivided from the
# general settings file
# this is similar to the code for settings in urbansim_defaults
@orca.injectable('hazards', cache=True)
def hazards():
    with open(os.path.join(misc.configs_dir(), "hazards.yaml")) as f:
        return yaml.load(f)


@orca.injectable('policy', cache=True)
def policy():
    with open(os.path.join(misc.configs_dir(), "policy.yaml")) as f:
        return yaml.load(f)


@orca.injectable('inputs', cache=True)
def inputs():

    with open(os.path.join(misc.configs_dir(), "inputs.yaml")) as f:
        return yaml.load(f)


@orca.injectable('mapping', cache=True)
def mapping():
    with open(os.path.join(misc.configs_dir(), "mapping.yaml")) as f:
        return yaml.load(f)


# now that there are new settings files, override the locations of certain
# settings already defined in urbansim_defaults
@orca.injectable("building_type_map")
def building_type_map(mapping):
    return mapping["building_type_map"]


@orca.injectable('year')
def year():
    try:
        return orca.get_injectable("iter_var")
    except Exception as e:
        pass
    # if we're not running simulation, return base year
    return 2014


@orca.injectable()
def initial_year():
    return 2010


@orca.injectable()
def final_year():
    return 2050


@orca.injectable(cache=True)
def store(settings):
    return pd.HDFStore(os.path.join(misc.data_dir(), settings["store"]))


@orca.injectable(cache=True)
def limits_settings(policy, scenario):
    # for limits, we inherit from the default
    # limits set the max number of job spaces or res units that may be
    # built per juris for each scenario - usually these represent actual
    # policies in place in each city which limit development

    # set up so that fr2 limits can be turned off as needed
    # instead of looking for fr2 limits, the fr1 scenario is used
    if (scenario in ["11", "12", "15"]) and\
       (scenario not in policy["office_caps_fr2_enable"]):
        scenario = str(int(scenario) - 10)

    d = policy['development_limits']

    if scenario in d.keys():
        print("Using limits for scenario: %s" % scenario)
        assert "default" in d

        d_scen = d[scenario]
        d = d["default"]
        for key, value in d_scen.items():
            d.setdefault(key, {})
            d[key].update(value)

        return d

    print("Using default limits")
    return d["default"]


@orca.injectable(cache=True)
def inclusionary_housing_settings(policy, scenario):
    # for inclustionary housing, each scenario is different
    # there is no inheritance

    s = policy['inclusionary_housing_settings']

    if (scenario in ["11", "12", "15"]) and\
       (scenario not in policy["inclusionary_fr2_enable"]):
        print("Using Futures Round 1 (PBA40) inclusionary settings")
        fr1 = str(int(scenario) - 10)
        s = s[fr1]

    elif scenario in s.keys():
        print("Using inclusionary settings for scenario: %s" % scenario)
        s = s[scenario]

    elif "default" in s.keys():
        print("Using default inclusionary settings")
        s = s["default"]

    d = {}
    if (scenario in policy["inclusionary_d_b_enable"]):
        for item in s:
            # this is a list of draft blueprint strategy geographies (represented
            # by pba50chcat) with an inclusionary rate that is the same
            # for all the pba50chcats in the list
            print("Setting inclusionary rates for geographies %d pba50chcat \
                  to %.2f" % (len(item["values"]), item["amount"]))
            # this is a list of inclusionary rates and the pba50chcat
            # geographies they apply to - need to turn it in a map
            # of pba50chcat names to rates
            for pba50chcat in item["values"]:
                d[pba50chcat] = item["amount"]
    elif (scenario in policy["inclusionary_fb_enable"]):
        for item in s:
            # this is a list of final blueprint strategy geographies (represented
            # by fbpchcat) with an inclusionary rate that is the same
            # for all the fbpchcat in the list
            print("Setting inclusionary rates for geographies %d fbpchcat \
                  to %.2f" % (len(item["values"]), item["amount"]))
            # this is a list of inclusionary rates and the fbpchcat
            # geographies they apply to - need to turn it in a map
            # of fbpchcat names to rates
            for fbpchcat in item["values"]:
                d[fbpchcat] = item["amount"]
    else:
        for item in s:
            # this is a list of cities with an inclusionary rate that is the
            # same for all the cities in the list
            print("Setting inclusionary rates for %d cities to %.2f" %
                  (len(item["values"]), item["amount"]))
            # this is a list of inclusionary rates and the cities they apply
            # to - need tro turn it in a map of city names to rates
            for juris in item["values"]:
                d[juris] = item["amount"]

    return d


@orca.injectable(cache=True)
def building_sqft_per_job(settings):
    return settings['building_sqft_per_job']


@orca.injectable(cache=True)
def elcm_config():
    return get_config_file('elcm')


@orca.injectable(cache=True)
def hlcm_owner_config():
    return get_config_file('hlcm_owner')


@orca.injectable(cache=True)
def hlcm_owner_no_unplaced_config():
    return get_config_file('hlcm_owner_no_unplaced')


@orca.injectable(cache=True)
def hlcm_owner_lowincome_config():
    return get_config_file('hlcm_owner_lowincome')


@orca.injectable(cache=True)
def hlcm_owner_lowincome_no_unplaced_config():
    return get_config_file('hlcm_owner_lowincome_no_unplaced')


@orca.injectable(cache=True)
def hlcm_renter_config():
    return get_config_file('hlcm_renter')


@orca.injectable(cache=True)
def hlcm_renter_no_unplaced_config():
    return get_config_file('hlcm_renter_no_unplaced')


@orca.injectable(cache=True)
def hlcm_renter_lowincome_config():
    return get_config_file('hlcm_renter_lowincome')


@orca.injectable(cache=True)
def hlcm_renter_lowincome_no_unplaced_config():
    return get_config_file('hlcm_renter_lowincome_no_unplaced')


@orca.injectable(cache=True)
def rsh_config():
    fname = get_config_file('rsh')
    orca.add_injectable("rsh_file", fname)
    return get_config_file('rsh')


@orca.injectable(cache=True)
def rrh_config():
    return get_config_file('rrh')


@orca.injectable(cache=True)
def nrh_config():
    return get_config_file('nrh')


def get_config_file(type):
    configs = orca.get_injectable('inputs')['model_configs'][type.
                                                             split('_')[0]]
    sc = orca.get_injectable('scenario')
    sc_cfg = 's{}_{}_config'.format(sc, type)
    gen_cfg = '{}_config'.format(type)
    if sc_cfg in configs:
        return configs[sc_cfg]
    elif gen_cfg in configs:
        return configs[gen_cfg]
    else:
        return '{}.yaml'.format(type)


@orca.step()
def fetch_from_s3(settings):
    import boto
    # fetch files from s3 based on config in settings.yaml
    s3_settings = settings["s3_settings"]

    conn = boto.connect_s3()
    bucket = conn.get_bucket(s3_settings["bucket"], validate=False)

    for file in s3_settings["files"]:
        file = os.path.join("data", file)
        if os.path.exists(file):
            continue
        print("Downloading " + file)
        key = bucket.get_key(file, validate=False)
        key.get_contents_to_filename(file)


# key locations in the Bay Area for use as attractions in the models
@orca.table(cache=True)
def landmarks():
    return pd.read_csv(os.path.join(misc.data_dir(), 'landmarks.csv'),
                       index_col="name")


@orca.table(cache=True)
def baseyear_taz_controls():
    return pd.read_csv(os.path.join("data",
                       "baseyear_taz_controls.csv"), index_col="taz1454")


@orca.table(cache=True)
def base_year_summary_taz(mapping):
    df = pd.read_csv(os.path.join('output',
                                  'baseyear_taz_summaries_2010.csv'),
                     index_col="zone_id")
    cmap = mapping["county_id_tm_map"]
    df['COUNTY_NAME'] = df.COUNTY.map(cmap)
    return df


# non-residential rent data
@orca.table(cache=True)
def costar(store, parcels):
    df = pd.read_csv(os.path.join(misc.data_dir(), '2015_08_29_costar.csv'))

    df["PropertyType"] = df.PropertyType.replace("General Retail", "Retail")
    df = df[df.PropertyType.isin(["Office", "Retail", "Industrial"])]

    df["costar_rent"] = df["Average Weighted Rent"].astype('float')
    df["year_built"] = df["Year Built"].fillna(1980)

    df = df.dropna(subset=["costar_rent", "Latitude", "Longitude"])

    # now assign parcel id
    df["parcel_id"] = nearest_neighbor(
        parcels.to_frame(['x', 'y']).dropna(subset=['x', 'y']),
        df[['Longitude', 'Latitude']]
    )

    return df


@orca.table(cache=True)
def zoning_lookup():
    return pd.read_csv(os.path.join(misc.data_dir(),
                       "2020_06_22_zoning_lookup_hybrid_pba50.csv"),
                       index_col='id')


# zoning for use in the "baseline" scenario
@orca.table(cache=True)
def zoning_baseline(parcels, zoning_lookup, settings):
    df = pd.read_csv(os.path.join(misc.data_dir(),
                     "2020_06_22_zoning_parcels_hybrid_pba50.csv"),
                     index_col="geom_id")
    df = pd.merge(df, zoning_lookup.to_frame(),
                  left_on="zoning_id", right_index=True)
    df = geom_id_to_parcel_id(df, parcels)

    return df


@orca.table(cache=True)
def new_tpp_id():
    return pd.read_csv(os.path.join(misc.data_dir(), "tpp_id_2016.csv"),
                       index_col="parcel_id")


@orca.table(cache=True)
def maz():
    maz = pd.read_csv(os.path.join(misc.data_dir(), "maz_geography.csv"))
    maz = maz.drop_duplicates('MAZ').set_index('MAZ')
    taz1454 = pd.read_csv(os.path.join(misc.data_dir(), "maz22_taz1454.csv"),
                          index_col='maz')
    maz['taz1454'] = taz1454.TAZ1454
    return maz


@orca.table(cache=True)
def parcel_to_maz():
    return pd.read_csv(os.path.join(misc.data_dir(),
                                    "2018_05_23_parcel_to_maz22.csv"),
                       index_col="PARCEL_ID")


@orca.table(cache=True)
def county_forecast_inputs():
    return pd.read_csv(os.path.join(misc.data_dir(),
                                    "county_forecast_inputs.csv"),
                       index_col="COUNTY")


@orca.table(cache=True)
def county_employment_forecast():
    return pd.read_csv(os.path.join(misc.data_dir(),
                       "county_employment_forecast.csv"))


@orca.table(cache=True)
def taz2_forecast_inputs(regional_demographic_forecast):
    t2fi = pd.read_csv(os.path.join(misc.data_dir(),
                                    "taz2_forecast_inputs.csv"),
                       index_col='TAZ').replace('#DIV/0!', np.nan)

    rdf = regional_demographic_forecast.to_frame()
    # apply regional share of hh by size to MAZs with no households in 2010
    t2fi.loc[t2fi.shrw0_2010.isnull(),
             'shrw0_2010'] = rdf.loc[rdf.year == 2010, 'shrw0'].values[0]
    t2fi.loc[t2fi.shrw1_2010.isnull(),
             'shrw1_2010'] = rdf.loc[rdf.year == 2010, 'shrw1'].values[0]
    t2fi.loc[t2fi.shrw2_2010.isnull(),
             'shrw2_2010'] = rdf.loc[rdf.year == 2010, 'shrw2'].values[0]
    t2fi.loc[t2fi.shrw3_2010.isnull(),
             'shrw3_2010'] = rdf.loc[rdf.year == 2010, 'shrw3'].values[0]

    # apply regional share of persons by age category
    t2fi.loc[t2fi.shra1_2010.isnull(),
             'shra1_2010'] = rdf.loc[rdf.year == 2010, 'shra1'].values[0]
    t2fi.loc[t2fi.shra2_2010.isnull(),
             'shra2_2010'] = rdf.loc[rdf.year == 2010, 'shra2'].values[0]
    t2fi.loc[t2fi.shra3_2010.isnull(),
             'shra3_2010'] = rdf.loc[rdf.year == 2010, 'shra3'].values[0]
    t2fi.loc[t2fi.shra4_2010.isnull(),
             'shra4_2010'] = rdf.loc[rdf.year == 2010, 'shra4'].values[0]

    # apply regional share of hh by presence of children
    t2fi.loc[t2fi.shrn_2010.isnull(),
             'shrn_2010'] = rdf.loc[rdf.year == 2010, 'shrn'].values[0]
    t2fi.loc[t2fi.shry_2010.isnull(),
             'shry_2010'] = rdf.loc[rdf.year == 2010, 'shry'].values[0]

    t2fi[['shrw0_2010', 'shrw1_2010', 'shrw2_2010', 'shrw3_2010',
          'shra1_2010', 'shra2_2010', 'shra3_2010', 'shra4_2010', 'shrn_2010',
          'shry_2010']] = t2fi[['shrw0_2010', 'shrw1_2010', 'shrw2_2010',
                                'shrw3_2010', 'shra1_2010', 'shra2_2010',
                                'shra3_2010', 'shra4_2010', 'shrn_2010',
                                'shry_2010']].astype('float')
    return t2fi


@orca.table(cache=True)
def empsh_to_empsix():
    return pd.read_csv(os.path.join(misc.data_dir(), "empsh_to_empsix.csv"))


@orca.table(cache=True)
def maz_forecast_inputs(regional_demographic_forecast):
    rdf = regional_demographic_forecast.to_frame()
    mfi = pd.read_csv(os.path.join(misc.data_dir(),
                                   "maz_forecast_inputs.csv"),
                      index_col='MAZ').replace('#DIV/0!', np.nan)

    # apply regional share of hh by size to MAZs with no households in 2010
    mfi.loc[mfi.shrs1_2010.isnull(),
            'shrs1_2010'] = rdf.loc[rdf.year == 2010, 'shrs1'].values[0]
    mfi.loc[mfi.shrs2_2010.isnull(),
            'shrs2_2010'] = rdf.loc[rdf.year == 2010, 'shrs2'].values[0]
    mfi.loc[mfi.shrs3_2010.isnull(),
            'shrs3_2010'] = rdf.loc[rdf.year == 2010, 'shrs3'].values[0]
    # the fourth category here is missing the 'r' in the csv
    mfi.loc[mfi.shs4_2010.isnull(),
            'shs4_2010'] = rdf.loc[rdf.year == 2010, 'shrs4'].values[0]
    mfi[['shrs1_2010', 'shrs2_2010', 'shrs3_2010',
         'shs4_2010']] = mfi[['shrs1_2010', 'shrs2_2010',
                              'shrs3_2010', 'shs4_2010']].astype('float')
    return mfi


@orca.table(cache=True)
def zoning_scenario(parcels_geography, scenario, policy, mapping):

    if (scenario in ["11", "12", "15"]) and\
       (scenario not in policy["geographies_fr2_enable"]):
        scenario = str(int(scenario) - 10)

    scenario_zoning = pd.read_csv(
        os.path.join(misc.data_dir(), 'zoning_mods_%s.csv' % scenario))

    if "ppa_id" in scenario_zoning.columns:
        orca.add_injectable("ppa", "are included")
    else:
        orca.add_injectable("ppa", "are not included")

    for k in mapping["building_type_map"].keys():
        scenario_zoning[k] = np.nan

    def add_drop_helper(col, val):
        for ind, item in scenario_zoning[col].items():
            if not isinstance(item, str):
                continue
            for btype in item.split():
                scenario_zoning.loc[ind, btype] = val

    add_drop_helper("add_bldg", 1)
    add_drop_helper("drop_bldg", 0)

    if scenario in policy['geographies_fb_enable']:
        join_col = 'fbpzoningm'
    elif scenario in policy['geographies_db_enable']:
        join_col = 'pba50zoningmodcat'
    elif 'zoninghzcat' in scenario_zoning.columns:
        join_col = 'zoninghzcat'
    else:
        join_col = 'zoningmodcat'

    return pd.merge(parcels_geography.to_frame().reset_index(),
                    scenario_zoning,
                    on=join_col,
                    how='left').set_index('parcel_id')


@orca.table(cache=True)
def parcels(store):
    df = store['parcels']
    # add a lat/lon to synthetic parcels to avoid a Pandana error
    df.loc[2054503, "x"] = -122.1697
    df.loc[2054503, "y"] = 37.4275
    df.loc[2054504, "x"] = -122.1697
    df.loc[2054504, "y"] = 37.4275
    df.loc[2054505, "x"] = -122.1697
    df.loc[2054505, "y"] = 37.4275
    df.loc[2054506, "x"] = -122.1697
    df.loc[2054506, "y"] = 37.4275
    return df


@orca.table(cache=True)
def parcels_zoning_calculations(parcels):
    return pd.DataFrame(index=parcels.index)


@orca.table()
def taz(zones):
    return zones


@orca.table(cache=True)
def parcel_rejections():
    url = "https://forecast-feedback.firebaseio.com/parcelResults.json"
    return pd.read_json(url, orient="index").set_index("geomId")


@orca.table(cache=True)
def parcels_geography(parcels, scenario, settings, policy):
    df = pd.read_csv(
        os.path.join(misc.data_dir(), "2020_09_21_parcels_geography.csv"),
        index_col="geom_id")
    df = geom_id_to_parcel_id(df, parcels)

    # this will be used to map juris id to name
    juris_name = pd.read_csv(
        os.path.join(misc.data_dir(), "census_id_to_name.csv"),
        index_col="census_id").name10

    df["juris_name"] = df.jurisdiction_id.map(juris_name)

    df.loc[2054504, "juris_name"] = "Marin County"
    df.loc[2054505, "juris_name"] = "Santa Clara County"
    df.loc[2054506, "juris_name"] = "Marin County"
    df.loc[572927, "juris_name"] = "Contra Costa County"
    # assert no empty juris values
    assert True not in df.juris_name.isnull().value_counts()

    df['juris_trich'] = df.juris + '-' + df.trich_id

    df["pda_id_pba40"] = df.pda_id_pba40.str.lower()
    # danville wasn't supposed to be a pda
    df["pda_id_pba40"] = df.pda_id_pba40.replace("dan1", np.nan)

    # Add Draft Blueprint geographies: PDA, TRA, PPA, sesit
    if scenario in policy['geographies_db_enable']:
        df["pda_id_pba50"] = df.pda_id_pba50.str.lower()
        df["gg_id"] = df.gg_id.str.lower()
        df["tra_id"] = df.tra_id.str.lower()
        df['juris_tra'] = df.juris + '-' + df.tra_id
        df["ppa_id"] = df.ppa_id.str.lower()
        df['juris_ppa'] = df.juris + '-' + df.ppa_id
        df["sesit_id"] = df.sesit_id.str.lower()
        df['juris_sesit'] = df.juris + '-' + df.sesit_id
        df['gg_id'] = df.gg_id.str.lower()
    # Use Final Blueprint geographies: PDA, TRA, PPA, sesit
    elif scenario in policy['geographies_fb_enable']:
        df["pda_id_pba50"] = df.pda_id_pba50_fb.str.lower()
        df["gg_id"] = df.fbp_gg_id.str.lower()
        df["tra_id"] = df.fbp_tra_id.str.lower()
        df['juris_tra'] = df.juris + '-' + df.tra_id
        df["ppa_id"] = df.fbp_ppa_id.str.lower()
        df['juris_ppa'] = df.juris + '-' + df.ppa_id
        df["sesit_id"] = df.fbp_sesit_id.str.lower()
        df['juris_sesit'] = df.juris + '-' + df.sesit_id
        df['gg_id'] = df.fbp_gg_id.str.lower()

    return df


@orca.table(cache=True)
def parcels_subzone():
    return pd.read_csv(os.path.join(misc.data_dir(),
                                    '2018_10_17_parcel_to_taz1454sub.csv'),
                       usecols=['taz_sub', 'PARCEL_ID', 'county'],
                       index_col='PARCEL_ID')


@orca.table(cache=False)
def mandatory_accessibility():
    fname = get_logsum_file('mandatory')
    orca.add_injectable("mand_acc_file_2010", fname)
    df = pd.read_csv(os.path.join(
        misc.data_dir(), fname))
    df.loc[df.subzone == 0, 'subzone'] = 'c'  # no walk
    df.loc[df.subzone == 1, 'subzone'] = 'a'  # short walk
    df.loc[df.subzone == 2, 'subzone'] = 'b'  # long walk
    df['taz_sub'] = df.taz.astype('str') + df.subzone
    return df.set_index('taz_sub')


@orca.table(cache=False)
def non_mandatory_accessibility():
    fname = get_logsum_file('non_mandatory')
    orca.add_injectable("nonmand_acc_file_2010", fname)
    df = pd.read_csv(os.path.join(
        misc.data_dir(), fname))
    df.loc[df.subzone == 0, 'subzone'] = 'c'  # no walk
    df.loc[df.subzone == 1, 'subzone'] = 'a'  # short walk
    df.loc[df.subzone == 2, 'subzone'] = 'b'  # long walk
    df['taz_sub'] = df.taz.astype('str') + df.subzone
    return df.set_index('taz_sub')


@orca.table(cache=False)
def accessibilities_segmentation():
    fname = get_logsum_file('segmentation')
    orca.add_injectable("acc_seg_file_2010", fname)
    df = pd.read_csv(os.path.join(
        misc.data_dir(), fname))
    df['AV'] = df['hasAV'].apply(lambda x: 'AV' if x == 1 else 'noAV')
    df['label'] = (df['incQ_label'] + '_' + df['autoSuff_label'] +
                   '_' + df['AV'])
    df = df.groupby('label').sum()
    df['prop'] = df['num_persons'] / df['num_persons'].sum()
    df = df[['prop']].transpose().reset_index(drop=True)
    return df


def get_logsum_file(type='mandatory'):
    logsums = orca.get_injectable('inputs')['logsums'][type]
    sc = orca.get_injectable('scenario')
    yr = orca.get_injectable('year')
    try:
        prev_type = orca.get_injectable('previous_{}_logsum_type'.format(type))
        if prev_type == 'generic':
            return orca.get_injectable('previous_{}_logsum_file'.format(type))
        elif prev_type == 'year':
            if 'logsum_{}'.format(yr) in logsums:
                ls = logsums['logsum_{}'.format(yr)]
                orca.add_injectable('previous_{}_logsum_file'.format(type), ls)
                return ls
            else:
                return orca.get_injectable('previous_{}_logsum_file'
                                           .format(type))
        elif prev_type == 'scenario':
            if 'logsum_s{}'.format(sc) in logsums:
                ls = logsums['logsum_s{}'.format(sc)]
                orca.add_injectable('previous_{}_logsum_file'
                                    .format(type), ls)
                return ls
            else:
                return orca.get_injectable('previous_{}_logsum_file'
                                           .format(type))
        else:
            if 'logsum_{}_s{}'.format(yr, sc) in logsums:
                ls = logsums['logsum_{}_s{}'.format(yr, sc)]
                orca.add_injectable('previous_{}_logsum_file'
                                    .format(type), ls)
                return ls
            else:
                return orca.get_injectable('previous_{}_logsum_file'
                                           .format(type))
    except Exception as e:
        if 'logsum' in logsums:
            ls = logsums['logsum']
            ls_type = 'generic'
        if 'logsum_{}'.format(yr) in logsums:
            ls = logsums['logsum_{}'.format(yr)]
            ls_type = 'year'
        if 'logsum_s{}'.format(sc) in logsums:
            ls = logsums['logsum_s{}'.format(sc)]
            ls_type = 'scenario'
        if 'logsum_{}_s{}'.format(yr, sc) in logsums:
            ls = logsums['logsum_{}_s{}'.format(yr, sc)]
            ls_type = 'year_scenario'
        orca.add_injectable('previous_{}_logsum_type'.format(type),
                            ls_type)
        orca.add_injectable('previous_{}_logsum_file'.format(type),
                            ls)
        return ls


@orca.table(cache=True)
def manual_edits():
    return pd.read_csv(os.path.join(misc.data_dir(), "manual_edits.csv"))


def reprocess_dev_projects(df):
    # if dev projects with the same parcel id have more than one build
    # record, we change the later ones to add records - we don't want to
    # constantly be redeveloping projects, but it's a common error for users
    # to make in their development project configuration
    df = df.sort_values(["geom_id", "year_built"])
    prev_geom_id = None
    for index, rec in df.iterrows():
        if rec.geom_id == prev_geom_id:
            df.loc[index, "action"] = "add"
        prev_geom_id = rec.geom_id

    return df


# shared between demolish and build tables below
def get_dev_projects_table(scenario, parcels):
    # requires the user has MTC's urban_data_internal
    # repository alongside bayarea_urbansim
    urban_data_repo = ("../urban_data_internal/development_projects/")
    current_dev_proj = ("2020_1001_0932_development_projects.csv")
    orca.add_injectable("dev_proj_file", current_dev_proj)
    df = pd.read_csv(os.path.join(urban_data_repo, current_dev_proj))
    df = reprocess_dev_projects(df)
    orca.add_injectable("devproj_len", len(df))

    # this filters project by scenario
    scen = 'scen' + str(scenario)
    if scen in df:
        # df[scenario] is 1s and 0s indicating whether to include it
        df = df[df[scen].astype('bool')]
    orca.add_injectable("devproj_len_scen", len(df))

    df = df.dropna(subset=['geom_id'])

    cnts = df.geom_id.isin(parcels.geom_id).value_counts()
    if False in cnts.index:
        print("%d MISSING GEOMIDS!" % cnts.loc[False])

    df = df[df.geom_id.isin(parcels.geom_id)]

    geom_id = df.geom_id  # save for later
    df = df.set_index("geom_id")
    df = geom_id_to_parcel_id(df, parcels).reset_index()  # use parcel id
    df["geom_id"] = geom_id.values  # add it back again cause it goes away
    orca.add_injectable("devproj_len_geomid", len(df))

    return df


@orca.table(cache=True)
def demolish_events(parcels, settings, scenario):
    df = get_dev_projects_table(scenario, parcels)

    # keep demolish and build records
    return df[df.action.isin(["demolish", "build"])]


@orca.table(cache=True)
def development_projects(parcels, mapping, scenario):
    df = get_dev_projects_table(scenario, parcels)

    for col in [
            'residential_sqft', 'residential_price', 'non_residential_rent']:
        df[col] = 0
    df["redfin_sale_year"] = 2012  # default base year
    df["redfin_sale_price"] = np.nan  # null sales price
    df["stories"] = df.stories.fillna(1)
    df["building_sqft"] = df.building_sqft.fillna(0)
    df["non_residential_sqft"] = df.non_residential_sqft.fillna(0)
    df["residential_units"] = df.residential_units.fillna(0).astype("int")
    df["preserved_units"] = 0.0
    df["inclusionary_units"] = 0.0
<<<<<<< HEAD
    df["subsidized_units"] = 0.0
=======
>>>>>>> 37cf7fa8

    df["building_type"] = df.building_type.replace("HP", "OF")
    df["building_type"] = df.building_type.replace("GV", "OF")
    df["building_type"] = df.building_type.replace("SC", "OF")

    building_types = mapping["building_type_map"].keys()
    # only deal with building types we recorgnize
    # otherwise hedonics break
    # currently: 'HS', 'HT', 'HM', 'OF', 'HO', 'SC', 'IL',
    # 'IW', 'IH', 'RS', 'RB', 'MR', 'MT', 'ME', 'PA', 'PA2'
    df = df[df.building_type.isin(building_types)]

    # we don't predict prices for schools and hotels right now
    df = df[~df.building_type.isin(["SC", "HO"])]

    # need a year built to get built
    df = df.dropna(subset=["year_built"])
    df = df[df.action.isin(["add", "build"])]

    orca.add_injectable("devproj_len_proc", len(df))

    print("Describe of development projects")
    # this makes sure dev projects has all the same columns as buildings
    # which is the point of this method
    print(df[orca.get_table('buildings').local_columns].describe())

    return df


def print_error_if_not_available(store, table):
    if table not in store:
        raise Exception(
            "%s not found in store - you need to preprocess" % table +
            " the data with:\n  python baus.py --mode preprocessing -c")
    return store[table]


@orca.table(cache=True)
def jobs(store):
    return print_error_if_not_available(store, 'jobs_preproc')


@orca.table(cache=True)
def households(store):
    return print_error_if_not_available(store, 'households_preproc')


@orca.table(cache=True)
def buildings(store):
    return print_error_if_not_available(store, 'buildings_preproc')


@orca.table(cache=True)
def residential_units(store):
    return print_error_if_not_available(store, 'residential_units_preproc')


@orca.table(cache=True)
def household_controls_unstacked():
    fname = get_control_file(type='household')
    orca.add_injectable("household_control_file", fname)
    return pd.read_csv(os.path.join(misc.data_dir(), fname),
                       index_col='year')


@orca.table(cache=True)
def regional_demographic_forecast():
    fname = get_control_file(type='demographic_forecast')
    orca.add_injectable("reg_dem_control_file", fname)
    return pd.read_csv(os.path.join(misc.data_dir(), fname))


def get_control_file(type):
    controls = orca.get_injectable('inputs')['control_tables'][type]
    sc = orca.get_injectable('scenario')
    sc_file = 's{}_{}_controls_input_file'.format(sc, type)
    gen_file = '{}_controls_input_file'.format(type)
    if sc_file in controls:
        fname = controls[sc_file]
    elif gen_file in controls:
        fname = controls[gen_file]
    else:
        fname = '{}_controls.csv'.format(type)
    return fname


# the following overrides household_controls
# table defined in urbansim_defaults
@orca.table(cache=True)
def household_controls(household_controls_unstacked):
    df = household_controls_unstacked.to_frame()
    # rename to match legacy table
    df.columns = [1, 2, 3, 4]
    # stack and fill in columns
    df = df.stack().reset_index().set_index('year')
    # rename to match legacy table
    df.columns = ['base_income_quartile', 'total_number_of_households']
    return df


@orca.table(cache=True)
def employment_controls_unstacked():
    fname = get_control_file(type='employment')
    orca.add_injectable("employment_control_file", fname)
    return pd.read_csv(os.path.join(misc.data_dir(), fname), index_col='year')


@orca.table(cache=True)
def regional_controls():
    fname = get_control_file(type='regional')
    orca.add_injectable("reg_control_file", fname)
    return pd.read_csv(os.path.join('data', fname), index_col="year")


# the following overrides employment_controls
# table defined in urbansim_defaults
@orca.table(cache=True)
def employment_controls(employment_controls_unstacked):
    df = employment_controls_unstacked.to_frame()
    # rename to match legacy table
    df.columns = [1, 2, 3, 4, 5, 6]
    # stack and fill in columns
    df = df.stack().reset_index().set_index('year')
    # rename to match legacy table
    df.columns = ['empsix_id', 'number_of_jobs']
    return df


@orca.table(cache=True)
def zone_forecast_inputs():
    return pd.read_csv(
        os.path.join(misc.data_dir(), "zone_forecast_inputs.csv"),
        index_col="zone_id")


@orca.table(cache=True)
def taz_forecast_inputs():
    return pd.read_csv(
        os.path.join(misc.data_dir(), "taz_forecast_inputs.csv"),
        index_col="TAZ1454")


# this is the set of categories by zone of sending and receiving zones
# in terms of vmt fees
@orca.table(cache=True)
def vmt_fee_categories():
    return pd.read_csv(
        os.path.join(misc.data_dir(), "vmt_fee_zonecats.csv"),
        index_col="taz")


@orca.table(cache=True)
def superdistricts():
    return pd.read_csv(
        os.path.join(misc.data_dir(), "superdistricts.csv"),
        index_col="number")


@orca.table(cache=True)
def abag_targets():
    return pd.read_csv(os.path.join(misc.data_dir(), "abag_targets.csv"))


@orca.table(cache=True)
def taz_geography(superdistricts, mapping):
    tg = pd.read_csv(
        os.path.join(misc.data_dir(), "taz_geography.csv"),
        index_col="zone")
    cmap = mapping["county_id_tm_map"]
    tg['county_name'] = tg.county.map(cmap)

    # we want "subregion" geography on the taz_geography table
    # we have to go get it from the superdistricts table and join
    # using the superdistrcit id
    tg["subregion_id"] = \
        superdistricts.subregion.loc[tg.superdistrict].values
    tg["subregion"] = tg.subregion_id.map({
        1: "Core",
        2: "Urban",
        3: "Suburban",
        4: "Rural"
    })
    return tg


@orca.table(cache=True)
def taz2_price_shifters():
    return pd.read_csv(os.path.join(misc.data_dir(),
                                    "taz2_price_shifters.csv"),
                       index_col="TAZ")


# these are shapes - "zones" in the bay area
@orca.table(cache=True)
def zones(store):
    # sort index so it prints out nicely when we want it to
    return store['zones'].sort_index()


# SLR inundation levels for parcels, with full, partial, or no mitigation
@orca.table(cache=True)
def slr_parcel_inundation():
    return pd.read_csv(
        os.path.join(misc.data_dir(), "slr_parcel_inundation.csv"),
        index_col='parcel_id')


@orca.table(cache=True)
def slr_parcel_inundation_mf():
    return pd.read_csv(
        os.path.join(misc.data_dir(), "slr_parcel_inundation_mf.csv"),
        index_col='parcel_id')


@orca.table(cache=True)
def slr_parcel_inundation_mp():
    return pd.read_csv(
        os.path.join(misc.data_dir(), "slr_parcel_inundation_mp.csv"),
        index_col='parcel_id')


@orca.table(cache=True)
def slr_parcel_inundation_d_b():
    return pd.read_csv(
        os.path.join(misc.data_dir(), "slr_parcel_inundation_d_b.csv"),
        index_col='parcel_id')


@orca.table(cache=True)
def slr_parcel_inundation_d_bb():
    return pd.read_csv(
        os.path.join(misc.data_dir(), "slr_parcel_inundation_d_bb.csv"),
        index_col='parcel_id')


@orca.table(cache=True)
def slr_parcel_inundation_d_bp():
    return pd.read_csv(
        os.path.join(misc.data_dir(), "slr_parcel_inundation_d_bp.csv"),
        index_col='parcel_id')


# SLR progression by year, for "futures" C, B, R
@orca.table(cache=True)
def slr_progression_C():
    return pd.read_csv(
        os.path.join(misc.data_dir(), "slr_progression_C.csv"))


@orca.table(cache=True)
def slr_progression_B():
    return pd.read_csv(
        os.path.join(misc.data_dir(), "slr_progression_B.csv"))


@orca.table(cache=True)
def slr_progression_R():
    return pd.read_csv(
        os.path.join(misc.data_dir(), "slr_progression_R.csv"))


# SLR progression for drafte blueprint
@orca.table(cache=True)
def slr_progression_d_b():
    return pd.read_csv(
        os.path.join(misc.data_dir(), "slr_progression_d_b.csv"))


# census tracts for parcels, to assign earthquake probabilities
@orca.table(cache=True)
def parcels_tract():
    return pd.read_csv(
        os.path.join(misc.data_dir(), "parcel_tract_xwalk.csv"),
        index_col='parcel_id')


# earthquake and fire damage probabilities for census tracts
@orca.table(cache=True)
def tracts_earthquake():
    return pd.read_csv(
        os.path.join(misc.data_dir(), "tract_damage_earthquake.csv"))


# this specifies the relationships between tables
orca.broadcast('buildings', 'residential_units', cast_index=True,
               onto_on='building_id')
orca.broadcast('residential_units', 'households', cast_index=True,
               onto_on='unit_id')
orca.broadcast('parcels_geography', 'buildings', cast_index=True,
               onto_on='parcel_id')
orca.broadcast('parcels', 'buildings', cast_index=True,
               onto_on='parcel_id')
# not defined in urbansim_Defaults
orca.broadcast('tmnodes', 'buildings', cast_index=True, onto_on='tmnode_id')
orca.broadcast('taz_geography', 'parcels', cast_index=True,
               onto_on='zone_id')<|MERGE_RESOLUTION|>--- conflicted
+++ resolved
@@ -747,10 +747,7 @@
     df["residential_units"] = df.residential_units.fillna(0).astype("int")
     df["preserved_units"] = 0.0
     df["inclusionary_units"] = 0.0
-<<<<<<< HEAD
     df["subsidized_units"] = 0.0
-=======
->>>>>>> 37cf7fa8
 
     df["building_type"] = df.building_type.replace("HP", "OF")
     df["building_type"] = df.building_type.replace("GV", "OF")
