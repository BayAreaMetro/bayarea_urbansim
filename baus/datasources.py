--- conflicted
+++ resolved
@@ -576,9 +576,7 @@
     # sort index so it prints out nicely when we want it to
     return store['zones'].sort_index()
 
-
-<<<<<<< HEAD
-=======
+  
 # SLR inundation levels for parcels
 @orca.table(cache=True)
 def slr_parcel_inundation():
@@ -614,7 +612,6 @@
         os.path.join(misc.data_dir(), "slr_progression_f3.csv"))
 
 
->>>>>>> 5778172c
 # this specifies the relationships between tables
 orca.broadcast('buildings', 'residential_units', cast_index=True,
                onto_on='building_id')
