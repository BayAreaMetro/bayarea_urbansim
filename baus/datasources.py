from __future__ import print_function

import numpy as np
import pandas as pd
import os
from urbansim_defaults import datasources
from urbansim_defaults import utils
from urbansim.utils import misc
import orca
from baus import preprocessing
from baus.utils import geom_id_to_parcel_id, parcel_id_to_geom_id
from baus.utils import nearest_neighbor
import yaml


#####################
# TABLES AND INJECTABLES
#####################


# define new settings files- these have been subdivided from the
# general settings file
# this is similar to the code for settings in urbansim_defaults
@orca.injectable('hazards', cache=True)
def hazards():
    with open(os.path.join(misc.configs_dir(), "hazards.yaml")) as f:
        return yaml.load(f)


@orca.injectable('policy', cache=True)
def policy():
    with open(os.path.join(misc.configs_dir(), "policy.yaml")) as f:
        return yaml.load(f)


@orca.injectable('inputs', cache=True)
def inputs():

    with open(os.path.join(misc.configs_dir(), "inputs.yaml")) as f:
        return yaml.load(f)


@orca.injectable('mapping', cache=True)
def mapping():
    with open(os.path.join(misc.configs_dir(), "mapping.yaml")) as f:
        return yaml.load(f)


# now that there are new settings files, override the locations of certain
# settings already defined in urbansim_defaults
@orca.injectable("building_type_map")
def building_type_map(mapping):
    return mapping["building_type_map"]


@orca.injectable('year')
def year():
    try:
        return orca.get_injectable("iter_var")
    except Exception as e:
        pass
    # if we're not running simulation, return base year
    return 2014


@orca.injectable()
def initial_year():
    return 2010


@orca.injectable()
def final_year():
    return 2050


@orca.injectable(cache=True)
def store(settings):
    return pd.HDFStore(os.path.join(misc.data_dir(), settings["store"]))


@orca.injectable(cache=True)
def limits_settings(policy, scenario):
    # for limits, we inherit from the default
    # limits set the max number of job spaces or res units that may be
    # built per juris for each scenario - usually these represent actual
    # policies in place in each city which limit development

    # set up so that fr2 limits can be turned off as needed
    # instead of looking for fr2 limits, the fr1 scenario is used
    if (scenario in ["11", "12", "15"]) and\
       (scenario not in policy["office_caps_fr2_enable"]):
        scenario = str(int(scenario) - 10)

    d = policy['development_limits']

    if scenario in d.keys():
        print("Using limits for scenario: %s" % scenario)
        assert "default" in d

        d_scen = d[scenario]
        d = d["default"]
        for key, value in d_scen.items():
            d.setdefault(key, {})
            d[key].update(value)

        return d

    print("Using default limits")
    return d["default"]


@orca.injectable(cache=True)
def inclusionary_housing_settings(policy, scenario):
    # for inclustionary housing, each scenario is different
    # there is no inheritance

    s = policy['inclusionary_housing_settings']

    if (scenario in ["11", "12", "15"]) and\
       (scenario not in policy["inclusionary_fr2_enable"]):
        print("Using Futures Round 1 (PBA40) inclusionary settings")
        fr1 = str(int(scenario) - 10)
        s = s[fr1]

    elif scenario in s.keys():
        print("Using inclusionary settings for scenario: %s" % scenario)
        s = s[scenario]

    elif "default" in s.keys():
        print("Using default inclusionary settings")
        s = s["default"]

    d = {}
    if (scenario in policy["inclusionary_d_b_enable"]):
        for item in s:
            # this is a list of Blueprint strategy geographies - represented
            # by pba50chcat - with an inclusionary rate that is the same
            # for all the pba50chcats in the list
            print("Setting inclusionary rates for geographies %d pba50chcat \
                  to %.2f" % (len(item["values"]), item["amount"]))
            # this is a list of inclusionary rates and the pba50chcat
            # geographies they apply to - need to turn it in a map
            # of pba50chcat names to rates
            for pba50chcat in item["values"]:
                d[pba50chcat] = item["amount"]
    else:
        for item in s:
            # this is a list of cities with an inclusionary rate that is the
            # same for all the cities in the list
            print("Setting inclusionary rates for %d cities to %.2f" %
                  (len(item["values"]), item["amount"]))
            # this is a list of inclusionary rates and the cities they apply
            # to - need tro turn it in a map of city names to rates
            for juris in item["values"]:
                d[juris] = item["amount"]

    return d


@orca.injectable(cache=True)
def building_sqft_per_job(settings):
    return settings['building_sqft_per_job']


@orca.injectable(cache=True)
def elcm_config():
    return get_config_file('elcm')


@orca.injectable(cache=True)
def hlcm_owner_config():
    return get_config_file('hlcm_owner')


@orca.injectable(cache=True)
def hlcm_owner_no_unplaced_config():
    return get_config_file('hlcm_owner_no_unplaced')


@orca.injectable(cache=True)
def hlcm_owner_lowincome_config():
    return get_config_file('hlcm_owner_lowincome')

@orca.injectable(cache=True)
def hlcm_owner_lowincome_no_unplaced_config():
    return get_config_file('hlcm_owner_lowincome_no_unplaced')


@orca.injectable(cache=True)
def hlcm_renter_config():
    return get_config_file('hlcm_renter')


@orca.injectable(cache=True)
def hlcm_renter_no_unplaced_config():
    return get_config_file('hlcm_renter_no_unplaced')


@orca.injectable(cache=True)
def hlcm_renter_lowincome_config():
    return get_config_file('hlcm_renter_lowincome')


@orca.injectable(cache=True)
def hlcm_renter_lowincome_no_unplaced_config():
    return get_config_file('hlcm_renter_lowincome_no_unplaced')


@orca.injectable(cache=True)
def rsh_config():
    fname = get_config_file('rsh')
    orca.add_injectable("rsh_file", fname)
    return get_config_file('rsh')


@orca.injectable(cache=True)
def rrh_config():
    return get_config_file('rrh')


@orca.injectable(cache=True)
def nrh_config():
    return get_config_file('nrh')


def get_config_file(type):
    configs = orca.get_injectable('inputs')['model_configs'][type.
                                                             split('_')[0]]
    sc = orca.get_injectable('scenario')
    sc_cfg = 's{}_{}_config'.format(sc, type)
    gen_cfg = '{}_config'.format(type)
    if sc_cfg in configs:
        return configs[sc_cfg]
    elif gen_cfg in configs:
        return configs[gen_cfg]
    else:
        return '{}.yaml'.format(type)


@orca.step()
def fetch_from_s3(settings):
    import boto
    # fetch files from s3 based on config in settings.yaml
    s3_settings = settings["s3_settings"]

    conn = boto.connect_s3()
    bucket = conn.get_bucket(s3_settings["bucket"], validate=False)

    for file in s3_settings["files"]:
        file = os.path.join("data", file)
        if os.path.exists(file):
            continue
        print("Downloading " + file)
        key = bucket.get_key(file, validate=False)
        key.get_contents_to_filename(file)


# key locations in the Bay Area for use as attractions in the models
@orca.table(cache=True)
def landmarks():
    return pd.read_csv(os.path.join(misc.data_dir(), 'landmarks.csv'),
                       index_col="name")


@orca.table(cache=True)
def baseyear_taz_controls():
    return pd.read_csv(os.path.join("data",
                       "baseyear_taz_controls.csv"), index_col="taz1454")


@orca.table(cache=True)
def base_year_summary_taz(mapping):
    df = pd.read_csv(os.path.join('output',
                                  'baseyear_taz_summaries_2010.csv'),
                     index_col="zone_id")
    cmap = mapping["county_id_tm_map"]
    df['COUNTY_NAME'] = df.COUNTY.map(cmap)
    return df


# non-residential rent data
@orca.table(cache=True)
def costar(store, parcels):
    df = pd.read_csv(os.path.join(misc.data_dir(), '2015_08_29_costar.csv'))

    df["PropertyType"] = df.PropertyType.replace("General Retail", "Retail")
    df = df[df.PropertyType.isin(["Office", "Retail", "Industrial"])]

    df["costar_rent"] = df["Average Weighted Rent"].astype('float')
    df["year_built"] = df["Year Built"].fillna(1980)

    df = df.dropna(subset=["costar_rent", "Latitude", "Longitude"])

    # now assign parcel id
    df["parcel_id"] = nearest_neighbor(
        parcels.to_frame(['x', 'y']).dropna(subset=['x', 'y']),
        df[['Longitude', 'Latitude']]
    )

    return df


@orca.table(cache=True)
def zoning_lookup():
    return pd.read_csv(os.path.join(misc.data_dir(),
                       "2020_06_22_zoning_lookup_hybrid_pba50.csv"),
                       index_col='id')


# zoning for use in the "baseline" scenario
@orca.table(cache=True)
def zoning_baseline(parcels, zoning_lookup, settings):
    df = pd.read_csv(os.path.join(misc.data_dir(),
                     "2020_06_22_zoning_parcels_hybrid_pba50.csv"),
                     index_col="geom_id")
    df = pd.merge(df, zoning_lookup.to_frame(),
                  left_on="zoning_id", right_index=True)
    df = geom_id_to_parcel_id(df, parcels)

    return df


@orca.table(cache=True)
def new_tpp_id():
    return pd.read_csv(os.path.join(misc.data_dir(), "tpp_id_2016.csv"),
                       index_col="parcel_id")


@orca.table(cache=True)
def maz():
    maz = pd.read_csv(os.path.join(misc.data_dir(), "maz_geography.csv"))
    maz = maz.drop_duplicates('MAZ').set_index('MAZ')
    taz1454 = pd.read_csv(os.path.join(misc.data_dir(), "maz22_taz1454.csv"),
                          index_col='maz')
    maz['taz1454'] = taz1454.TAZ1454
    return maz


@orca.table(cache=True)
def parcel_to_maz():
    return pd.read_csv(os.path.join(misc.data_dir(),
                                    "2018_05_23_parcel_to_maz22.csv"),
                       index_col="PARCEL_ID")


@orca.table(cache=True)
def county_forecast_inputs():
    return pd.read_csv(os.path.join(misc.data_dir(),
                                    "county_forecast_inputs.csv"),
                       index_col="COUNTY")


@orca.table(cache=True)
def county_employment_forecast():
    return pd.read_csv(os.path.join(misc.data_dir(),
                       "county_employment_forecast.csv"))


@orca.table(cache=True)
def taz2_forecast_inputs(regional_demographic_forecast):
    t2fi = pd.read_csv(os.path.join(misc.data_dir(),
                                    "taz2_forecast_inputs.csv"),
                       index_col='TAZ').replace('#DIV/0!', np.nan)

    rdf = regional_demographic_forecast.to_frame()
    # apply regional share of hh by size to MAZs with no households in 2010
    t2fi.loc[t2fi.shrw0_2010.isnull(),
             'shrw0_2010'] = rdf.loc[rdf.year == 2010, 'shrw0'].values[0]
    t2fi.loc[t2fi.shrw1_2010.isnull(),
             'shrw1_2010'] = rdf.loc[rdf.year == 2010, 'shrw1'].values[0]
    t2fi.loc[t2fi.shrw2_2010.isnull(),
             'shrw2_2010'] = rdf.loc[rdf.year == 2010, 'shrw2'].values[0]
    t2fi.loc[t2fi.shrw3_2010.isnull(),
             'shrw3_2010'] = rdf.loc[rdf.year == 2010, 'shrw3'].values[0]

    # apply regional share of persons by age category
    t2fi.loc[t2fi.shra1_2010.isnull(),
             'shra1_2010'] = rdf.loc[rdf.year == 2010, 'shra1'].values[0]
    t2fi.loc[t2fi.shra2_2010.isnull(),
             'shra2_2010'] = rdf.loc[rdf.year == 2010, 'shra2'].values[0]
    t2fi.loc[t2fi.shra3_2010.isnull(),
             'shra3_2010'] = rdf.loc[rdf.year == 2010, 'shra3'].values[0]
    t2fi.loc[t2fi.shra4_2010.isnull(),
             'shra4_2010'] = rdf.loc[rdf.year == 2010, 'shra4'].values[0]

    # apply regional share of hh by presence of children
    t2fi.loc[t2fi.shrn_2010.isnull(),
             'shrn_2010'] = rdf.loc[rdf.year == 2010, 'shrn'].values[0]
    t2fi.loc[t2fi.shry_2010.isnull(),
             'shry_2010'] = rdf.loc[rdf.year == 2010, 'shry'].values[0]

    t2fi[['shrw0_2010', 'shrw1_2010', 'shrw2_2010', 'shrw3_2010',
          'shra1_2010', 'shra2_2010', 'shra3_2010', 'shra4_2010', 'shrn_2010',
          'shry_2010']] = t2fi[['shrw0_2010', 'shrw1_2010', 'shrw2_2010',
                                'shrw3_2010', 'shra1_2010', 'shra2_2010',
                                'shra3_2010', 'shra4_2010', 'shrn_2010',
                                'shry_2010']].astype('float')
    return t2fi


@orca.table(cache=True)
def empsh_to_empsix():
    return pd.read_csv(os.path.join(misc.data_dir(), "empsh_to_empsix.csv"))


@orca.table(cache=True)
def maz_forecast_inputs(regional_demographic_forecast):
    rdf = regional_demographic_forecast.to_frame()
    mfi = pd.read_csv(os.path.join(misc.data_dir(),
                                   "maz_forecast_inputs.csv"),
                      index_col='MAZ').replace('#DIV/0!', np.nan)

    # apply regional share of hh by size to MAZs with no households in 2010
    mfi.loc[mfi.shrs1_2010.isnull(),
            'shrs1_2010'] = rdf.loc[rdf.year == 2010, 'shrs1'].values[0]
    mfi.loc[mfi.shrs2_2010.isnull(),
            'shrs2_2010'] = rdf.loc[rdf.year == 2010, 'shrs2'].values[0]
    mfi.loc[mfi.shrs3_2010.isnull(),
            'shrs3_2010'] = rdf.loc[rdf.year == 2010, 'shrs3'].values[0]
    # the fourth category here is missing the 'r' in the csv
    mfi.loc[mfi.shs4_2010.isnull(),
            'shs4_2010'] = rdf.loc[rdf.year == 2010, 'shrs4'].values[0]
    mfi[['shrs1_2010', 'shrs2_2010', 'shrs3_2010',
         'shs4_2010']] = mfi[['shrs1_2010', 'shrs2_2010',
                              'shrs3_2010', 'shs4_2010']].astype('float')
    return mfi


@orca.table(cache=True)
def zoning_scenario(parcels_geography, scenario, policy, mapping):

    if (scenario in ["11", "12", "15"]) and\
       (scenario not in policy["geographies_fr2_enable"]):
        scenario = str(int(scenario) - 10)

    scenario_zoning = pd.read_csv(
        os.path.join(misc.data_dir(), 'zoning_mods_%s.csv' % scenario))

    if "ppa_id" in scenario_zoning.columns:
        orca.add_injectable("ppa", "are included")
    else:
        orca.add_injectable("ppa", "are not included")

    for k in mapping["building_type_map"].keys():
        scenario_zoning[k] = np.nan

    def add_drop_helper(col, val):
        for ind, item in scenario_zoning[col].items():
            if not isinstance(item, str):
                continue
            for btype in item.split():
                scenario_zoning.loc[ind, btype] = val

    add_drop_helper("add_bldg", 1)
    add_drop_helper("drop_bldg", 0)

    if scenario in policy['geographies_fb_enable']:
        join_col = 'fbpzoningm'
    elif scenario in policy['geographies_db_enable']:
        join_col = 'pba50zoningmodcat'
    elif 'zoninghzcat' in scenario_zoning.columns:
        join_col = 'zoninghzcat'
    else:
        join_col = 'zoningmodcat'

    return pd.merge(parcels_geography.to_frame().reset_index(),
                    scenario_zoning,
                    on=join_col,
                    how='left').set_index('parcel_id')


@orca.table(cache=True)
def parcels(store):
    df = store['parcels']
    # add a lat/lon to synthetic parcels to avoid a Pandana error
    df.loc[2054503, "x"] = -122.1697
    df.loc[2054503, "y"] = 37.4275
    df.loc[2054504, "x"] = -122.1697
    df.loc[2054504, "y"] = 37.4275
    df.loc[2054505, "x"] = -122.1697
    df.loc[2054505, "y"] = 37.4275
    df.loc[2054506, "x"] = -122.1697
    df.loc[2054506, "y"] = 37.4275
    return df


@orca.table(cache=True)
def parcels_zoning_calculations(parcels):
    return pd.DataFrame(index=parcels.index)


@orca.table()
def taz(zones):
    return zones


@orca.table(cache=True)
def parcel_rejections():
    url = "https://forecast-feedback.firebaseio.com/parcelResults.json"
    return pd.read_json(url, orient="index").set_index("geomId")


@orca.table(cache=True)
def parcels_geography(parcels, scenario, settings, policy):
    df = pd.read_csv(
        os.path.join(misc.data_dir(), "2020_09_21_parcels_geography.csv"),
        index_col="geom_id")
    df = geom_id_to_parcel_id(df, parcels)

    # this will be used to map juris id to name
    juris_name = pd.read_csv(
        os.path.join(misc.data_dir(), "census_id_to_name.csv"),
        index_col="census_id").name10

    df["juris_name"] = df.jurisdiction_id.map(juris_name)

    df.loc[2054504, "juris_name"] = "Marin County"
    df.loc[2054505, "juris_name"] = "Santa Clara County"
    df.loc[2054506, "juris_name"] = "Marin County"
    df.loc[572927, "juris_name"] = "Contra Costa County"
    # assert no empty juris values
    assert True not in df.juris_name.isnull().value_counts()

    df['juris_trich'] = df.juris + '-' + df.trich_id

    df["pda_id_pba40"] = df.pda_id_pba40.str.lower()
    # danville wasn't supposed to be a pda
    df["pda_id_pba40"] = df.pda_id_pba40.replace("dan1", np.nan)

    # Add Draft Blueprint geographies: PDA, TRA, PPA, sesit
    if scenario in policy['geographies_db_enable']:
        df["pda_id_pba50"] = df.pda_id_pba50.str.lower()
        df["tra_id"] = df.tra_id.str.lower()
        df['juris_tra'] = df.juris + '-' + df.tra_id
        df["ppa_id"] = df.ppa_id.str.lower()
        df['juris_ppa'] = df.juris + '-' + df.ppa_id
        df["sesit_id"] = df.sesit_id.str.lower()
        df['juris_sesit'] = df.juris + '-' + df.sesit_id
    # Use Final Blueprint geographies: PDA, TRA, PPA, sesit
    elif scenario in policy['geographies_fb_enable']:
        df["pda_id_pba50"] = df.pda_id_pba50_fb.str.lower()
        df["tra_id"] = df.fbp_tra_id.str.lower()
        df['juris_tra'] = df.juris + '-' + df.tra_id
        df["ppa_id"] = df.fbp_ppa_id.str.lower()
        df['juris_ppa'] = df.juris + '-' + df.ppa_id
        df["sesit_id"] = df.fbp_sesit_id.str.lower()
        df['juris_sesit'] = df.juris + '-' + df.sesit_id 

    return df


@orca.table(cache=True)
def parcels_subzone():
    return pd.read_csv(os.path.join(misc.data_dir(),
                                    '2018_10_17_parcel_to_taz1454sub.csv'),
                       usecols=['taz_sub', 'PARCEL_ID', 'county'],
                       index_col='PARCEL_ID')


@orca.table(cache=False)
def mandatory_accessibility():
    fname = get_logsum_file('mandatory')
    orca.add_injectable("mand_acc_file_2010", fname)
    df = pd.read_csv(os.path.join(
        misc.data_dir(), fname))
    df.loc[df.subzone == 0, 'subzone'] = 'c'  # no walk
    df.loc[df.subzone == 1, 'subzone'] = 'a'  # short walk
    df.loc[df.subzone == 2, 'subzone'] = 'b'  # long walk
    df['taz_sub'] = df.taz.astype('str') + df.subzone
    return df.set_index('taz_sub')


@orca.table(cache=False)
def non_mandatory_accessibility():
    fname = get_logsum_file('non_mandatory')
    orca.add_injectable("nonmand_acc_file_2010", fname)
    df = pd.read_csv(os.path.join(
        misc.data_dir(), fname))
    df.loc[df.subzone == 0, 'subzone'] = 'c'  # no walk
    df.loc[df.subzone == 1, 'subzone'] = 'a'  # short walk
    df.loc[df.subzone == 2, 'subzone'] = 'b'  # long walk
    df['taz_sub'] = df.taz.astype('str') + df.subzone
    return df.set_index('taz_sub')


@orca.table(cache=False)
def accessibilities_segmentation():
    fname = get_logsum_file('segmentation')
    orca.add_injectable("acc_seg_file_2010", fname)
    df = pd.read_csv(os.path.join(
        misc.data_dir(), fname))
    df['AV'] = df['hasAV'].apply(lambda x: 'AV' if x == 1 else 'noAV')
    df['label'] = (df['incQ_label'] + '_' + df['autoSuff_label'] +
                   '_' + df['AV'])
    df = df.groupby('label').sum()
    df['prop'] = df['num_persons'] / df['num_persons'].sum()
    df = df[['prop']].transpose().reset_index(drop=True)
    return df


def get_logsum_file(type='mandatory'):
    logsums = orca.get_injectable('inputs')['logsums'][type]
    sc = orca.get_injectable('scenario')
    yr = orca.get_injectable('year')
    try:
        prev_type = orca.get_injectable('previous_{}_logsum_type'.format(type))
        if prev_type == 'generic':
            return orca.get_injectable('previous_{}_logsum_file'.format(type))
        elif prev_type == 'year':
            if 'logsum_{}'.format(yr) in logsums:
                ls = logsums['logsum_{}'.format(yr)]
                orca.add_injectable('previous_{}_logsum_file'.format(type), ls)
                return ls
            else:
                return orca.get_injectable('previous_{}_logsum_file'
                                           .format(type))
        elif prev_type == 'scenario':
            if 'logsum_s{}'.format(sc) in logsums:
                ls = logsums['logsum_s{}'.format(sc)]
                orca.add_injectable('previous_{}_logsum_file'
                                    .format(type), ls)
                return ls
            else:
                return orca.get_injectable('previous_{}_logsum_file'
                                           .format(type))
        else:
            if 'logsum_{}_s{}'.format(yr, sc) in logsums:
                ls = logsums['logsum_{}_s{}'.format(yr, sc)]
                orca.add_injectable('previous_{}_logsum_file'
                                    .format(type), ls)
                return ls
            else:
                return orca.get_injectable('previous_{}_logsum_file'
                                           .format(type))
    except Exception as e:
        if 'logsum' in logsums:
            ls = logsums['logsum']
            ls_type = 'generic'
        if 'logsum_{}'.format(yr) in logsums:
            ls = logsums['logsum_{}'.format(yr)]
            ls_type = 'year'
        if 'logsum_s{}'.format(sc) in logsums:
            ls = logsums['logsum_s{}'.format(sc)]
            ls_type = 'scenario'
        if 'logsum_{}_s{}'.format(yr, sc) in logsums:
            ls = logsums['logsum_{}_s{}'.format(yr, sc)]
            ls_type = 'year_scenario'
        orca.add_injectable('previous_{}_logsum_type'.format(type),
                            ls_type)
        orca.add_injectable('previous_{}_logsum_file'.format(type),
                            ls)
        return ls


@orca.table(cache=True)
def manual_edits():
    return pd.read_csv(os.path.join(misc.data_dir(), "manual_edits.csv"))


def reprocess_dev_projects(df):
    # if dev projects with the same parcel id have more than one build
    # record, we change the later ones to add records - we don't want to
    # constantly be redeveloping projects, but it's a common error for users
    # to make in their development project configuration
    df = df.sort_values(["geom_id", "year_built"])
    prev_geom_id = None
    for index, rec in df.iterrows():
        if rec.geom_id == prev_geom_id:
            df.loc[index, "action"] = "add"
        prev_geom_id = rec.geom_id

    return df


# shared between demolish and build tables below
def get_dev_projects_table(scenario, parcels):
    # requires the user has MTC's urban_data_internal
    # repository alongside bayarea_urbansim
    urban_data_repo = ("../urban_data_internal/development_projects/")
<<<<<<< HEAD
    current_dev_proj = ("2020_0910_1940_development_projects.csv")
=======
    current_dev_proj = ("2020_0914_1529_development_projects.csv")
>>>>>>> 3b842ce4
    orca.add_injectable("dev_proj_file", current_dev_proj)
    df = pd.read_csv(os.path.join(urban_data_repo, current_dev_proj))
    df = reprocess_dev_projects(df)
    orca.add_injectable("devproj_len", len(df))

    # this filters project by scenario
    scen = 'scen' + str(scenario)
    if scen in df:
        # df[scenario] is 1s and 0s indicating whether to include it
        df = df[df[scen].astype('bool')]
    orca.add_injectable("devproj_len_scen", len(df))

    df = df.dropna(subset=['geom_id'])

    cnts = df.geom_id.isin(parcels.geom_id).value_counts()
    if False in cnts.index:
        print("%d MISSING GEOMIDS!" % cnts.loc[False])

    df = df[df.geom_id.isin(parcels.geom_id)]

    geom_id = df.geom_id  # save for later
    df = df.set_index("geom_id")
    df = geom_id_to_parcel_id(df, parcels).reset_index()  # use parcel id
    df["geom_id"] = geom_id.values  # add it back again cause it goes away
    orca.add_injectable("devproj_len_geomid", len(df))

    return df


@orca.table(cache=True)
def demolish_events(parcels, settings, scenario):
    df = get_dev_projects_table(scenario, parcels)

    # keep demolish and build records
    return df[df.action.isin(["demolish", "build"])]


@orca.table(cache=True)
def development_projects(parcels, mapping, scenario):
    df = get_dev_projects_table(scenario, parcels)

    for col in [
            'residential_sqft', 'residential_price', 'non_residential_rent']:
        df[col] = 0
    df["redfin_sale_year"] = 2012  # default base year
    df["redfin_sale_price"] = np.nan  # null sales price
    df["stories"] = df.stories.fillna(1)
    df["building_sqft"] = df.building_sqft.fillna(0)
    df["non_residential_sqft"] = df.non_residential_sqft.fillna(0)
    df["residential_units"] = df.residential_units.fillna(0).astype("int")

    df["building_type"] = df.building_type.replace("HP", "OF")
    df["building_type"] = df.building_type.replace("GV", "OF")
    df["building_type"] = df.building_type.replace("SC", "OF")

    building_types = mapping["building_type_map"].keys()
    # only deal with building types we recorgnize
    # otherwise hedonics break
    # currently: 'HS', 'HT', 'HM', 'OF', 'HO', 'SC', 'IL',
    # 'IW', 'IH', 'RS', 'RB', 'MR', 'MT', 'ME', 'PA', 'PA2'
    df = df[df.building_type.isin(building_types)]

    # we don't predict prices for schools and hotels right now
    df = df[~df.building_type.isin(["SC", "HO"])]

    # need a year built to get built
    df = df.dropna(subset=["year_built"])
    df = df[df.action.isin(["add", "build"])]

    orca.add_injectable("devproj_len_proc", len(df))

    print("Describe of development projects")
    # this makes sure dev projects has all the same columns as buildings
    # which is the point of this method
    print(df[orca.get_table('buildings').local_columns].describe())

    return df


def print_error_if_not_available(store, table):
    if table not in store:
        raise Exception(
            "%s not found in store - you need to preprocess" % table +
            " the data with:\n  python baus.py --mode preprocessing -c")
    return store[table]


@orca.table(cache=True)
def jobs(store):
    return print_error_if_not_available(store, 'jobs_preproc')


@orca.table(cache=True)
def households(store):
    return print_error_if_not_available(store, 'households_preproc')


@orca.table(cache=True)
def buildings(store):
    return print_error_if_not_available(store, 'buildings_preproc')


@orca.table(cache=True)
def residential_units(store):
    return print_error_if_not_available(store, 'residential_units_preproc')


@orca.table(cache=True)
def household_controls_unstacked():
    fname = get_control_file(type='household')
    orca.add_injectable("household_control_file", fname)
    return pd.read_csv(os.path.join(misc.data_dir(), fname),
                       index_col='year')


@orca.table(cache=True)
def regional_demographic_forecast():
    fname = get_control_file(type='demographic_forecast')
    orca.add_injectable("reg_dem_control_file", fname)
    return pd.read_csv(os.path.join(misc.data_dir(), fname))


def get_control_file(type):
    controls = orca.get_injectable('inputs')['control_tables'][type]
    sc = orca.get_injectable('scenario')
    sc_file = 's{}_{}_controls_input_file'.format(sc, type)
    gen_file = '{}_controls_input_file'.format(type)
    if sc_file in controls:
        fname = controls[sc_file]
    elif gen_file in controls:
        fname = controls[gen_file]
    else:
        fname = '{}_controls.csv'.format(type)
    return fname


# the following overrides household_controls
# table defined in urbansim_defaults
@orca.table(cache=True)
def household_controls(household_controls_unstacked):
    df = household_controls_unstacked.to_frame()
    # rename to match legacy table
    df.columns = [1, 2, 3, 4]
    # stack and fill in columns
    df = df.stack().reset_index().set_index('year')
    # rename to match legacy table
    df.columns = ['base_income_quartile', 'total_number_of_households']
    return df


@orca.table(cache=True)
def employment_controls_unstacked():
    fname = get_control_file(type='employment')
    orca.add_injectable("employment_control_file", fname)
    return pd.read_csv(os.path.join(misc.data_dir(), fname), index_col='year')


@orca.table(cache=True)
def regional_controls():
    fname = get_control_file(type='regional')
    orca.add_injectable("reg_control_file", fname)
    return pd.read_csv(os.path.join('data', fname), index_col="year")


# the following overrides employment_controls
# table defined in urbansim_defaults
@orca.table(cache=True)
def employment_controls(employment_controls_unstacked):
    df = employment_controls_unstacked.to_frame()
    # rename to match legacy table
    df.columns = [1, 2, 3, 4, 5, 6]
    # stack and fill in columns
    df = df.stack().reset_index().set_index('year')
    # rename to match legacy table
    df.columns = ['empsix_id', 'number_of_jobs']
    return df


@orca.table(cache=True)
def zone_forecast_inputs():
    return pd.read_csv(
        os.path.join(misc.data_dir(), "zone_forecast_inputs.csv"),
        index_col="zone_id")


@orca.table(cache=True)
def taz_forecast_inputs():
    return pd.read_csv(
        os.path.join(misc.data_dir(), "taz_forecast_inputs.csv"),
        index_col="TAZ1454")


# this is the set of categories by zone of sending and receiving zones
# in terms of vmt fees
@orca.table(cache=True)
def vmt_fee_categories():
    return pd.read_csv(
        os.path.join(misc.data_dir(), "vmt_fee_zonecats.csv"),
        index_col="taz")


@orca.table(cache=True)
def superdistricts():
    return pd.read_csv(
        os.path.join(misc.data_dir(), "superdistricts.csv"),
        index_col="number")


@orca.table(cache=True)
def abag_targets():
    return pd.read_csv(os.path.join(misc.data_dir(), "abag_targets.csv"))


@orca.table(cache=True)
def taz_geography(superdistricts, mapping):
    tg = pd.read_csv(
        os.path.join(misc.data_dir(), "taz_geography.csv"),
        index_col="zone")
    cmap = mapping["county_id_tm_map"]
    tg['county_name'] = tg.county.map(cmap)

    # we want "subregion" geography on the taz_geography table
    # we have to go get it from the superdistricts table and join
    # using the superdistrcit id
    tg["subregion_id"] = \
        superdistricts.subregion.loc[tg.superdistrict].values
    tg["subregion"] = tg.subregion_id.map({
        1: "Core",
        2: "Urban",
        3: "Suburban",
        4: "Rural"
    })
    return tg


@orca.table(cache=True)
def taz2_price_shifters():
    return pd.read_csv(os.path.join(misc.data_dir(),
                                    "taz2_price_shifters.csv"),
                       index_col="TAZ")


# these are shapes - "zones" in the bay area
@orca.table(cache=True)
def zones(store):
    # sort index so it prints out nicely when we want it to
    return store['zones'].sort_index()


# SLR inundation levels for parcels, with full, partial, or no mitigation
@orca.table(cache=True)
def slr_parcel_inundation():
    return pd.read_csv(
        os.path.join(misc.data_dir(), "slr_parcel_inundation.csv"),
        index_col='parcel_id')


@orca.table(cache=True)
def slr_parcel_inundation_mf():
    return pd.read_csv(
        os.path.join(misc.data_dir(), "slr_parcel_inundation_mf.csv"),
        index_col='parcel_id')


@orca.table(cache=True)
def slr_parcel_inundation_mp():
    return pd.read_csv(
        os.path.join(misc.data_dir(), "slr_parcel_inundation_mp.csv"),
        index_col='parcel_id')


@orca.table(cache=True)
def slr_parcel_inundation_d_b():
    return pd.read_csv(
        os.path.join(misc.data_dir(), "slr_parcel_inundation_d_b.csv"),
        index_col='parcel_id')


@orca.table(cache=True)
def slr_parcel_inundation_d_bb():
    return pd.read_csv(
        os.path.join(misc.data_dir(), "slr_parcel_inundation_d_bb.csv"),
        index_col='parcel_id')


@orca.table(cache=True)
def slr_parcel_inundation_d_bp():
    return pd.read_csv(
        os.path.join(misc.data_dir(), "slr_parcel_inundation_d_bp.csv"),
        index_col='parcel_id')


# SLR progression by year, for "futures" C, B, R
@orca.table(cache=True)
def slr_progression_C():
    return pd.read_csv(
        os.path.join(misc.data_dir(), "slr_progression_C.csv"))


@orca.table(cache=True)
def slr_progression_B():
    return pd.read_csv(
        os.path.join(misc.data_dir(), "slr_progression_B.csv"))


@orca.table(cache=True)
def slr_progression_R():
    return pd.read_csv(
        os.path.join(misc.data_dir(), "slr_progression_R.csv"))


# SLR progression for drafte blueprint
@orca.table(cache=True)
def slr_progression_d_b():
    return pd.read_csv(
        os.path.join(misc.data_dir(), "slr_progression_d_b.csv"))


# census tracts for parcels, to assign earthquake probabilities
@orca.table(cache=True)
def parcels_tract():
    return pd.read_csv(
        os.path.join(misc.data_dir(), "parcel_tract_xwalk.csv"),
        index_col='parcel_id')


# earthquake and fire damage probabilities for census tracts
@orca.table(cache=True)
def tracts_earthquake():
    return pd.read_csv(
        os.path.join(misc.data_dir(), "tract_damage_earthquake.csv"))


# this specifies the relationships between tables
orca.broadcast('buildings', 'residential_units', cast_index=True,
               onto_on='building_id')
orca.broadcast('residential_units', 'households', cast_index=True,
               onto_on='unit_id')
orca.broadcast('parcels_geography', 'buildings', cast_index=True,
               onto_on='parcel_id')
orca.broadcast('parcels', 'buildings', cast_index=True,
               onto_on='parcel_id')
# not defined in urbansim_Defaults
orca.broadcast('tmnodes', 'buildings', cast_index=True, onto_on='tmnode_id')
orca.broadcast('taz_geography', 'parcels', cast_index=True,
               onto_on='zone_id')<|MERGE_RESOLUTION|>--- conflicted
+++ resolved
@@ -677,11 +677,7 @@
     # requires the user has MTC's urban_data_internal
     # repository alongside bayarea_urbansim
     urban_data_repo = ("../urban_data_internal/development_projects/")
-<<<<<<< HEAD
-    current_dev_proj = ("2020_0910_1940_development_projects.csv")
-=======
     current_dev_proj = ("2020_0914_1529_development_projects.csv")
->>>>>>> 3b842ce4
     orca.add_injectable("dev_proj_file", current_dev_proj)
     df = pd.read_csv(os.path.join(urban_data_repo, current_dev_proj))
     df = reprocess_dev_projects(df)
