--- conflicted
+++ resolved
@@ -7,17 +7,11 @@
 from urbansim_defaults import utils
 from urbansim.utils import misc
 import orca
-<<<<<<< HEAD
 from baus import preprocessing
 from baus.utils import geom_id_to_parcel_id, parcel_id_to_geom_id
 from baus.utils import nearest_neighbor
-
-=======
-import preprocessing
-from utils import geom_id_to_parcel_id, parcel_id_to_geom_id
-from utils import nearest_neighbor
 import yaml
->>>>>>> d9e7b40a
+
 
 #####################
 # TABLES AND INJECTABLES
