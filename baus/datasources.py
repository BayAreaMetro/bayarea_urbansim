--- conflicted
+++ resolved
@@ -522,7 +522,6 @@
                        index_col='year')
 
 
-<<<<<<< HEAD
 @orca.table(cache=True)
 def regional_demographic_forecast():
     fname = get_control_file(type='demographic_forecast')
@@ -543,8 +542,6 @@
     return fname
 
 
-=======
->>>>>>> e7bf18ce
 # the following overrides household_controls
 # table defined in urbansim_defaults
 @orca.table(cache=True)
