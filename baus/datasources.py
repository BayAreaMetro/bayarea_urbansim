from __future__ import print_function

import numpy as np
import pandas as pd
import os
from urbansim_defaults import datasources
from urbansim_defaults import utils
from urbansim.utils import misc
import orca
from baus import preprocessing
from baus.utils import geom_id_to_parcel_id, parcel_id_to_geom_id
from baus.utils import nearest_neighbor
import yaml


#####################
# TABLES AND INJECTABLES
#####################


# define new settings files- these have been subdivided from the
# general settings file
# this is similar to the code for settings in urbansim_defaults
@orca.injectable('hazards', cache=True)
def hazards():
    with open(os.path.join(misc.configs_dir(), "hazards.yaml")) as f:
        return yaml.load(f)


@orca.injectable('policy', cache=True)
def policy():
    with open(os.path.join(misc.configs_dir(), "policy.yaml")) as f:
        return yaml.load(f)


@orca.injectable('inputs', cache=True)
def inputs():

    with open(os.path.join(misc.configs_dir(), "inputs.yaml")) as f:
        return yaml.load(f)


@orca.injectable('mapping', cache=True)
def mapping():
    with open(os.path.join(misc.configs_dir(), "mapping.yaml")) as f:
        return yaml.load(f)


# now that there are new settings files, override the locations of certain
# settings already defined in urbansim_defaults
@orca.injectable("building_type_map")
def building_type_map(mapping):
    return mapping["building_type_map"]


@orca.injectable('year')
def year():
    try:
        return orca.get_injectable("iter_var")
    except Exception as e:
        pass
    # if we're not running simulation, return base year
    return 2014


@orca.injectable()
def initial_year():
    return 2010


@orca.injectable()
def final_year():
    return 2050


@orca.injectable(cache=True)
def store(settings):
    return pd.HDFStore(os.path.join(misc.data_dir(), settings["store"]))


@orca.injectable(cache=True)
def limits_settings(policy, scenario):
    # for limits, we inherit from the default
    # limits set the max number of job spaces or res units that may be
    # built per juris for each scenario - usually these represent actual
    # policies in place in each city which limit development

    # set up so that fr2 limits can be turned off as needed
    # instead of looking for fr2 limits, the fr1 scenario is used
    if (scenario in ["11", "12", "15"]) and\
       (scenario not in policy["office_caps_fr2_enable"]):
        scenario = str(int(scenario) - 10)

    # set up so that eir alts limits can be turned off as needed
    # current 2 eir alts s26, s28, only s28 uses office caps
    # so for s26, use default instead
    if (scenario in ["26","28"]) and\
       (scenario not in policy["office_caps_eir_enable"]):
        scenario = "default"

    d = policy['development_limits']

    if scenario in d.keys():
        print("Using limits for scenario: %s" % scenario)
        assert "default" in d

        d_scen = d[scenario]
        d = d["default"]
        for key, value in d_scen.items():
            d.setdefault(key, {})
            d[key].update(value)

        return d

    print("Using default limits")
    return d["default"]


@orca.injectable(cache=True)
def inclusionary_housing_settings(policy, scenario):
    # for inclustionary housing, each scenario is different
    # there is no inheritance

    s = policy['inclusionary_housing_settings']

    if (scenario in ["11", "12", "15"]) and\
       (scenario not in policy["inclusionary_fr2_enable"]):
        print("Using Futures Round 1 (PBA40) inclusionary settings")
        fr1 = str(int(scenario) - 10)
        s = s[fr1]

    elif scenario in s.keys():
        print("Using inclusionary settings for scenario: %s" % scenario)
        s = s[scenario]

    elif "default" in s.keys():
        print("Using default inclusionary settings")
        s = s["default"]

    d = {}
    if (scenario in policy["inclusionary_d_b_enable"]):
        for item in s:
            # this is a list of draft blueprint strategy geographies (represented
            # by pba50chcat) with an inclusionary rate that is the same
            # for all the pba50chcats in the list
            print("Setting inclusionary rates for geographies %d pba50chcat \
                  to %.2f" % (len(item["values"]), item["amount"]))
            # this is a list of inclusionary rates and the pba50chcat
            # geographies they apply to - need to turn it in a map
            # of pba50chcat names to rates
            for pba50chcat in item["values"]:
                d[pba50chcat] = item["amount"]
    elif (scenario in policy["inclusionary_fb_enable"]):
        for item in s:
            # this is a list of final blueprint strategy geographies (represented
            # by fbpchcat) with an inclusionary rate that is the same
            # for all the fbpchcat in the list
            print("Setting inclusionary rates for geographies %d fbpchcat \
                  to %.2f" % (len(item["values"]), item["amount"]))
            # this is a list of inclusionary rates and the fbpchcat
            # geographies they apply to - need to turn it in a map
            # of fbpchcat names to rates
            for fbpchcat in item["values"]:
                d[fbpchcat] = item["amount"]
    else:
        for item in s:
            # this is a list of cities with an inclusionary rate that is the
            # same for all the cities in the list
            print("Setting inclusionary rates for %d cities to %.2f" %
                  (len(item["values"]), item["amount"]))
            # this is a list of inclusionary rates and the cities they apply
            # to - need tro turn it in a map of city names to rates
            for juris in item["values"]:
                d[juris] = item["amount"]

    return d


@orca.injectable(cache=True)
def building_sqft_per_job(settings):
    return settings['building_sqft_per_job']


@orca.injectable(cache=True)
def elcm_config():
    return get_config_file('elcm')


@orca.injectable(cache=True)
def hlcm_owner_config():
    return get_config_file('hlcm_owner')


@orca.injectable(cache=True)
def hlcm_owner_no_unplaced_config():
    return get_config_file('hlcm_owner_no_unplaced')


@orca.injectable(cache=True)
def hlcm_owner_lowincome_config():
    return get_config_file('hlcm_owner_lowincome')


@orca.injectable(cache=True)
def hlcm_owner_lowincome_no_unplaced_config():
    return get_config_file('hlcm_owner_lowincome_no_unplaced')


@orca.injectable(cache=True)
def hlcm_renter_config():
    return get_config_file('hlcm_renter')


@orca.injectable(cache=True)
def hlcm_renter_no_unplaced_config():
    return get_config_file('hlcm_renter_no_unplaced')


@orca.injectable(cache=True)
def hlcm_renter_lowincome_config():
    return get_config_file('hlcm_renter_lowincome')


@orca.injectable(cache=True)
def hlcm_renter_lowincome_no_unplaced_config():
    return get_config_file('hlcm_renter_lowincome_no_unplaced')


@orca.injectable(cache=True)
def rsh_config():
    fname = get_config_file('rsh')
    orca.add_injectable("rsh_file", fname)
    return get_config_file('rsh')


@orca.injectable(cache=True)
def rrh_config():
    return get_config_file('rrh')


@orca.injectable(cache=True)
def nrh_config():
    return get_config_file('nrh')


def get_config_file(type):
    configs = orca.get_injectable('inputs')['model_configs'][type.
                                                             split('_')[0]]
    sc = orca.get_injectable('scenario')
    sc_cfg = 's{}_{}_config'.format(sc, type)
    gen_cfg = '{}_config'.format(type)
    if sc_cfg in configs:
        return configs[sc_cfg]
    elif gen_cfg in configs:
        return configs[gen_cfg]
    else:
        return '{}.yaml'.format(type)


@orca.step()
def fetch_from_s3(settings):
    import boto
    # fetch files from s3 based on config in settings.yaml
    s3_settings = settings["s3_settings"]

    conn = boto.connect_s3()
    bucket = conn.get_bucket(s3_settings["bucket"], validate=False)

    for file in s3_settings["files"]:
        file = os.path.join("data", file)
        if os.path.exists(file):
            continue
        print("Downloading " + file)
        key = bucket.get_key(file, validate=False)
        key.get_contents_to_filename(file)


# key locations in the Bay Area for use as attractions in the models
@orca.table(cache=True)
def landmarks():
    return pd.read_csv(os.path.join(misc.data_dir(), 'landmarks.csv'),
                       index_col="name")


@orca.table(cache=True)
def baseyear_taz_controls():
    return pd.read_csv(os.path.join("data",
                                    "baseyear_taz_controls.csv"),
                       dtype={'taz1454': np.int64},
                       index_col="taz1454")


@orca.table(cache=True)
def base_year_summary_taz(mapping):
    df = pd.read_csv(os.path.join('output',
                                  'baseyear_taz_summaries_2010.csv'),
                     dtype={'taz1454': np.int64},
                     index_col="zone_id")
    cmap = mapping["county_id_tm_map"]
    df['COUNTY_NAME'] = df.COUNTY.map(cmap)
    return df


# non-residential rent data
@orca.table(cache=True)
def costar(store, parcels):
    df = pd.read_csv(os.path.join(misc.data_dir(), '2015_08_29_costar.csv'))

    df["PropertyType"] = df.PropertyType.replace("General Retail", "Retail")
    df = df[df.PropertyType.isin(["Office", "Retail", "Industrial"])]

    df["costar_rent"] = df["Average Weighted Rent"].astype('float')
    df["year_built"] = df["Year Built"].fillna(1980)

    df = df.dropna(subset=["costar_rent", "Latitude", "Longitude"])

    # now assign parcel id
    df["parcel_id"] = nearest_neighbor(
        parcels.to_frame(['x', 'y']).dropna(subset=['x', 'y']),
        df[['Longitude', 'Latitude']]
    )

    return df


@orca.table(cache=True)
def zoning_lookup():
    file = os.path.join(misc.data_dir(),
                       "2020_11_05_zoning_lookup_hybrid_pba50.csv")
    print('Version of zoning_lookup: {}'.format(file))
    return pd.read_csv(file,
<<<<<<< HEAD
                       dtype={'id': np.int64},
=======
>>>>>>> 3afd5e36
                       index_col='id')


# zoning for use in the "baseline" scenario
@orca.table(cache=True)
def zoning_baseline(parcels, zoning_lookup, settings):
    file = os.path.join(misc.data_dir(),
                        "2020_11_05_zoning_parcels_hybrid_pba50.csv")
<<<<<<< HEAD
    print('Version of zoning_parcels: {}'.format(file))                    
    df = pd.read_csv(file,
                     dtype={'geom_id':   np.int64,
                            'PARCEL_ID': np.int64,
                            'zoning_id': np.int64},
=======
    print('Version of zoning_parcels: {}'.format(file))
    df = pd.read_csv(file,
>>>>>>> 3afd5e36
                     index_col="geom_id")
    df = pd.merge(df, zoning_lookup.to_frame(),
                  left_on="zoning_id", right_index=True)
    df = geom_id_to_parcel_id(df, parcels)

    return df


@orca.table(cache=True)
def new_tpp_id():
    return pd.read_csv(os.path.join(misc.data_dir(), "tpp_id_2016.csv"),
                       index_col="parcel_id")


@orca.table(cache=True)
def maz():
    maz = pd.read_csv(os.path.join(misc.data_dir(), "maz_geography.csv"),
                      dtype={'MAZ': np.int64,
                             'TAZ': np.int64})
    maz = maz.drop_duplicates('MAZ').set_index('MAZ')
    taz1454 = pd.read_csv(os.path.join(misc.data_dir(), "maz22_taz1454.csv"),
                          dtype={'maz':     np.int64,
                                 'TAZ1454': np.int64},
                          index_col='maz')
    maz['taz1454'] = taz1454.TAZ1454
    return maz


@orca.table(cache=True)
def parcel_to_maz():
    return pd.read_csv(os.path.join(misc.data_dir(),
                                    "2020_08_17_parcel_to_maz22.csv"),
                       dtype={'PARCEL_ID': np.int64,
                              'maz':       np.int64},
                       index_col="PARCEL_ID")


@orca.table(cache=True)
def county_forecast_inputs():
    return pd.read_csv(os.path.join(misc.data_dir(),
                                    "county_forecast_inputs.csv"),
                       index_col="COUNTY")


@orca.table(cache=True)
def county_employment_forecast():
    return pd.read_csv(os.path.join(misc.data_dir(),
                       "county_employment_forecast.csv"))


@orca.table(cache=True)
def taz2_forecast_inputs(regional_demographic_forecast):
    t2fi = pd.read_csv(os.path.join(misc.data_dir(),
                                    "taz2_forecast_inputs.csv"),
                       dtype={'TAZ': np.int64},
                       index_col='TAZ').replace('#DIV/0!', np.nan)

    rdf = regional_demographic_forecast.to_frame()
    # apply regional share of hh by size to MAZs with no households in 2010
    t2fi.loc[t2fi.shrw0_2010.isnull(),
             'shrw0_2010'] = rdf.loc[rdf.year == 2010, 'shrw0'].values[0]
    t2fi.loc[t2fi.shrw1_2010.isnull(),
             'shrw1_2010'] = rdf.loc[rdf.year == 2010, 'shrw1'].values[0]
    t2fi.loc[t2fi.shrw2_2010.isnull(),
             'shrw2_2010'] = rdf.loc[rdf.year == 2010, 'shrw2'].values[0]
    t2fi.loc[t2fi.shrw3_2010.isnull(),
             'shrw3_2010'] = rdf.loc[rdf.year == 2010, 'shrw3'].values[0]

    # apply regional share of persons by age category
    t2fi.loc[t2fi.shra1_2010.isnull(),
             'shra1_2010'] = rdf.loc[rdf.year == 2010, 'shra1'].values[0]
    t2fi.loc[t2fi.shra2_2010.isnull(),
             'shra2_2010'] = rdf.loc[rdf.year == 2010, 'shra2'].values[0]
    t2fi.loc[t2fi.shra3_2010.isnull(),
             'shra3_2010'] = rdf.loc[rdf.year == 2010, 'shra3'].values[0]
    t2fi.loc[t2fi.shra4_2010.isnull(),
             'shra4_2010'] = rdf.loc[rdf.year == 2010, 'shra4'].values[0]

    # apply regional share of hh by presence of children
    t2fi.loc[t2fi.shrn_2010.isnull(),
             'shrn_2010'] = rdf.loc[rdf.year == 2010, 'shrn'].values[0]
    t2fi.loc[t2fi.shry_2010.isnull(),
             'shry_2010'] = rdf.loc[rdf.year == 2010, 'shry'].values[0]

    t2fi[['shrw0_2010', 'shrw1_2010', 'shrw2_2010', 'shrw3_2010',
          'shra1_2010', 'shra2_2010', 'shra3_2010', 'shra4_2010', 'shrn_2010',
          'shry_2010']] = t2fi[['shrw0_2010', 'shrw1_2010', 'shrw2_2010',
                                'shrw3_2010', 'shra1_2010', 'shra2_2010',
                                'shra3_2010', 'shra4_2010', 'shrn_2010',
                                'shry_2010']].astype('float')
    return t2fi


@orca.table(cache=True)
def empsh_to_empsix():
    return pd.read_csv(os.path.join(misc.data_dir(), "empsh_to_empsix.csv"))


@orca.table(cache=True)
def maz_forecast_inputs(regional_demographic_forecast):
    rdf = regional_demographic_forecast.to_frame()
    mfi = pd.read_csv(os.path.join(misc.data_dir(),
                                   "maz_forecast_inputs.csv"),
                      dtype={'MAZ': np.int64},
                      index_col='MAZ').replace('#DIV/0!', np.nan)

    # apply regional share of hh by size to MAZs with no households in 2010
    mfi.loc[mfi.shrs1_2010.isnull(),
            'shrs1_2010'] = rdf.loc[rdf.year == 2010, 'shrs1'].values[0]
    mfi.loc[mfi.shrs2_2010.isnull(),
            'shrs2_2010'] = rdf.loc[rdf.year == 2010, 'shrs2'].values[0]
    mfi.loc[mfi.shrs3_2010.isnull(),
            'shrs3_2010'] = rdf.loc[rdf.year == 2010, 'shrs3'].values[0]
    # the fourth category here is missing the 'r' in the csv
    mfi.loc[mfi.shs4_2010.isnull(),
            'shs4_2010'] = rdf.loc[rdf.year == 2010, 'shrs4'].values[0]
    mfi[['shrs1_2010', 'shrs2_2010', 'shrs3_2010',
         'shs4_2010']] = mfi[['shrs1_2010', 'shrs2_2010',
                              'shrs3_2010', 'shs4_2010']].astype('float')
    return mfi


@orca.table(cache=True)
def zoning_scenario(parcels_geography, scenario, policy, mapping):

    if (scenario in ["11", "12", "15"]) and\
       (scenario not in policy["geographies_fr2_enable"]):
        scenario = str(int(scenario) - 10)

    scenario_zoning = pd.read_csv(
        os.path.join(misc.data_dir(), 'zoning_mods_%s.csv' % scenario))

    if "ppa_id" in scenario_zoning.columns:
        ppa_up = scenario_zoning.loc[(scenario_zoning.ppa_id == 'ppa') & 
            (scenario_zoning.add_bldg == 'IW')].far_up.sum()
        if ppa_up > 0:
            orca.add_injectable("ppa_upzoning", "enabled")
        else:
            orca.add_injectable("ppa_upzoning", "not enabled")
    else:
        orca.add_injectable("ppa_upzoning", "not enabled")

    if "ppa_id" in scenario_zoning.columns:
        comm_up = scenario_zoning.loc[(scenario_zoning.ppa_id != 'ppa')].\
            far_up.sum()
        if comm_up > 0:
            orca.add_injectable("comm_upzoning", "enabled")
        else:
           orca.add_injectable("comm_upzoning", "not enabled") 
    else:
        comm_up = scenario_zoning.far_up.sum()
        if comm_up > 0:
            orca.add_injectable("comm_upzoning", "enabled")
        else:
           orca.add_injectable("comm_upzoning", "not enabled") 

    for k in mapping["building_type_map"].keys():
        scenario_zoning[k] = np.nan

    def add_drop_helper(col, val):
        for ind, item in scenario_zoning[col].items():
            if not isinstance(item, str):
                continue
            for btype in item.split():
                scenario_zoning.loc[ind, btype] = val

    add_drop_helper("add_bldg", 1)
    add_drop_helper("drop_bldg", 0)

    if scenario in policy['geographies_fb_enable']:
        join_col = 'fbpzoningmodcat'
    elif scenario in policy['geographies_db_enable']:
        join_col = 'pba50zoningmodcat'
    elif scenario in policy['geographies_eir_enable']:
        join_col = 'eirzoningmodcat'
    elif 'zoninghzcat' in scenario_zoning.columns:
        join_col = 'zoninghzcat'
    else:
        join_col = 'zoningmodcat'

    print('join_col of zoningmods is {}'.format(join_col))

    return pd.merge(parcels_geography.to_frame().reset_index(),
                    scenario_zoning,
                    on=join_col,
                    how='left').set_index('parcel_id')


@orca.table(cache=True)
def parcels(store):
    df = store['parcels']
    # add a lat/lon to synthetic parcels to avoid a Pandana error
    df.loc[2054503, "x"] = -122.1697
    df.loc[2054503, "y"] = 37.4275
    df.loc[2054504, "x"] = -122.1697
    df.loc[2054504, "y"] = 37.4275
    df.loc[2054505, "x"] = -122.1697
    df.loc[2054505, "y"] = 37.4275
    df.loc[2054506, "x"] = -122.1697
    df.loc[2054506, "y"] = 37.4275
    return df


@orca.table(cache=True)
def parcels_zoning_calculations(parcels):
    return pd.DataFrame(index=parcels.index)


@orca.table()
def taz(zones):
    return zones


@orca.table(cache=True)
def parcel_rejections():
    url = "https://forecast-feedback.firebaseio.com/parcelResults.json"
    return pd.read_json(url, orient="index").set_index("geomId")


@orca.table(cache=True)
<<<<<<< HEAD
def parcels_geography(parcels, scenario, settings):
    file = os.path.join(misc.data_dir(), "2021_02_25_parcels_geography.csv")
    print('Version of parcels_geography: {}'.format(file))
    df = pd.read_csv(file,
                     dtype={'PARCEL_ID':       np.int64,
                            'geom_id':         np.int64,
                            'jurisdiction_id': np.int64},
=======
def parcels_geography(parcels, scenario, settings, policy):
    file = os.path.join(misc.data_dir(), "2021_02_25_parcels_geography.csv")
    print('Version of parcels_geography: {}'.format(file))
    df = pd.read_csv(file,
>>>>>>> 3afd5e36
                     index_col="geom_id")
    df = geom_id_to_parcel_id(df, parcels)

    # this will be used to map juris id to name
    juris_name = pd.read_csv(
        os.path.join(misc.data_dir(), "census_id_to_name.csv"),
        dtype={'census_id': np.int64},
        index_col="census_id").name10

    df["juris_name"] = df.jurisdiction_id.map(juris_name)

    df.loc[2054504, "juris_name"] = "Marin County"
    df.loc[2054505, "juris_name"] = "Santa Clara County"
    df.loc[2054506, "juris_name"] = "Marin County"
    df.loc[572927, "juris_name"] = "Contra Costa County"
    # assert no empty juris values
    assert True not in df.juris_name.isnull().value_counts()

    df['juris_trich'] = df.juris + '-' + df.trich_id

    df["pda_id_pba40"] = df.pda_id_pba40.str.lower()
    # danville wasn't supposed to be a pda
    df["pda_id_pba40"] = df.pda_id_pba40.replace("dan1", np.nan)

    # Add Draft Blueprint geographies: PDA, TRA, PPA, sesit
    if scenario in policy['geographies_db_enable']:
        df["pda_id_pba50"] = df.pda_id_pba50.str.lower()
        df["gg_id"] = df.gg_id.str.lower()
        df["tra_id"] = df.tra_id.str.lower()
        df['juris_tra'] = df.juris + '-' + df.tra_id
        df["ppa_id"] = df.ppa_id.str.lower()
        df['juris_ppa'] = df.juris + '-' + df.ppa_id
        df["sesit_id"] = df.sesit_id.str.lower()
        df['juris_sesit'] = df.juris + '-' + df.sesit_id
    # Use Final Blueprint geographies: PDA, TRA, PPA, sesit
    elif scenario in policy['geographies_fb_enable']:
        df["pda_id_pba50"] = df.pda_id_pba50_fb.str.lower()
        df["gg_id"] = df.fbp_gg_id.str.lower()
        df["tra_id"] = df.fbp_tra_id.str.lower()
        df['juris_tra'] = df.juris + '-' + df.tra_id
        df["ppa_id"] = df.fbp_ppa_id.str.lower()
        df['juris_ppa'] = df.juris + '-' + df.ppa_id
        df["sesit_id"] = df.fbp_sesit_id.str.lower()
        df['juris_sesit'] = df.juris + '-' + df.sesit_id
    # Use EIR geographies: TRA, PPA, sesit, CoC
    elif scenario in policy['geographies_eir_enable']:
        df["pda_id_pba50"] = df.pda_id_pba50_fb.str.lower()
        df["gg_id"] = df.eir_gg_id.str.lower()
        df["tra_id"] = df.eir_tra_id.str.lower()
        df['juris_tra'] = df.juris + '-' + df.tra_id
        df["ppa_id"] = df.eir_ppa_id.str.lower()
        df['juris_ppa'] = df.juris + '-' + df.ppa_id
        df["sesit_id"] = df.eir_sesit_id.str.lower()
        df['juris_sesit'] = df.juris + '-' + df.sesit_id
        df['coc_id'] = df.eir_coc_id.str.lower()
        df['juris_coc'] = df.juris + '-' + df.coc_id

    return df


@orca.table(cache=True)
def parcels_subzone():
    return pd.read_csv(os.path.join(misc.data_dir(),
                                    '2020_08_17_parcel_to_taz1454sub.csv'),
                       usecols=['taz_sub', 'PARCEL_ID', 'county'],
                       dtype={'PARCEL_ID': np.int64},
                       index_col='PARCEL_ID')


@orca.table(cache=False)
def mandatory_accessibility():
    fname = get_logsum_file('mandatory')
    orca.add_injectable("mand_acc_file_2010", fname)
    df = pd.read_csv(os.path.join(
        misc.data_dir(), fname))
    df.loc[df.subzone == 0, 'subzone'] = 'c'  # no walk
    df.loc[df.subzone == 1, 'subzone'] = 'a'  # short walk
    df.loc[df.subzone == 2, 'subzone'] = 'b'  # long walk
    df['taz_sub'] = df.taz.astype('str') + df.subzone
    return df.set_index('taz_sub')


@orca.table(cache=False)
def non_mandatory_accessibility():
    fname = get_logsum_file('non_mandatory')
    orca.add_injectable("nonmand_acc_file_2010", fname)
    df = pd.read_csv(os.path.join(
        misc.data_dir(), fname))
    df.loc[df.subzone == 0, 'subzone'] = 'c'  # no walk
    df.loc[df.subzone == 1, 'subzone'] = 'a'  # short walk
    df.loc[df.subzone == 2, 'subzone'] = 'b'  # long walk
    df['taz_sub'] = df.taz.astype('str') + df.subzone
    return df.set_index('taz_sub')


@orca.table(cache=False)
def accessibilities_segmentation():
    fname = get_logsum_file('segmentation')
    orca.add_injectable("acc_seg_file_2010", fname)
    df = pd.read_csv(os.path.join(
        misc.data_dir(), fname))
    df['AV'] = df['hasAV'].apply(lambda x: 'AV' if x == 1 else 'noAV')
    df['label'] = (df['incQ_label'] + '_' + df['autoSuff_label'] +
                   '_' + df['AV'])
    df = df.groupby('label').sum()
    df['prop'] = df['num_persons'] / df['num_persons'].sum()
    df = df[['prop']].transpose().reset_index(drop=True)
    return df


def get_logsum_file(type='mandatory'):
    logsums = orca.get_injectable('inputs')['logsums'][type]
    sc = orca.get_injectable('scenario')
    yr = orca.get_injectable('year')
    try:
        prev_type = orca.get_injectable('previous_{}_logsum_type'.format(type))
        if prev_type == 'generic':
            return orca.get_injectable('previous_{}_logsum_file'.format(type))
        elif prev_type == 'year':
            if 'logsum_{}'.format(yr) in logsums:
                ls = logsums['logsum_{}'.format(yr)]
                orca.add_injectable('previous_{}_logsum_file'.format(type), ls)
                return ls
            else:
                return orca.get_injectable('previous_{}_logsum_file'
                                           .format(type))
        elif prev_type == 'scenario':
            if 'logsum_s{}'.format(sc) in logsums:
                ls = logsums['logsum_s{}'.format(sc)]
                orca.add_injectable('previous_{}_logsum_file'
                                    .format(type), ls)
                return ls
            else:
                return orca.get_injectable('previous_{}_logsum_file'
                                           .format(type))
        else:
            if 'logsum_{}_s{}'.format(yr, sc) in logsums:
                ls = logsums['logsum_{}_s{}'.format(yr, sc)]
                orca.add_injectable('previous_{}_logsum_file'
                                    .format(type), ls)
                return ls
            else:
                return orca.get_injectable('previous_{}_logsum_file'
                                           .format(type))
    except Exception as e:
        if 'logsum' in logsums:
            ls = logsums['logsum']
            ls_type = 'generic'
        if 'logsum_{}'.format(yr) in logsums:
            ls = logsums['logsum_{}'.format(yr)]
            ls_type = 'year'
        if 'logsum_s{}'.format(sc) in logsums:
            ls = logsums['logsum_s{}'.format(sc)]
            ls_type = 'scenario'
        if 'logsum_{}_s{}'.format(yr, sc) in logsums:
            ls = logsums['logsum_{}_s{}'.format(yr, sc)]
            ls_type = 'year_scenario'
        orca.add_injectable('previous_{}_logsum_type'.format(type),
                            ls_type)
        orca.add_injectable('previous_{}_logsum_file'.format(type),
                            ls)
        return ls


@orca.table(cache=True)
def manual_edits():
    return pd.read_csv(os.path.join(misc.data_dir(), "manual_edits.csv"))


def reprocess_dev_projects(df):
    # if dev projects with the same parcel id have more than one build
    # record, we change the later ones to add records - we don't want to
    # constantly be redeveloping projects, but it's a common error for users
    # to make in their development project configuration
    df = df.sort_values(["geom_id", "year_built"])
    prev_geom_id = None
    for index, rec in df.iterrows():
        if rec.geom_id == prev_geom_id:
            df.loc[index, "action"] = "add"
        prev_geom_id = rec.geom_id

    return df


# shared between demolish and build tables below
def get_dev_projects_table(scenario, parcels):
    # requires the user has MTC's urban_data_internal
    # repository alongside bayarea_urbansim
    urban_data_repo = ("../urban_data_internal/development_projects/")
    file = "2021_0309_1939_development_projects.csv"
    print('Version of development_projects: {}'.format(file))
    current_dev_proj = (file)
    orca.add_injectable("dev_proj_file", current_dev_proj)
    df = pd.read_csv(os.path.join(urban_data_repo, current_dev_proj),
                     dtype={'PARCEL_ID': np.int64,
                            'geom_id':   np.int64})
    df = reprocess_dev_projects(df)
    orca.add_injectable("devproj_len", len(df))

    # this filters project by scenario
    scen = 'scen' + str(scenario)
    if scen in df:
        # df[scenario] is 1s and 0s indicating whether to include it
        df = df[df[scen].astype('bool')]
    orca.add_injectable("devproj_len_scen", len(df))

    df = df.dropna(subset=['geom_id'])

    cnts = df.geom_id.isin(parcels.geom_id).value_counts()
    if False in cnts.index:
        print("%d MISSING GEOMIDS!" % cnts.loc[False])

    df = df[df.geom_id.isin(parcels.geom_id)]

    geom_id = df.geom_id  # save for later
    df = df.set_index("geom_id")
    df = geom_id_to_parcel_id(df, parcels).reset_index()  # use parcel id
    df["geom_id"] = geom_id.values  # add it back again cause it goes away
    orca.add_injectable("devproj_len_geomid", len(df))

    return df


@orca.table(cache=True)
def demolish_events(parcels, settings, scenario):
    df = get_dev_projects_table(scenario, parcels)

    # keep demolish and build records
    return df[df.action.isin(["demolish", "build"])]


@orca.table(cache=True)
def development_projects(parcels, mapping, scenario):
    df = get_dev_projects_table(scenario, parcels)

    for col in [
            'residential_sqft', 'residential_price', 'non_residential_rent']:
        df[col] = 0
    df["redfin_sale_year"] = 2012  # default base year
    df["redfin_sale_price"] = np.nan  # null sales price
    df["stories"] = df.stories.fillna(1)
    df["building_sqft"] = df.building_sqft.fillna(0)
    df["non_residential_sqft"] = df.non_residential_sqft.fillna(0)
    df["residential_units"] = df.residential_units.fillna(0).astype("int")
    df["preserved_units"] = 0.0
    df["inclusionary_units"] = 0.0
    df["subsidized_units"] = 0.0

    df["building_type"] = df.building_type.replace("HP", "OF")
    df["building_type"] = df.building_type.replace("GV", "OF")
    df["building_type"] = df.building_type.replace("SC", "OF")

    building_types = mapping["building_type_map"].keys()
    # only deal with building types we recorgnize
    # otherwise hedonics break
    # currently: 'HS', 'HT', 'HM', 'OF', 'HO', 'SC', 'IL',
    # 'IW', 'IH', 'RS', 'RB', 'MR', 'MT', 'ME', 'PA', 'PA2'
    df = df[df.building_type.isin(building_types)]

    # we don't predict prices for schools and hotels right now
    df = df[~df.building_type.isin(["SC", "HO"])]

    # need a year built to get built
    df = df.dropna(subset=["year_built"])
    df = df[df.action.isin(["add", "build"])]

    orca.add_injectable("devproj_len_proc", len(df))

    print("Describe of development projects")
    # this makes sure dev projects has all the same columns as buildings
    # which is the point of this method
    print(df[orca.get_table('buildings').local_columns].describe())

    return df


def print_error_if_not_available(store, table):
    if table not in store:
        raise Exception(
            "%s not found in store - you need to preprocess" % table +
            " the data with:\n  python baus.py --mode preprocessing -c")
    return store[table]


@orca.table(cache=True)
def jobs(store):
    return print_error_if_not_available(store, 'jobs_preproc')


@orca.table(cache=True)
def households(store):
    return print_error_if_not_available(store, 'households_preproc')


@orca.table(cache=True)
def buildings(store):
    return print_error_if_not_available(store, 'buildings_preproc')


@orca.table(cache=True)
def residential_units(store):
    return print_error_if_not_available(store, 'residential_units_preproc')


@orca.table(cache=True)
def household_controls_unstacked():
    fname = get_control_file(type='household')
    orca.add_injectable("household_control_file", fname)
    return pd.read_csv(os.path.join(misc.data_dir(), fname),
                       index_col='year')


@orca.table(cache=True)
def regional_demographic_forecast():
    fname = get_control_file(type='demographic_forecast')
    orca.add_injectable("reg_dem_control_file", fname)
    return pd.read_csv(os.path.join(misc.data_dir(), fname))


def get_control_file(type):
    controls = orca.get_injectable('inputs')['control_tables'][type]
    sc = orca.get_injectable('scenario')
    sc_file = 's{}_{}_controls_input_file'.format(sc, type)
    gen_file = '{}_controls_input_file'.format(type)
    if sc_file in controls:
        fname = controls[sc_file]
    elif gen_file in controls:
        fname = controls[gen_file]
    else:
        fname = '{}_controls.csv'.format(type)
    return fname


# the following overrides household_controls
# table defined in urbansim_defaults
@orca.table(cache=True)
def household_controls(household_controls_unstacked):
    df = household_controls_unstacked.to_frame()
    # rename to match legacy table
    df.columns = [1, 2, 3, 4]
    # stack and fill in columns
    df = df.stack().reset_index().set_index('year')
    # rename to match legacy table
    df.columns = ['base_income_quartile', 'total_number_of_households']
    return df


@orca.table(cache=True)
def employment_controls_unstacked():
    fname = get_control_file(type='employment')
    orca.add_injectable("employment_control_file", fname)
    return pd.read_csv(os.path.join(misc.data_dir(), fname), index_col='year')


@orca.table(cache=True)
def regional_controls():
    fname = get_control_file(type='regional')
    orca.add_injectable("reg_control_file", fname)
    return pd.read_csv(os.path.join('data', fname), index_col="year")


# the following overrides employment_controls
# table defined in urbansim_defaults
@orca.table(cache=True)
def employment_controls(employment_controls_unstacked):
    df = employment_controls_unstacked.to_frame()
    # rename to match legacy table
    df.columns = [1, 2, 3, 4, 5, 6]
    # stack and fill in columns
    df = df.stack().reset_index().set_index('year')
    # rename to match legacy table
    df.columns = ['empsix_id', 'number_of_jobs']
    return df


@orca.table(cache=True)
def zone_forecast_inputs():
    return pd.read_csv(
        os.path.join(misc.data_dir(), "zone_forecast_inputs.csv"),
        dtype={'zone_id': np.int64},
        index_col="zone_id")


@orca.table(cache=True)
def taz_forecast_inputs():
    return pd.read_csv(
        os.path.join(misc.data_dir(), "taz_forecast_inputs.csv"),
        dtype={'TAZ1454': np.int64},
        index_col="TAZ1454")


# this is the set of categories by zone of sending and receiving zones
# in terms of vmt fees
@orca.table(cache=True)
def vmt_fee_categories():
    return pd.read_csv(
        os.path.join(misc.data_dir(), "vmt_fee_zonecats.csv"),
        dtype={'taz': np.int64},
        index_col="taz")


@orca.table(cache=True)
def superdistricts(scenario): 
	sd_scenario_file = os.path.join(misc.data_dir(), 
		("superdistricts_s{}.csv").format(scenario))
	# scenarios could contain policies (eg telework) and/or other modifications
	if os.path.isfile(sd_scenario_file): 
		superdistricts = pd.read_csv(sd_scenario_file, index_col="number")
		orca.add_injectable("sqft_per_job_settings", "for this scenario")
	# the default includes a telework assumption and SD adjustments
	else:
		superdistricts = pd.read_csv(os.path.join(misc.data_dir(),
			"superdistricts.csv"), index_col="number")
		orca.add_injectable("sqft_per_job_settings", "default")
	return superdistricts


@orca.table(cache=True)
def abag_targets():
    return pd.read_csv(os.path.join(misc.data_dir(), "abag_targets.csv"))


@orca.table(cache=True)
def taz_geography(superdistricts, mapping):
    tg = pd.read_csv(
        os.path.join(misc.data_dir(), "taz_geography.csv"),
        dtype={'zone':          np.int64,
               'superdistrcit': np.int64,
               'county':        np.int64},
        index_col="zone")
    cmap = mapping["county_id_tm_map"]
    tg['county_name'] = tg.county.map(cmap)

    # we want "subregion" geography on the taz_geography table
    # we have to go get it from the superdistricts table and join
    # using the superdistrcit id
    tg["subregion_id"] = \
        superdistricts.subregion.loc[tg.superdistrict].values
    tg["subregion"] = tg.subregion_id.map({
        1: "Core",
        2: "Urban",
        3: "Suburban",
        4: "Rural"
    })
    return tg


@orca.table(cache=True)
def taz2_price_shifters():
    return pd.read_csv(os.path.join(misc.data_dir(),
                                    "taz2_price_shifters.csv"),
                       dtype={'TAZ': np.int64},
                       index_col="TAZ")


# these are shapes - "zones" in the bay area
@orca.table(cache=True)
def zones(store):
    # sort index so it prints out nicely when we want it to
    return store['zones'].sort_index()


# SLR inundation levels for parcels, with full, partial, or no mitigation
@orca.table(cache=True)
def slr_parcel_inundation():
    return pd.read_csv(
        os.path.join(misc.data_dir(), "slr_parcel_inundation.csv"),
        dtype={'parcel_id': np.int64},
        index_col='parcel_id')


@orca.table(cache=True)
def slr_parcel_inundation_mf():
    return pd.read_csv(
        os.path.join(misc.data_dir(), "slr_parcel_inundation_mf.csv"),
        dtype={'parcel_id': np.int64},
        index_col='parcel_id')


@orca.table(cache=True)
def slr_parcel_inundation_mp():
    return pd.read_csv(
        os.path.join(misc.data_dir(), "slr_parcel_inundation_mp.csv"),
        dtype={'parcel_id': np.int64},
        index_col='parcel_id')


# SLR inundation levels for parcels for Blueprint, where slr_parcel_inundation_d_b
# is the new base case (no mitigation)
@orca.table(cache=True)
def slr_parcel_inundation_d_b():
    return pd.read_csv(
        os.path.join(misc.data_dir(), "slr_parcel_inundation_d_b.csv"),
        dtype={'parcel_id': np.int64},
        index_col='parcel_id')


@orca.table(cache=True)
def slr_parcel_inundation_d_bb():
    return pd.read_csv(
        os.path.join(misc.data_dir(), "slr_parcel_inundation_d_bb.csv"),
        dtype={'parcel_id': np.int64},
        index_col='parcel_id')


@orca.table(cache=True)
def slr_parcel_inundation_d_bp():
    return pd.read_csv(
        os.path.join(misc.data_dir(), "slr_parcel_inundation_d_bp.csv"),
        dtype={'parcel_id': np.int64},
        index_col='parcel_id')

@orca.table(cache=True)
def slr_parcel_inundation_f_b_np():
    return pd.read_csv(
        os.path.join(misc.data_dir(), "slr_parcel_inundation_f_b_np.csv"),
        index_col='parcel_id')


# SLR progression by year, for "futures" C, B, R
@orca.table(cache=True)
def slr_progression_C():
    return pd.read_csv(
        os.path.join(misc.data_dir(), "slr_progression_C.csv"))


@orca.table(cache=True)
def slr_progression_B():
    return pd.read_csv(
        os.path.join(misc.data_dir(), "slr_progression_B.csv"))


@orca.table(cache=True)
def slr_progression_R():
    return pd.read_csv(
        os.path.join(misc.data_dir(), "slr_progression_R.csv"))


# SLR progression for draft blueprint
@orca.table(cache=True)
def slr_progression_d_b():
    return pd.read_csv(
        os.path.join(misc.data_dir(), "slr_progression_d_b.csv"))


# census tracts for parcels, to assign earthquake probabilities
@orca.table(cache=True)
def parcels_tract():
    return pd.read_csv(
        os.path.join(misc.data_dir(), "parcel_tract_xwalk.csv"),
        dtype={'parcel_id': np.int64,
               'zone_id':   np.int64},
        index_col='parcel_id')


# earthquake and fire damage probabilities for census tracts
@orca.table(cache=True)
def tracts_earthquake():
    return pd.read_csv(
        os.path.join(misc.data_dir(), "tract_damage_earthquake.csv"))


# this specifies the relationships between tables
orca.broadcast('buildings', 'residential_units', cast_index=True,
               onto_on='building_id')
orca.broadcast('residential_units', 'households', cast_index=True,
               onto_on='unit_id')
orca.broadcast('parcels_geography', 'buildings', cast_index=True,
               onto_on='parcel_id')
orca.broadcast('parcels', 'buildings', cast_index=True,
               onto_on='parcel_id')
# not defined in urbansim_Defaults
orca.broadcast('tmnodes', 'buildings', cast_index=True, onto_on='tmnode_id')
orca.broadcast('taz_geography', 'parcels', cast_index=True,
               onto_on='zone_id')<|MERGE_RESOLUTION|>--- conflicted
+++ resolved
@@ -329,10 +329,7 @@
                        "2020_11_05_zoning_lookup_hybrid_pba50.csv")
     print('Version of zoning_lookup: {}'.format(file))
     return pd.read_csv(file,
-<<<<<<< HEAD
                        dtype={'id': np.int64},
-=======
->>>>>>> 3afd5e36
                        index_col='id')
 
 
@@ -341,16 +338,11 @@
 def zoning_baseline(parcels, zoning_lookup, settings):
     file = os.path.join(misc.data_dir(),
                         "2020_11_05_zoning_parcels_hybrid_pba50.csv")
-<<<<<<< HEAD
     print('Version of zoning_parcels: {}'.format(file))                    
     df = pd.read_csv(file,
                      dtype={'geom_id':   np.int64,
                             'PARCEL_ID': np.int64,
                             'zoning_id': np.int64},
-=======
-    print('Version of zoning_parcels: {}'.format(file))
-    df = pd.read_csv(file,
->>>>>>> 3afd5e36
                      index_col="geom_id")
     df = pd.merge(df, zoning_lookup.to_frame(),
                   left_on="zoning_id", right_index=True)
@@ -571,7 +563,6 @@
 
 
 @orca.table(cache=True)
-<<<<<<< HEAD
 def parcels_geography(parcels, scenario, settings):
     file = os.path.join(misc.data_dir(), "2021_02_25_parcels_geography.csv")
     print('Version of parcels_geography: {}'.format(file))
@@ -579,12 +570,6 @@
                      dtype={'PARCEL_ID':       np.int64,
                             'geom_id':         np.int64,
                             'jurisdiction_id': np.int64},
-=======
-def parcels_geography(parcels, scenario, settings, policy):
-    file = os.path.join(misc.data_dir(), "2021_02_25_parcels_geography.csv")
-    print('Version of parcels_geography: {}'.format(file))
-    df = pd.read_csv(file,
->>>>>>> 3afd5e36
                      index_col="geom_id")
     df = geom_id_to_parcel_id(df, parcels)
 
