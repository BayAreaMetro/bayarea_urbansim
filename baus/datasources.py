from __future__ import print_function

import numpy as np
import pandas as pd
import os
from urbansim_defaults import datasources
from urbansim_defaults import utils
from urbansim.utils import misc
import orca
from baus import preprocessing
from baus.utils import geom_id_to_parcel_id, parcel_id_to_geom_id, pipeline_filtering
from baus.utils import nearest_neighbor
import yaml
import pathlib


#####################
# TABLES AND INJECTABLES
#####################


# define new settings files- these have been subdivided from the
# general settings file
# this is similar to the code for settings in urbansim_defaults
@orca.injectable('run_setup', cache=True)
def run_setup():
    with open("run_setup.yaml") as f:
        return yaml.load(f)


@orca.injectable('run_name', cache=True)
def run_name(run_setup):
    return os.path.join(run_setup["run_name"])


@orca.injectable('inputs_dir', cache=True)
def inputs_dir(run_setup):
    return run_setup['inputs_dir']


@orca.injectable('outputs_dir', cache=True)
def outputs_dir(run_setup):
    return os.path.join(run_setup['outputs_dir'], run_setup["run_name"])


@orca.injectable('viz_dir', cache=True)
def viz_dir(run_setup):
    return os.path.join(run_setup['viz_dir'])

@orca.injectable('sqft_per_job_adj_file', cache=True)
def sqft_per_job_adj_file(run_setup):
    # if no sqft_per_job_adj_file defined in yaml, return the default adjuster file
    
    adj_file = run_setup.get('sqft_per_job_adj_file', 'superdistricts_s25.csv')
    return adj_file

@orca.injectable('exog_sqft_per_job_adj_file', cache=True)
def exog_sqft_per_job_adj_file(run_setup):
    # if no sqft_per_job_adj_file defined in yaml, return the default adjuster file
    
    adj_file = run_setup.get('exog_sqft_per_job_adj_file', 'sqft_per_job_adjusters.csv')
    return adj_file

@orca.injectable('emp_reloc_rates_adj_file', cache=True)
def emp_reloc_rates_adj_file(run_setup):
    # if no emp_reloc_rates_adj_file defined in yaml, return the default adjuster file
    
    adj_file = run_setup.get('emp_reloc_rates_adj_file', 'employment_relocation_rates_overwrites.csv')
    return adj_file


@orca.injectable('elcm_spec_file', cache=True)
def elcm_spec_file(run_setup):
    # if no elcm_spec_file defined in yaml, return the default file
    
    elcm_file = run_setup.get('elcm_spec_file', 'elcm.yaml')
    return elcm_file

@orca.injectable('paths', cache=True)
def paths():
    with open(os.path.join(misc.configs_dir(), "paths.yaml")) as f:
        return yaml.load(f)


@orca.injectable('pipeline_filters', cache=True)
def pipeline_filters():
    with open(os.path.join(misc.configs_dir(), "adjusters/pipeline_filters.yaml")) as f:
        return yaml.load(f)

@orca.injectable('accessibility_settings', cache=True)
def accessibility_settings():
    with open(os.path.join(misc.configs_dir(), "accessibility/accessibility_settings.yaml")) as f:
        return yaml.load(f)


@orca.injectable('transition_relocation_settings', cache=True)
def transition_relocation_settings():
    with open(os.path.join(misc.configs_dir(), "transition_relocation/transition_relocation_settings.yaml")) as f:
        return yaml.load(f)


@orca.injectable('profit_adjustment_strategies', cache=True)
def profit_adjustment_strategies(run_setup):
    with open(os.path.join(orca.get_injectable("inputs_dir"), "plan_strategies", 
                           run_setup["profit_adjustment_strategies_file"])) as f:
        return yaml.load(f)


@orca.injectable('account_strategies', cache=True)
def account_strategies(run_setup):
    with open(os.path.join(orca.get_injectable("inputs_dir"), "plan_strategies", 
                           run_setup["account_strategies_file"])) as f:
        return yaml.load(f)


@orca.injectable('development_caps', cache=True)
def development_caps():
    with open(os.path.join(orca.get_injectable("inputs_dir"), "basis_inputs/existing_policy/development_caps.yaml")) as f:
        return yaml.load(f)
    
    
@orca.injectable('data_edits', cache=True)
def data_edits():
    with open(os.path.join(orca.get_injectable("inputs_dir"), "basis_inputs/edits/data_edits.yaml")) as f:
        return yaml.load(f)


@orca.injectable('development_caps_asserted', cache=True)
def development_caps_asserted():
    with open(os.path.join(misc.configs_dir(), "adjusters/development_caps_asserted.yaml")) as f:
        return yaml.load(f)


@orca.injectable('zoning_adjusters', cache=True)
def zoning_adjusters():
    with open(os.path.join(misc.configs_dir(), "adjusters/zoning_adjusters.yaml")) as f:
        return yaml.load(f)


@orca.injectable('development_caps_strategy', cache=True)
def development_caps_strategy():
    with open(os.path.join(orca.get_injectable("inputs_dir"), "plan_strategies/development_caps_strategy.yaml")) as f:
        return yaml.load(f)


@orca.injectable('inclusionary', cache=True)
def inclusionary():
    with open(os.path.join(orca.get_injectable("inputs_dir"), "basis_inputs/existing_policy/inclusionary.yaml")) as f:
        return yaml.load(f)


@orca.injectable('inclusionary_strategy', cache=True)
def inclusionary_strategy(run_setup):
    with open(os.path.join(orca.get_injectable("inputs_dir"), "plan_strategies/",
                           run_setup["inclusionary_strategy_file"])) as f:
        return yaml.load(f)


@orca.injectable('preservation', cache=True)
def preservation(run_setup):
    with open(os.path.join(orca.get_injectable("inputs_dir"), 'plan_strategies/', run_setup["preservation_file"])) as f:
        return yaml.load(f)


@orca.injectable('mapping', cache=True)
def mapping():
    with open(os.path.join(misc.configs_dir(), "mapping.yaml")) as f:
        return yaml.load(f)


@orca.injectable('cost_shifters', cache=True)
def cost_shifters():
    with open(os.path.join(misc.configs_dir(), "adjusters/cost_shifters.yaml")) as f:
        return yaml.load(f)


@orca.injectable('developer_settings', cache=True)
def developer_settings():
    with open(os.path.join(misc.configs_dir(), "developer/developer_settings.yaml")) as f:
        return yaml.load(f)


@orca.injectable('price_settings', cache=True)
def price_settings():
    with open(os.path.join(misc.configs_dir(), "hedonics/price_settings.yaml")) as f:
        return yaml.load(f)


# now that there are new settings files, override the locations of certain
# settings already defined in urbansim_defaults

# this just adds some of the BAUS settings to a master "settings", since the urbansim code looks for them there
@orca.injectable("settings")
def settings(mapping, transition_relocation_settings):
    settings = mapping.copy()
    settings.update(transition_relocation_settings)    
    return settings


@orca.injectable("building_type_map")
def building_type_map(mapping):
    return mapping["building_type_map"]


@orca.injectable('year')
def year():
    try:
        return orca.get_injectable("iter_var")
    except Exception as e:
        pass
    # if we're not running simulation, return base year
    return 2014


@orca.injectable()
def initial_year():
    return 2010


@orca.injectable()
def initial_summary_year(run_setup):
    return run_setup["initial_summary_year"]


@orca.injectable()
def interim_summary_year():
    return 2035


@orca.injectable()
def final_year():
    return 2050


@orca.injectable(cache=True)
def store(run_name):
    h5_path = os.path.join(orca.get_injectable("inputs_dir"), "basis_inputs/parcels_buildings_agents/2015_09_01_bayarea_v3.h5")
    return pd.HDFStore(h5_path, mode='r')


@orca.injectable(cache=True)
def limits_settings(development_caps, run_setup):
    # for limits, we inherit from the default settings, and update these with the policy settings, if applicable
    # limits set the annual maximum number of job spaces or residential units that may be built in a geography

    d = development_caps['development_limits']["default"]
    if run_setup["asserted_development_caps"]:
        development_caps_asserted = orca.get_injectable("development_caps_asserted")
        d2 = development_caps_asserted['development_limits']["default"]
        d.update(d2)

    if run_setup['run_job_cap_strategy']:
        print("Applying job caps")
        development_caps_strategy = orca.get_injectable("development_caps_strategy")
        d_jc = development_caps_strategy['development_limits']["job_cap_strategy"]

        for key, value in d_jc.items():
            d.setdefault(key, {})
            d[key].update(value)

        return d

    print("Using default limits")
    return d


@orca.injectable(cache=True)
def inclusionary_housing_settings(inclusionary, run_setup):
    # for inclusionary housing, there is no inheritance from the default inclusionary settings
    # this means existing inclusionary levels in the base year don't apply in the policy application...

    if run_setup["run_inclusionary_strategy"]:
        inclusionary_strategy = orca.get_injectable("inclusionary_strategy")
        s = inclusionary_strategy['inclusionary_housing_settings']["inclusionary_strategy"]
    else:
        s = inclusionary['inclusionary_housing_settings']["default"]

    d = {}
    for item in s:
        # turn list of inclusionary rates and the geographies they apply to to a map of geography names to inclusionary rates
        print("Setting inclusionary rates for %d %s to %.2f" % (len(item["values"]), item["type"], item["amount"]))
        for geog in item["values"]:
            d[geog] = item["amount"]

    return d


# we only need this because we've written our own interim output code
# and don't need urbansim to attempt to write another set
@orca.injectable("summary", cache=True)
def summary():
    return np.nan


@orca.injectable(cache=True)
def building_sqft_per_job(developer_settings):
    return developer_settings['building_sqft_per_job']


@orca.step()
def fetch_from_s3(paths):
    import boto
    # fetch files from s3 based on config in settings.yaml
    s3_settings = paths["s3_settings"]

    conn = boto.connect_s3()
    bucket = conn.get_bucket(s3_settings["bucket"], validate=False)

    for file in s3_settings["files"]:
        file = os.path.join("data", file)
        if os.path.exists(file):
            continue
        print("Downloading " + file)
        key = bucket.get_key(file, validate=False)
        key.get_contents_to_filename(file)


# key locations in the Bay Area for use as attractions in the models
@orca.table(cache=True)
def landmarks():
    return pd.read_csv(os.path.join(orca.get_injectable("inputs_dir"), 'accessibility/pandana/landmarks.csv'),
                       index_col="name")


@orca.table(cache=True)
def baseyear_taz_controls():
    return pd.read_csv(os.path.join(orca.get_injectable("inputs_dir"), "basis_inputs/parcels_buildings_agents/baseyear_taz_controls.csv"),
                       dtype={'taz1454': np.int64}, index_col="taz1454")


@orca.table(cache=True)
def base_year_summary_taz(mapping):
    df = pd.read_csv(os.path.join(orca.get_injectable("inputs_dir"), "zone_forecasts/baseyear_taz_summaries.csv"), 
                     dtype={'taz1454': np.int64}, index_col="zone_id")
    cmap = mapping["county_id_tm_map"]
    df['COUNTY_NAME'] = df.COUNTY.map(cmap)
    return df


# non-residential rent data
@orca.table(cache=True)
def costar(store, parcels):
    df = pd.read_csv(os.path.join(orca.get_injectable("inputs_dir"), 'basis_inputs/parcels_buildings_agents/2015_08_29_costar.csv'))

    df["PropertyType"] = df.PropertyType.replace("General Retail", "Retail")
    df = df[df.PropertyType.isin(["Office", "Retail", "Industrial"])]

    df["costar_rent"] = df["Average Weighted Rent"].astype('float')
    df["year_built"] = df["Year Built"].fillna(1980)

    df = df.dropna(subset=["costar_rent", "Latitude", "Longitude"])

    # now assign parcel id
    df["parcel_id"] = nearest_neighbor(parcels.to_frame(['x', 'y']).dropna(subset=['x', 'y']), df[['Longitude', 'Latitude']])

    return df


@orca.table(cache=True)
def zoning_lookup(run_setup):
    
    file = os.path.join(orca.get_injectable("inputs_dir"), "basis_inputs/zoning/", run_setup["zoning_lookup_file"])
    print('Version of zoning_lookup: {}'.format(file))
    
    return pd.read_csv(file, dtype={'id': np.int64}, index_col='id')


@orca.table(cache=True)
def zoning_existing(parcels, zoning_lookup, run_setup):

    file = os.path.join(orca.get_injectable("inputs_dir"), "basis_inputs/zoning/", run_setup["zoning_file"])
    print('Version of zoning_parcels: {}'.format(file))

    df = pd.read_csv(file, dtype={'geom_id':   np.int64, 'PARCEL_ID': np.int64, 'zoning_id': np.int64}, index_col="geom_id")
    df = pd.merge(df, zoning_lookup.to_frame(), left_on="zoning_id", right_index=True)

    df = geom_id_to_parcel_id(df, parcels)

    return df


@orca.table(cache=True)
def proportional_retail_jobs_forecast():
    return pd.read_csv(os.path.join(orca.get_injectable("inputs_dir"), "zone_forecasts/proportional_retail_jobs_forecast.csv"), 
                       index_col="juris")


@orca.table(cache=True)
def proportional_gov_ed_jobs_forecast():
    return pd.read_csv(os.path.join(orca.get_injectable("inputs_dir"), "zone_forecasts/proportional_gov_ed_jobs_forecast.csv"), 
                       index_col="Taz")


@orca.table(cache=True)
def new_tpp_id():
    return pd.read_csv(os.path.join(orca.get_injectable("inputs_dir"), "basis_inputs/edits/tpp_id_2016.csv"),
                       index_col="parcel_id")


@orca.table(cache=True)
def maz():
    maz = pd.read_csv(os.path.join(orca.get_injectable("inputs_dir"), "basis_inputs/crosswalks/maz_geography.csv"),
                      dtype={'MAZ': np.int64, 'TAZ': np.int64})
    maz = maz.drop_duplicates('MAZ').set_index('MAZ')
    taz1454 = pd.read_csv(os.path.join(orca.get_injectable("inputs_dir"), "basis_inputs/crosswalks/maz22_taz1454.csv"),
                          dtype={'maz': np.int64, 'TAZ1454': np.int64}, index_col='maz')
    maz['taz1454'] = taz1454.TAZ1454
    return maz


@orca.table(cache=True)
def parcel_to_maz():
    return pd.read_csv(os.path.join(orca.get_injectable("inputs_dir"), "basis_inputs/crosswalks/2020_08_17_parcel_to_maz22.csv"),
                       dtype={'PARCEL_ID': np.int64, 'maz': np.int64}, index_col="PARCEL_ID")


@orca.table(cache=True)
def tm2_occupation_shares():
    return pd.read_csv(os.path.join(orca.get_injectable("inputs_dir"), "zone_forecasts/tm2_occupation_shares.csv"))


@orca.table(cache=True)
def tm2_taz2_forecast_inputs(tm1_tm2_regional_demographic_forecast):
    t2fi = pd.read_csv(os.path.join(orca.get_injectable("inputs_dir"), "zone_forecasts/tm2_taz2_forecast_inputs.csv"), 
                       dtype={'TAZ': np.int64}, index_col='TAZ').replace('#DIV/0!', np.nan)

    rdf = tm1_tm2_regional_demographic_forecast.to_frame()
    # apply regional share of hh by size to MAZs with no households in 2010
    t2fi.loc[t2fi.shrw0_2010.isnull(), 'shrw0_2010'] = rdf.loc[rdf.year == 2010, 'shrw0'].values[0]
    t2fi.loc[t2fi.shrw1_2010.isnull(), 'shrw1_2010'] = rdf.loc[rdf.year == 2010, 'shrw1'].values[0]
    t2fi.loc[t2fi.shrw2_2010.isnull(), 'shrw2_2010'] = rdf.loc[rdf.year == 2010, 'shrw2'].values[0]
    t2fi.loc[t2fi.shrw3_2010.isnull(), 'shrw3_2010'] = rdf.loc[rdf.year == 2010, 'shrw3'].values[0]

    # apply regional share of persons by age category
    t2fi.loc[t2fi.shra1_2010.isnull(), 'shra1_2010'] = rdf.loc[rdf.year == 2010, 'shra1'].values[0]
    t2fi.loc[t2fi.shra2_2010.isnull(), 'shra2_2010'] = rdf.loc[rdf.year == 2010, 'shra2'].values[0]
    t2fi.loc[t2fi.shra3_2010.isnull(), 'shra3_2010'] = rdf.loc[rdf.year == 2010, 'shra3'].values[0]
    t2fi.loc[t2fi.shra4_2010.isnull(), 'shra4_2010'] = rdf.loc[rdf.year == 2010, 'shra4'].values[0]

    # apply regional share of hh by presence of children
    t2fi.loc[t2fi.shrn_2010.isnull(), 'shrn_2010'] = rdf.loc[rdf.year == 2010, 'shrn'].values[0]
    t2fi.loc[t2fi.shry_2010.isnull(), 'shry_2010'] = rdf.loc[rdf.year == 2010, 'shry'].values[0]

    t2fi[['shrw0_2010', 'shrw1_2010', 'shrw2_2010', 'shrw3_2010', 'shra1_2010', 'shra2_2010', 'shra3_2010', 'shra4_2010', 'shrn_2010',
          'shry_2010']] = t2fi[['shrw0_2010', 'shrw1_2010', 'shrw2_2010', 'shrw3_2010', 'shra1_2010', 'shra2_2010', 'shra3_2010', 
                                'shra4_2010', 'shrn_2010', 'shry_2010']].astype('float')

    return t2fi


@orca.table(cache=True)
def tm2_emp27_employment_shares():
    return pd.read_csv(os.path.join(orca.get_injectable("inputs_dir"), "zone_forecasts/tm2_emp27_employment_shares.csv"))


@orca.table(cache=True)
def tm1_tm2_maz_forecast_inputs(tm1_tm2_regional_demographic_forecast):
    rdf = tm1_tm2_regional_demographic_forecast.to_frame()
    mfi = pd.read_csv(os.path.join(orca.get_injectable("inputs_dir"), "zone_forecasts/tm1_tm2_maz_forecast_inputs.csv"),
                      dtype={'MAZ': np.int64}, index_col='MAZ').replace('#DIV/0!', np.nan)

    # apply regional share of hh by size to MAZs with no households in 2010
    mfi.loc[mfi.shrs1_2010.isnull(),
            'shrs1_2010'] = rdf.loc[rdf.year == 2010, 'shrs1'].values[0]
    mfi.loc[mfi.shrs2_2010.isnull(),
            'shrs2_2010'] = rdf.loc[rdf.year == 2010, 'shrs2'].values[0]
    mfi.loc[mfi.shrs3_2010.isnull(),
            'shrs3_2010'] = rdf.loc[rdf.year == 2010, 'shrs3'].values[0]
    # the fourth category here is missing the 'r' in the csv
    mfi.loc[mfi.shs4_2010.isnull(),
            'shs4_2010'] = rdf.loc[rdf.year == 2010, 'shrs4'].values[0]
    mfi[['shrs1_2010', 'shrs2_2010', 'shrs3_2010',
         'shs4_2010']] = mfi[['shrs1_2010', 'shrs2_2010',
                              'shrs3_2010', 'shs4_2010']].astype('float')
    return mfi


@orca.table(cache=True)
def zoning_strategy(parcels_geography, mapping, run_setup):

    strategy_zoning = pd.read_csv(os.path.join(orca.get_injectable("inputs_dir"), 'plan_strategies/',
                                               run_setup['zoning_mods_file']))

    for k in mapping["building_type_map"].keys():
        strategy_zoning[k] = np.nan

    def add_drop_helper(col, val):
        for ind, item in strategy_zoning[col].items():
            if not isinstance(item, str):
                continue
            for btype in item.split():
                strategy_zoning.loc[ind, btype] = val

    add_drop_helper("add_bldg", 1)
    add_drop_helper("drop_bldg", 0)
                                       
    join_col = 'zoningmodcat'
    print('join_col of zoningmods is {}'.format(join_col))

    print('length of parcels table before merging the zoning strategy table is {}'.format(len(parcels_geography.to_frame())))
    pg = pd.merge(parcels_geography.to_frame().reset_index(), strategy_zoning, on=join_col, how='left').set_index('parcel_id')
    print('length of parcels table after merging the zoning strategy table is {} '.format(len(pg)))

    return pg


@orca.table(cache=True)
def parcels(store):
    df = store['parcels']
    # add a lat/lon to synthetic parcels to avoid a Pandana error
    df.loc[2054503, "x"] = -122.1697
    df.loc[2054503, "y"] = 37.4275
    df.loc[2054504, "x"] = -122.1697
    df.loc[2054504, "y"] = 37.4275
    df.loc[2054505, "x"] = -122.1697
    df.loc[2054505, "y"] = 37.4275
    df.loc[2054506, "x"] = -122.1697
    df.loc[2054506, "y"] = 37.4275
    return df


@orca.table(cache=True)
def parcels_zoning_calculations(parcels):
    return pd.DataFrame(index=parcels.index)


@orca.table()
def taz(zones):
    return zones


@orca.table(cache=True)
def parcels_geography(parcels, run_setup, developer_settings):

    file = os.path.join(orca.get_injectable("inputs_dir"), "basis_inputs/crosswalks/", run_setup["parcels_geography_file"])
    df = pd.read_csv(file, dtype={'PARCEL_ID': np.int64, 'geom_id': np.int64, 'jurisdiction_id': np.int64},index_col="geom_id")
    df = geom_id_to_parcel_id(df, parcels)

    # this will be used to map juris id to name
    juris_name = pd.read_csv(os.path.join(orca.get_injectable("inputs_dir"), "basis_inputs/crosswalks/census_id_to_name.csv"),
                             dtype={'census_id': np.int64}, index_col="census_id").name10

    df["juris_name"] = df.jurisdiction_id.map(juris_name)

    df.loc[2054504, "juris_name"] = "Marin County"
    df.loc[2054505, "juris_name"] = "Santa Clara County"
    df.loc[2054506, "juris_name"] = "Marin County"
    df.loc[572927, "juris_name"] = "Contra Costa County"

    # assert no empty juris values
    assert True not in df.juris_name.isnull().value_counts()
    
    for col in run_setup["parcels_geography_cols"]:
        # PBA50 parcels_geography code used this lower case line
        # which corresponds to PBA50 inputs so preserving it for now
        df[col] = df[col].astype(str).str.lower()
        orca.add_column('parcels', col, df[col].reindex(parcels.index))

    # also add the columns to the feasibility "pass_through" columns
    developer_settings['feasibility']['pass_through'].extend(run_setup["parcels_geography_cols"])

    try: 
        # PBA50 parcels_geography input has the zoningmodcat column
        # so preserving it with the try/except logic for now
        print("{} zoningmodcat format is".format(df['zoningmodcat']))
    except KeyError:
        df['zoningmodcat'] = ''
        for col in run_setup["zoningmodcat_cols"]:
            df['zoningmodcat'] = df['zoningmodcat'] + df[col]
        print("{} zoningmodcat format is".format(df['zoningmodcat']))       

    return df


@orca.table(cache=True)
def parcels_subzone():
    return pd.read_csv(os.path.join(orca.get_injectable("inputs_dir"), 'basis_inputs/crosswalks/2020_08_17_parcel_to_taz1454sub.csv'),
                       usecols=['taz_sub', 'PARCEL_ID', 'county'], dtype={'PARCEL_ID': np.int64}, index_col='PARCEL_ID')


@orca.table(cache=False)
def mandatory_accessibility(year, run_setup):

    if year in run_setup['logsum_period1']:
        df = pd.read_csv(os.path.join(orca.get_injectable("inputs_dir"), 
                         "accessibility/travel_model/mandatoryAccessibilities_{}_{}.csv").\
                            format(run_setup['logsum_year1'], run_setup["logsum_file"]))
    elif year in run_setup['logsum_period2']:
        df = pd.read_csv(os.path.join(orca.get_injectable("inputs_dir"), 
                         "accessibility/travel_model/mandatoryAccessibilities_{}_{}.csv").\
                            format(run_setup['logsum_year2'], run_setup["logsum_file"]))

    df.loc[df.subzone == 0, 'subzone'] = 'c'  # no walk
    df.loc[df.subzone == 1, 'subzone'] = 'a'  # short walk
    df.loc[df.subzone == 2, 'subzone'] = 'b'  # long walk
    df['taz_sub'] = df.taz.astype('str') + df.subzone

    return df.set_index('taz_sub')


@orca.table(cache=False)
def non_mandatory_accessibility(year, run_setup):

    if year in run_setup['logsum_period1']:
        df = pd.read_csv(os.path.join(orca.get_injectable("inputs_dir"), 
                         "accessibility/travel_model/nonMandatoryAccessibilities_{}_{}.csv").\
                            format(run_setup['logsum_year1'], run_setup["logsum_file"]))
    elif year in run_setup['logsum_period2']:
        df = pd.read_csv(os.path.join(orca.get_injectable("inputs_dir"), 
                         "accessibility/travel_model/nonmandatoryAccessibilities_{}_{}.csv").\
                            format(run_setup['logsum_year2'], run_setup["logsum_file"]))

    df.loc[df.subzone == 0, 'subzone'] = 'c'  # no walk
    df.loc[df.subzone == 1, 'subzone'] = 'a'  # short walk
    df.loc[df.subzone == 2, 'subzone'] = 'b'  # long walk
    df['taz_sub'] = df.taz.astype('str') + df.subzone

    return df.set_index('taz_sub')


@orca.table(cache=False)
def accessibilities_segmentation(year, run_setup):

    if year in run_setup['logsum_period1']:
        df = pd.read_csv(os.path.join(orca.get_injectable("inputs_dir"), 
                         "accessibility/travel_model/AccessibilityMarkets_{}_{}.csv").\
                            format(run_setup['logsum_year1'], run_setup["logsum_file"]))
    elif year in run_setup['logsum_period2']:
        df = pd.read_csv(os.path.join(orca.get_injectable("inputs_dir"), 
                         "accessibility/travel_model/AccessibilityMarkets_{}_{}.csv").\
                            format(run_setup['logsum_year2'], run_setup["logsum_file"]))

    df['AV'] = df['hasAV'].apply(lambda x: 'AV' if x == 1 else 'noAV')
    df['label'] = (df['incQ_label'] + '_' + df['autoSuff_label'] + '_' + df['AV'])
    df = df.groupby('label').sum()
    df['prop'] = df['num_persons'] / df['num_persons'].sum()
    df = df[['prop']].transpose().reset_index(drop=True)

    return df


@orca.table(cache=True)
def manual_edits():
    return pd.read_csv(os.path.join(orca.get_injectable("inputs_dir"), "basis_inputs/edits/manual_edits.csv"))


@orca.table(cache=True)
def parcel_rejections():
    url = "https://forecast-feedback.firebaseio.com/parcelResults.json"
    return pd.read_json(url, orient="index").reset_index()


def reprocess_dev_projects(df):
    # if dev projects with the same parcel id have more than one build
    # record, we change the later ones to add records - we don't want to
    # constantly be redeveloping projects, but it's a common error for users
    # to make in their development project configuration
    df = df.sort_values(["geom_id", "year_built"])
    prev_geom_id = None
    for index, rec in df.iterrows():
        if rec.geom_id == prev_geom_id:
            df.loc[index, "action"] = "add"
        prev_geom_id = rec.geom_id

    return df


# shared between demolish and build tables below
def get_dev_projects_table(parcels, run_setup):
<<<<<<< HEAD
    df = pd.read_csv(os.path.join(orca.get_injectable("inputs_dir"), "basis_inputs/parcels_buildings_agents",
                     run_setup["development_pipeline_file"]), 
                     dtype={'PARCEL_ID': np.int64, 'geom_id':   np.int64})

    # do any pre-filtering
    print('Records in pipeline table - pre-filter: ',df.shape[0])
    if run_setup['use_pipeline_filters']:
        
        # return a list of dicts, where dicts have column key - value criteria
        filter_criteria = orca.get_injectable('pipeline_filters')['filters']
        # pipeline filtering function turns dicts into query strings and drops records accordingly
        df = pipeline_filtering(df, filter_criteria)
        print('Records in pipeline table - post-filter: ',df.shape[0])

    df = reprocess_dev_projects(df)

    # Optionally - if flag set to use housing element pipeline, load that and append:
    if run_setup['use_housing_element_pipeline']:
        

        he_pipe = pd.read_csv(os.path.join(orca.get_injectable("inputs_dir"), 
                                           "basis_inputs/parcels_buildings_agents",
                                           "he_pipeline_updated_dec2023.csv"),
                                           dtype={'parcel_id': np.int64})
=======
    inputs_dir = pathlib.Path(orca.get_injectable("inputs_dir"))

    df = pd.read_csv(
        inputs_dir / "basis_inputs/parcels_buildings_agents" / run_setup["development_pipeline_file"],
        dtype={'PARCEL_ID': np.int64, 'geom_id': np.int64},
    )
    df = reprocess_dev_projects(df)

    # Optionally - if flag set to use housing element pipeline, load that and append:
    if run_setup.get('use_housing_element_pipeline',False):
        he_pipe = pd.read_csv(
            inputs_dir / "basis_inputs/parcels_buildings_agents/he_pipeline_updated_dec2023.csv",
            dtype={'parcel_id': np.int64}
        )
>>>>>>> 8128cf30
        he_pipe = he_pipe.rename(columns={'parcel_id':'PARCEL_ID'})

        he_pipe['geom_id'] = parcel_id_to_geom_id(he_pipe.PARCEL_ID)
        df = pd.concat([df, he_pipe], axis=0)

    # Append zero or more plan strategy dev pipeline tables (EC2, EC6, H6/H8)
    if run_setup["dev_pipeline_strategies"] is not None:
        for filename in run_setup["dev_pipeline_strategies"]:
            print(f"Appending {filename} to development pipeline...")
            in_df = pd.read_csv(inputs_dir / "plan_strategies" / filename,
                                dtype={"PARCEL_ID": np.int64})
            in_df['geom_id'] = parcel_id_to_geom_id(in_df["PARCEL_ID"])
            df = pd.concat([df, in_df], axis=0)

    orca.add_injectable("devproj_len", len(df))

    df = df.dropna(subset=['geom_id'])

    cnts = df.geom_id.isin(parcels.geom_id).value_counts()
    if False in cnts.index:
        print("%d MISSING GEOMIDS!" % cnts.loc[False])

    df = df[df.geom_id.isin(parcels.geom_id)]

    geom_id = df.geom_id  # save for later
    df = df.set_index("geom_id")
    df = geom_id_to_parcel_id(df, parcels).reset_index()  # use parcel id
    df["geom_id"] = geom_id.values  # add it back again cause it goes away
    orca.add_injectable("devproj_len_geomid", len(df))

    return df


@orca.table(cache=True)
def demolish_events(parcels, run_setup):
    print('Preparing demolish events')
    df = get_dev_projects_table(parcels, run_setup)

    # keep demolish and build records
    return df[df.action.isin(["demolish", "build"])]


@orca.table(cache=True)
def development_projects(parcels, mapping, run_setup):
    print('Preparing development events')
    
    df = get_dev_projects_table(parcels, run_setup)

    for col in [
            'residential_sqft', 'residential_price', 'non_residential_rent']:
        df[col] = 0
    df["redfin_sale_year"] = 2012  # default base year
    df["redfin_sale_price"] = np.nan  # null sales price
    df["stories"] = df.stories.fillna(1)
    df["building_sqft"] = df.building_sqft.fillna(0)
    df["non_residential_sqft"] = df.non_residential_sqft.fillna(0)
    df["residential_units"] = df.residential_units.fillna(0).astype("int")
    df["preserved_units"] = 0.0
    df["inclusionary_units"] = 0.0
    df["subsidized_units"] = 0.0

    df["building_type"] = df.building_type.replace("HP", "OF")
    df["building_type"] = df.building_type.replace("GV", "OF")
    df["building_type"] = df.building_type.replace("SC", "OF")

    building_types = mapping["building_type_map"].keys()
    # only deal with building types we recorgnize
    # otherwise hedonics break
    # currently: 'HS', 'HT', 'HM', 'OF', 'HO', 'SC', 'IL',
    # 'IW', 'IH', 'RS', 'RB', 'MR', 'MT', 'ME', 'PA', 'PA2'
    df = df[df.building_type.isin(building_types)]

    # we don't predict prices for schools and hotels right now
    df = df[~df.building_type.isin(["SC", "HO"])]

    # need a year built to get built
    df = df.dropna(subset=["year_built"])
    df = df[df.action.isin(["add", "build"])]

    orca.add_injectable("devproj_len_proc", len(df))

    print("Describe of development projects")
    # this makes sure dev projects has all the same columns as buildings
    # which is the point of this method
    print(df[orca.get_table('buildings').local_columns].describe())

    return df



def print_error_if_not_available(store, table):
    if table not in store:
        raise Exception(
            "%s not found in store - you need to preprocess" % table +
            " the data with:\n  python baus.py --mode preprocessing -c")
    return store[table]


@orca.table(cache=True)
def jobs(store):
    return print_error_if_not_available(store, 'jobs_preproc')


@orca.table(cache=True)
def households(store):
    return print_error_if_not_available(store, 'households_preproc')


@orca.table(cache=True)
def buildings(store):
    return print_error_if_not_available(store, 'buildings_preproc')


@orca.table(cache=True)
def residential_units(store):
    return print_error_if_not_available(store, 'residential_units_preproc')


@orca.table(cache=True)
def household_controls_unstacked(run_setup):
    return pd.read_csv(os.path.join(orca.get_injectable("inputs_dir"), "regional_controls",
                       run_setup["household_controls_file"]), index_col='year')


@orca.table(cache=True)
def tm1_tm2_regional_demographic_forecast():
    return pd.read_csv(os.path.join(orca.get_injectable("inputs_dir"), "zone_forecasts/tm1_tm2_regional_demographic_forecast.csv"))


# the following overrides household_controls
# table defined in urbansim_defaults
@orca.table(cache=True)
def household_controls(household_controls_unstacked):
    df = household_controls_unstacked.to_frame()
    # rename to match legacy table
    df.columns = [1, 2, 3, 4]
    # stack and fill in columns
    df = df.stack().reset_index().set_index('year')
    # rename to match legacy table
    df.columns = ['base_income_quartile', 'total_number_of_households']
    return df


@orca.table(cache=True)
def employment_controls_unstacked(run_setup):
    return pd.read_csv(os.path.join(orca.get_injectable("inputs_dir"), "regional_controls", run_setup["employment_controls_file"]), index_col='year')


@orca.table(cache=True)
def tm1_tm2_regional_controls():
    return pd.read_csv(os.path.join(orca.get_injectable("inputs_dir"), "zone_forecasts/tm1_tm2_regional_controls.csv"), index_col="year")


@orca.table(cache=True)
def residential_vacancy_rate_mods():
    return pd.read_csv(os.path.join(misc.configs_dir(), "adjusters/residential_vacancy_rate_mods.csv"), index_col="year")


# the following overrides employment_controls
# table defined in urbansim_defaults
@orca.table(cache=True)
def employment_controls(employment_controls_unstacked,mapping):
    df = employment_controls_unstacked.to_frame()
    # rename to match legacy table
    # ao: dangerous if ordering changes. Use explicit mapping instead
    #df.columns = [1, 2, 3, 4, 5, 6]
    
    # stack and fill in columns
    df = df.stack().reset_index().set_index('year')
    # rename to match legacy table
    df.columns = ['empsix', 'number_of_jobs']
    df['empsix_id'] = df.empsix.map(mapping['empsix_name_to_id'])
    df = df[['empsix_id','number_of_jobs']]
    return df


@orca.table(cache=True)
def tm1_taz1_forecast_inputs():
    return pd.read_csv(os.path.join(orca.get_injectable("inputs_dir"), "zone_forecasts/tm1_taz1_forecast_inputs.csv"), 
                       dtype={'TAZ1454': np.int64, 'zone_id': np.int64})


# this is the set of categories by zone of sending and receiving zones
# in terms of vmt fees
@orca.table(cache=True)
def vmt_fee_categories():
    return pd.read_csv(os.path.join(orca.get_injectable("inputs_dir"), "plan_strategies/vmt_fee_zonecats.csv"), dtype={'taz': np.int64},
                       index_col="taz")


@orca.table(cache=True)
def superdistricts_geography(): 
	return pd.read_csv(os.path.join(orca.get_injectable("inputs_dir"), "basis_inputs/crosswalks/superdistricts_geography.csv"), index_col="number")


@orca.table(cache=True)
def sqft_per_job_adjusters(): 
    return pd.read_csv(os.path.join(misc.configs_dir(), "adjusters", orca.get_injectable("sqft_per_job_adj_file")), index_col="number")


@orca.table(cache=True)
def exog_sqft_per_job_adjusters(): 
    return pd.read_csv(os.path.join(misc.configs_dir(), "adjusters", orca.get_injectable("exog_sqft_per_job_adj_file")), index_col="number")

@orca.table(cache=True)
def telecommute_sqft_per_job_adjusters(run_setup): 
    return pd.read_csv(os.path.join(orca.get_injectable("inputs_dir"), "plan_strategies",
                                    run_setup["sqft_per_job_telecommute_file"]), index_col="number")


@orca.table(cache=True)
def taz_geography(superdistricts_geography, mapping):
    tg = pd.read_csv(os.path.join(orca.get_injectable("inputs_dir"), "basis_inputs/crosswalks/taz_geography.csv"),
                     dtype={'zone': np.int64, 'superdistrcit': np.int64, 'county': np.int64}, index_col="zone")
    cmap = mapping["county_id_tm_map"]
    tg['county_name'] = tg.county.map(cmap)

    # we want "subregion" geography on the taz_geography table
    # we have to go get it from the superdistricts_geography table and join
    # using the superdistrcit id
    tg["subregion_id"] = superdistricts_geography.subregion.loc[tg.superdistrict].values
    tg["subregion"] = tg.subregion_id.map({1: "Core", 2: "Urban", 3: "Suburban", 4: "Rural"})

    return tg


# these are shapes - "zones" in the bay area
@orca.table(cache=True)
def zones(store):
    # sort index so it prints out nicely when we want it to
    return store['zones'].sort_index()


# SLR progression by year
@orca.table(cache=True)
def slr_progression(run_setup):
    return pd.read_csv(os.path.join(orca.get_injectable("inputs_dir"), "basis_inputs/hazards/",
                                    run_setup["slr_progression_file"]))


# SLR inundation levels for parcels
# if slr is activated, there is either a committed projects mitigation applied
# or a committed projects + policy projects mitigation applied
@orca.table(cache=True)
def slr_parcel_inundation(run_setup):
    return pd.read_csv(os.path.join(orca.get_injectable("inputs_dir"), "basis_inputs/hazards/", 
                                    run_setup["slr_inundation_file"]), dtype={'parcel_id': np.int64}, index_col='parcel_id')


# census tracts for parcels, to assign earthquake probabilities
@orca.table(cache=True)
def parcels_tract():
    return pd.read_csv(
        os.path.join(orca.get_injectable("inputs_dir"), "parcel_tract_xwalk.csv"),
        dtype={'parcel_id': np.int64,
               'zone_id':   np.int64},
        index_col='parcel_id')


# earthquake and fire damage probabilities for census tracts
@orca.table(cache=True)
def tracts_earthquake():
    return pd.read_csv(
        os.path.join(orca.get_injectable("inputs_dir"), "tract_damage_earthquake.csv"))


# override urbansim_defaults which looks for this in data/
@orca.table(cache=True)
def logsums():
    return pd.read_csv(os.path.join(orca.get_injectable("inputs_dir"), "accessibility/pandana/logsums.csv"), index_col="taz")


@orca.table(cache=True)
def employment_relocation_rates():
    df = pd.read_csv(os.path.join(misc.configs_dir(), "transition_relocation/employment_relocation_rates.csv"))
    df = df.set_index("zone_id")
    return df


@orca.table(cache=True)
def employment_relocation_rates_adjusters():
    df = pd.read_csv(os.path.join(misc.configs_dir(), "adjusters", orca.get_injectable("emp_reloc_rates_adj_file")))
    df = df.set_index("zone_id")
    return df


@orca.table(cache=True)
def household_relocation_rates():
    df = pd.read_csv(os.path.join(misc.configs_dir(), "transition_relocation/household_relocation_rates.csv"))
    return df


@orca.table(cache=True)
def renter_protections_relocation_rates():
    df = pd.read_csv(os.path.join(orca.get_injectable("inputs_dir"), "plan_strategies/renter_protections_relocation_rates_overwrites.csv"))
    return df


@orca.table(cache=True)
def accessory_units():
    df = pd.read_csv(os.path.join(orca.get_injectable("inputs_dir"), "plan_strategies/accessory_units.csv"), index_col="juris")
    return df


# parcels-tract crosswalk that match the Urban Displacement Project census tract vintage
@orca.table(cache=True)
def parcel_tract_crosswalk():
    return pd.read_csv(os.path.join(orca.get_injectable("inputs_dir"), "basis_inputs/crosswalks/parcel_tract_crosswalk.csv"))


# Urban Displacement Project census tracts
@orca.table(cache=True)
def displacement_risk_tracts():
    return pd.read_csv(os.path.join(orca.get_injectable("inputs_dir"), "basis_inputs/equity/udp_2017results.csv"))


# Urban Displacement Project census tracts
@orca.table(cache=True)
def coc_tracts():
    return pd.read_csv(os.path.join(orca.get_injectable("inputs_dir"), "basis_inputs/equity/COCs_ACS2018_tbl_TEMP.csv"))


# Urban Displacement Project census tracts
@orca.table(cache=True)
def buildings_w_eq_codes():
    return pd.read_csv(os.path.join(orca.get_injectable("inputs_dir"), "basis_inputs/hazards/buildings_w_earthquake_codes.csv"))


# Urban Displacement Project census tracts
@orca.table(cache=True)
def eq_retrofit_lookup():
    return pd.read_csv(os.path.join(orca.get_injectable("inputs_dir"), "basis_inputs/hazards/building_eq_categories.csv"))


# this specifies the relationships between tables
orca.broadcast('buildings', 'residential_units', cast_index=True, onto_on='building_id')
orca.broadcast('residential_units', 'households', cast_index=True, onto_on='unit_id')
orca.broadcast('parcels_geography', 'buildings', cast_index=True, onto_on='parcel_id')
orca.broadcast('parcels', 'buildings', cast_index=True, onto_on='parcel_id')
# adding
orca.broadcast('buildings', 'households', cast_index=True, onto_on='building_id')
orca.broadcast('buildings', 'jobs', cast_index=True, onto_on='building_id')
# not defined in urbansim_Defaults
orca.broadcast('tmnodes', 'buildings', cast_index=True, onto_on='tmnode_id')
orca.broadcast('taz_geography', 'parcels', cast_index=True, onto_on='zone_id')<|MERGE_RESOLUTION|>--- conflicted
+++ resolved
@@ -667,38 +667,23 @@
 
 # shared between demolish and build tables below
 def get_dev_projects_table(parcels, run_setup):
-<<<<<<< HEAD
-    df = pd.read_csv(os.path.join(orca.get_injectable("inputs_dir"), "basis_inputs/parcels_buildings_agents",
-                     run_setup["development_pipeline_file"]), 
-                     dtype={'PARCEL_ID': np.int64, 'geom_id':   np.int64})
-
-    # do any pre-filtering
-    print('Records in pipeline table - pre-filter: ',df.shape[0])
-    if run_setup['use_pipeline_filters']:
-        
-        # return a list of dicts, where dicts have column key - value criteria
-        filter_criteria = orca.get_injectable('pipeline_filters')['filters']
-        # pipeline filtering function turns dicts into query strings and drops records accordingly
-        df = pipeline_filtering(df, filter_criteria)
-        print('Records in pipeline table - post-filter: ',df.shape[0])
-
-    df = reprocess_dev_projects(df)
-
-    # Optionally - if flag set to use housing element pipeline, load that and append:
-    if run_setup['use_housing_element_pipeline']:
-        
-
-        he_pipe = pd.read_csv(os.path.join(orca.get_injectable("inputs_dir"), 
-                                           "basis_inputs/parcels_buildings_agents",
-                                           "he_pipeline_updated_dec2023.csv"),
-                                           dtype={'parcel_id': np.int64})
-=======
     inputs_dir = pathlib.Path(orca.get_injectable("inputs_dir"))
 
     df = pd.read_csv(
         inputs_dir / "basis_inputs/parcels_buildings_agents" / run_setup["development_pipeline_file"],
         dtype={'PARCEL_ID': np.int64, 'geom_id': np.int64},
     )
+    
+    # do any pre-filtering
+#     print('Records in pipeline table - pre-filter: ',df.shape[0])
+#     if run_setup['use_pipeline_filters']:
+        
+#         # return a list of dicts, where dicts have column key - value criteria
+#         filter_criteria = orca.get_injectable('pipeline_filters')['filters']
+#         # pipeline filtering function turns dicts into query strings and drops records accordingly
+#         df = pipeline_filtering(df, filter_criteria)
+#         print('Records in pipeline table - post-filter: ',df.shape[0])
+
     df = reprocess_dev_projects(df)
 
     # Optionally - if flag set to use housing element pipeline, load that and append:
@@ -707,7 +692,6 @@
             inputs_dir / "basis_inputs/parcels_buildings_agents/he_pipeline_updated_dec2023.csv",
             dtype={'parcel_id': np.int64}
         )
->>>>>>> 8128cf30
         he_pipe = he_pipe.rename(columns={'parcel_id':'PARCEL_ID'})
 
         he_pipe['geom_id'] = parcel_id_to_geom_id(he_pipe.PARCEL_ID)
