from __future__ import print_function

import pandas as pd
import numpy as np
import orca
import os
import sys
import importlib
from urbansim_defaults.utils import _remove_developed_buildings
from urbansim.developer.developer import Developer as dev
import itertools as it


#####################
# UTILITY FUNCTIONS
#####################


# This is really simple and basic (hackish) code to solve a very important
# problem.  I'm calling an orca step and want to serialize the tables that
# are passed in so that I can add code to this orca step and test it quickly
# without running all the models that came before, which takes many minutes.
#
# If the passed in outhdf does not exist, all the DataFarmeWrappers which
# have been passed have their DataFrames saved to the hdf5.  If the file
# does exist they all get restored, and as a byproduct their types are
# changed from DataFrameWrappers to DataFrames.  This type change is a
# major drawback of the current code, as is the fact that other non-
# DataFrame types are not serialized, but it's a start.  I plan to bring
# this problem up on the UrbanSim coders call the next time we meet.
#
#    Sample code:
#
#    d = save_and_restore_state(locals())
#    for k in d.keys():
#        locals()[k].local = d[k]
#
def save_and_restore_state(in_d, outhdf="save_state.h5"):
    if os.path.exists(outhdf):
        # the state exists - load it back into the locals
        store = pd.HDFStore(outhdf)
        out_d = {}
        for table_name in store:
            print("Restoring", table_name)
            out_d[table_name[1:]] = store[table_name]
        return out_d

    # the state doesn't exist and thus needs to be saved
    store = pd.HDFStore(outhdf, "w")
    for table_name, table in in_d.items():
        try:
            table = table.local
        except Exception as e:
            # not a dataframe wrapper
            continue
        print("Saving", table_name)
        store[table_name] = table
    store.close()
    sys.exit(0)


# similar to the function in urbansim_defaults, except it assumes you want
# to use your own pick function
def add_buildings(buildings, new_buildings,
                  remove_developed_buildings=True):

    old_buildings = buildings.to_frame(buildings.local_columns)
    new_buildings = new_buildings[buildings.local_columns]

    if remove_developed_buildings:
        unplace_agents = ["households", "jobs"]
        old_buildings = \
            _remove_developed_buildings(old_buildings, new_buildings,
                                        unplace_agents)

    all_buildings = dev.merge(old_buildings, new_buildings)

    orca.add_table("buildings", all_buildings)


# assume df1 and df2 each have 2 float columns specifying x and y
# in the same order and coordinate system and no nans.  returns the indexes
# from df1 that are closest to each row in df2
def nearest_neighbor(df1, df2):
    from sklearn.neighbors import KDTree
    kdt = KDTree(df1.as_matrix())
    indexes = kdt.query(df2.as_matrix(), k=1, return_distance=False)
    return df1.index.values[indexes]


# need to reindex from geom id to the id used on parcels
def geom_id_to_parcel_id(df, parcels):
    s = parcels.geom_id  # get geom_id
    s = pd.Series(s.index, index=s.values)  # invert series
    df["new_index"] = s.loc[df.index]  # get right parcel_id for each geom_id
    df = df.dropna(subset=["new_index"])
    df["new_index"] = df.new_index.astype('int')
    df = df.set_index("new_index", drop=True)
    df.index.name = "parcel_id"
    return df


def parcel_id_to_geom_id(s):
    parcels = orca.get_table("parcels")
    g = parcels.geom_id  # get geom_id
    return pd.Series(g.loc[s.values].values, index=s.index)


# This is best described by example. Imagine s is a series where the
# index is parcel ids and the values are cities, while counts is a
# series where the index is cities and the values are counts.  You
# want to end up with "counts" many parcel ids from s (like 40 from
# Oakland, 60 from SF, and 20 from San Jose).  This can be
# thought of as grouping the dataframe "s" came from and sampling
# count number of rows from each group.  I mean, you group the
# dataframe and then counts gives you the count you want to sample
# from each group.
def groupby_random_choice(s, counts, replace=True):
    if counts.sum() == 0:
        return pd.Series()

    return pd.concat([
        s[s == grp].sample(cnt, replace=replace)
        for grp, cnt in counts[counts > 0].iteritems()
    ])


# pick random indexes from s without replacement
def random_indexes(s, num, replace=False):
    return np.random.choice(
        np.repeat(s.index.values, s.values),
        num,
        replace=replace)


# This method takes a series of floating point numbers, rounds to
# integers (e.g. to while number households), while making sure to
# meet the given target for the sum.  We're obviously going to lose
# some resolution on the distrbution implied by s in order to meet
# the target exactly
def round_series_match_target(s, target, fillna=np.nan):
    if target == 0 or s.sum() == 0:
        return s
    r = s.fillna(fillna).round().astype('int')
    # handles rare cases where all values round to 0
    if r.sum() == 0:
        r = np.ceil(s).astype('int')
    diff = int(np.subtract(target, r.sum()))
    # diff = int(target - r.sum())
    if diff > 0:
        # replace=True allows us to add even more than we have now
        indexes = random_indexes(r, abs(diff), replace=True)
        r = r.add(pd.Series(indexes).value_counts(), fill_value=0)
    elif diff < 0:
        # this makes sure we can only subtract until all rows are zero
        indexes = random_indexes(r, abs(diff))
        r = r.sub(pd.Series(indexes).value_counts(), fill_value=0)

    assert r.sum() == target
    return r


# scales (floating point ok) so that the sum of s if equal to
# the specified target - pass check_close to verify that it's
# within a certain range of the target
def scale_by_target(s, target, check_close=None):
    ratio = float(target) / s.sum()
    if check_close:
        assert 1.0-check_close < ratio < 1.0+check_close
    return s * ratio


def constrained_normalization(marginals, constraint, total):
    # this method increases the marginals to match the total while
    # also meeting the matching constraint.  marginals should be
    # scaled up proportionally.  it is possible that this method
    # will fail if the sum of the constraint is less than the total

    assert constraint.sum() >= total

    while 1:

        # where do we exceed the total
        constrained = marginals >= constraint
        exceeds = marginals > constraint
        unconstrained = ~constrained

        num_constrained = len(constrained[constrained is True])
        num_exceeds = len(exceeds[exceeds is True])

        print("Len constrained = %d, exceeds = %d" %
              (num_constrained, num_exceeds))

        if num_exceeds == 0:
            return marginals

        marginals[constrained] = constraint[constrained]

        # scale up where unconstrained
        unconstrained_total = total - marginals[constrained].sum()
        marginals[unconstrained] *= \
            unconstrained_total / marginals[unconstrained].sum()

        # should have scaled up
        assert np.isclose(marginals.sum(), total)


# this should be fairly self explanitory if you know ipf
# seed_matrix is your best bet at the totals, col_marginals are
# observed column marginals and row_marginals is the same for rows
def simple_ipf(seed_matrix, col_marginals, row_marginals, tolerance=1, cnt=0):
    assert np.absolute(row_marginals.sum() - col_marginals.sum()) < 5.0

    # most numpy/pandas combinations will perform this conversion
    # automatically, but explicit is safer - see PR #99
    if isinstance(col_marginals, pd.Series):
        col_marginals = col_marginals.values

    # first normalize on columns
    ratios = col_marginals / seed_matrix.sum(axis=0)

    seed_matrix *= ratios
    closeness = np.absolute(row_marginals - seed_matrix.sum(axis=1)).sum()
    assert np.absolute(col_marginals - seed_matrix.sum(axis=0)).sum() < .01
    print("row closeness", closeness)
    if closeness < tolerance:
        return seed_matrix

    # first normalize on rows
    ratios = np.array(row_marginals / seed_matrix.sum(axis=1))
    ratios[row_marginals == 0] = 0
    seed_matrix = seed_matrix * ratios.reshape((ratios.size, 1))
    assert np.absolute(row_marginals - seed_matrix.sum(axis=1)).sum() < .01
    closeness = np.absolute(col_marginals - seed_matrix.sum(axis=0)).sum()
    print("col closeness", closeness)
    if closeness < tolerance:
        return seed_matrix

    if cnt >= 50:
        return seed_matrix

    return simple_ipf(seed_matrix, col_marginals, row_marginals,
                      tolerance, cnt+1)


"""
BELOW IS A SET OF UTITLIES TO COMPARE TWO SUMMARY DATAFRAMES, MAINLY LOOKING
FOR PCT DIFFERENCE AND THEN FORMATTING INTO A DESCRIPTION OR INTO AN EXCEL
OUTPUT FILE WHICH IS COLOR CODED TO HIGHLIGHT THE DIFFERENCES
"""

# for labels and cols in df1, find value in df2, and make sure value is
# within pctdiff - if not return dataframe col, row and values in two frames
# pctdiff should be specified as a number between 1 and 100


def compare_dfs(df1, df2):

    df3 = pd.DataFrame(index=df1.index, columns=df1.columns)

    # for each row
    for label, row in df1.iterrows():

        # assume row exists in comparison
        rowcomp = df2.loc[label]

        # for each value
        for col, val in row.iteritems():

            val2 = rowcomp[col]

            df3.loc[label, col] = \
                int(abs(val - val2) / ((val + val2 + .01) / 2.0) * 100.0)

    return df3


# identify small values as a boolean T/F for each column
def small_vals(df):

    df = df.copy()

    for col in df.columns:
        df[col] = df[col] < df[col].mean() - .5*df[col].std()

    return df


def compare_dfs_excel(df1, df2, excelname="out.xlsx"):
    import palettable
    import xlsxwriter

    writer = pd.ExcelWriter(excelname, engine='xlsxwriter')

    df1.reset_index().to_excel(writer, index=False, sheet_name='df1')
    df2.reset_index().to_excel(writer, index=False, sheet_name='df2')
    writer.sheets['df1'].set_zoom(150)
    writer.sheets['df2'].set_zoom(150)

    df3 = compare_dfs(df1, df2)

    df3.reset_index().to_excel(writer, index=False, sheet_name='comparison')

    workbook = writer.book
    worksheet = writer.sheets['comparison']
    worksheet.set_zoom(150)

    color_range = "B2:Z{}".format(len(df1)+1)

    reds = palettable.colorbrewer.sequential.Blues_5.hex_colors
    reds = {
        i: workbook.add_format({'bg_color': reds[i]})
        for i in range(len(reds))
    }

    blues = palettable.colorbrewer.sequential.Oranges_5.hex_colors
    blues = {
        i: workbook.add_format({'bg_color': blues[i]})
        for i in range(len(blues))
    }

    def apply_format(worksheet, df, format, filter):

        s = df.stack()

        for (lab, col), val in filter(s).iteritems():

            rowind = df.index.get_loc(lab)+2
            colind = df.columns.get_loc(col)+1
            colletter = xlsxwriter.utility.xl_col_to_name(colind)

            worksheet.write(colletter+str(rowind), val, format)

    for i in range(5):
        apply_format(worksheet, df3, reds[i], lambda s: s[s > i*10+10])

    df3[small_vals(df1)] = np.nan
    for i in range(5):
        apply_format(worksheet, df3, blues[i], lambda s: s[s > i*10+10])

    writer.save()


# compare certain columns of two dataframes for differences above a certain
# amount and return a string describing the differences
def compare_summary(df1, df2, index_names=None, pctdiff=10,
                    cols=["tothh", "totemp"], geog_name="Superdistrict"):

    if cols:
        df1, df2 = df1[cols], df2[cols]

    df3 = compare_dfs(df1, df2)
    df3[small_vals(df1)] = np.nan
    s = df3[cols].stack()

    buf = ""
    for (lab, col), val in s[s > 10].iteritems():
        lab = index_names.loc[lab]
        buf += "%s '%s' is %d%% off in column '%s'\n" % \
            (geog_name, lab, val, col)

    return buf


<<<<<<< HEAD
def ue_config(run_num, host):
    data = {
        'taz_url': ('https://landuse.s3.us-west-2.amazonaws.com/' \
            'run{}_simulation_output.json'.format(run_num)),
        'parcel_url': ('https://landuse.s3.us-west-2.amazonaws.com/' \
            'run{}_parcel_output.csv'.format(run_num)),
        'timestamp': time.time(),
        'name': 'Simulation run {}, Machine {}'.format(run_num, host)
    }

    r = requests.post('https://forecast-feedback.firebaseio.com/simulations.json', json.dumps(data))

    return r.text

def ue_files(run_num):
    s3 = boto3.client('s3')
    resp1 = s3.upload_file(
        'runs/run{}_simulation_output.json'.format(run_num),
        'landuse',
        'run{}_simulation_output.json'.format(run_num),
        ExtraArgs={'ACL': 'public-read'})
    resp2 = s3.upload_file(
        'runs/run{}_parcel_output.csv'.format(run_num),
        'landuse',
        'run{}_parcel_output.csv'.format(run_num),
        ExtraArgs={'ACL': 'public-read'})
    return resp1, resp2


# MIGRATED FROM OUTPUT_CSV_UTILS.PY

geography = 'taz'


# loosely borrowed from https://gist.github.com/haleemur/aac0ac216b3b9103d149
def format_df(df, formatters=None, **kwargs):
    formatting_columns = list(set(formatters.keys()).intersection(df.columns))
    df_copy = df[formatting_columns].copy()
    na_rep = kwargs.get('na_rep') or ''
    for col, formatter in formatters.items():
        try:
            df[col] = df[col].apply(lambda x: na_rep if pd.isnull(x)
                                    else formatter.format(x))
        except KeyError:
            print('{} does not exist in the dataframe.'.format(col)) +\
                'Ignoring the formatting specifier'
    return df


def get_base_year_df(base_run_year=2010):
    geography_id = 'zone_id' if geography == 'taz' else geography
    df = pd.read_csv(
        'output/baseyear_{}_summaries_{}.csv'.format(geography, base_run_year),
        index_col=geography_id)
    df = df.fillna(0)
    return df


def get_outcome_df(run, year=2040):
    geography_id = 'zone_id' if geography == 'taz' else geography
    df = pd.read_csv(
        'http://urbanforecast.com/runs/run' +
        '%(run)d_%(geography)s_summaries_%(year)d.csv'
        % {"run": run, "year": year, "geography": geography},
        index_col=geography_id)
    df = df.fillna(0)
    return df


def write_outcome_csv(df, run, geography, year=2040):
    geography_id = 'zone_id' if geography == 'taz' else geography
    f = 'runs/run%(run)d_%(geography)s_summaries_%(year)d.csv' \
        % {"run": run, "year": year, "geography": geography}
    df = df.fillna(0)
    df.to_csv(f)


def compare_series(base_series, outcome_series, index):
    s = base_series
    s1 = outcome_series
    d = {
        'Count': s1,
        'Share': s1 / s1.sum(),
        'Percent_Change': 100 * (s1 - s) / s,
        'Share_Change': (s1 / s1.sum()) - (s / s.sum())
    }
    # there must be a less verbose way to do this:
    columns = ['Count', 'Share', 'Percent_Change',
               'Share_Change']
    df = pd.DataFrame(d, index=index, columns=columns)
    return df


def compare_outcome(run, base_series, formatters):
    df = get_outcome_df(run)
    s = df[base_series.name]
    df = compare_series(base_series, s, df.index)
    df = format_df(df, formatters)
    return df


def remove_characters(word, characters=b' _aeiou'):
    return word.translate(None, characters)


def make_esri_columns(df):
    df.columns = [str(x[0]) + str(x[1]) for x in df.columns]
    df.columns = [remove_characters(x) for x in df.columns]
    return df
    df.to_csv(f)


def to_esri_csv(df, variable, runs):
    f = 'compare/esri_' +\
        '%(variable)s_%(runs)s.csv'\
        % {"variable": variable,
           "runs": '-'.join(str(x) for x in runs)}
    df = make_esri_columns(df)
    df.to_csv(f)


def write_bundle_comparison_csv(df, variable, runs):
    df = make_esri_columns(df)
    if variable == "tothh" or variable == "TOTHH":
        headers = ['hh10', 'hh10_shr', 'hh40_0', 'hh40_0_shr',
                   'pctch40_0', 'Shrch40_0', 'hh40_3', 'hh40_3_shr',
                   'pctch40_3', 'shrch40_3', 'hh40_1', 'hh40_1_shr',
                   'pctch40_1', 'shrch40_1', 'hh40_2', 'hh40_2_shr',
                   'pctch40_2', 'shrch40_2', '3_40_0_40_rat',
                   '1_40_0_40_rat', '2_40_0_40_rat']
        df.columns = headers
        df = df[[
            'hh10', 'hh10_shr', 'hh40_0', 'hh40_0_shr',
            'pctch40_0', 'Shrch40_0', 'hh40_3', 'hh40_3_shr', 'pctch40_3',
            'shrch40_3', '3_40_0_40_rat', 'hh40_1', 'hh40_1_shr', 'pctch40_1',
            'shrch40_1', '1_40_0_40_rat', 'hh40_2', 'hh40_2_shr', 'pctch40_2',
            'shrch40_2', '2_40_0_40_rat']]
    elif variable == "totemp" or variable == "TOTEMP":
        headers = [
            'emp10', 'emp10_shr', 'emp40_0',
            'emp40_0_shr', 'pctch40_0', 'Shrch40_0', 'emp40_3',
            'emp40_3_shr', 'pctch40_3', 'shrch40_3', 'emp40_1',
            'emp40_1_shr', 'pctch40_1', 'shrch40_1', 'emp40_2',
            'emp40_2_shr', 'pctch40_2', 'shrch40_2', '3_40_0_40_rat',
            '1_40_0_40_rat', '2_40_0_40_rat']
        df.columns = headers
        df = df[[
            'emp10', 'emp10_shr', 'emp40_0',
            'emp40_0_shr', 'pctch40_0', 'Shrch40_0', 'emp40_3',
            'emp40_3_shr', 'pctch40_3', 'shrch40_3', '3_40_0_40_rat',
            'emp40_1', 'emp40_1_shr', 'pctch40_1', 'shrch40_1',
            '1_40_0_40_rat', 'emp40_2', 'emp40_2_shr', 'pctch40_2',
            'shrch40_2', '2_40_0_40_rat']]
    cut_variable_name = variable[3:]
    f = 'compare/' + \
        '%(geography)s_%(variable)s_%(runs)s.csv'\
        % {"geography": geography,
           "variable": cut_variable_name,
           "runs": '_'.join(str(x) for x in runs)}
    df.to_csv(f)


def write_csvs(df, variable, runs):
    f = 'compare/' +\
        '%(variable)s_%(runs)s.csv'\
        % {"variable": variable,
           "runs": '-'.join(str(x) for x in runs)}
    write_bundle_comparison_csv(df, variable, runs)


def divide_series(a_tuple, variable):
    s = get_outcome_df(a_tuple[0])[variable]
    s1 = get_outcome_df(a_tuple[1])[variable]
    s2 = s1 / s
    s2.name = str(a_tuple[1]) + '/' + str(a_tuple[0])
    return s2


def get_combinations(nparray):
    return pd.Series(list(it.combinations(np.unique(nparray), 2)))


def compare_outcome_for(variable, runs, set_geography):
    global geography
    geography = set_geography
    # empty list to build up dataframe from other dataframes
    base_year_df = get_base_year_df()
    df_lst = []
    s = base_year_df[variable]
    s1 = s / s.sum()
    d = {'Count': s, 'Share': s1}

    df = pd.DataFrame(d, index=base_year_df.index)
    if geography == 'superdistrict':
        formatters = {
            'Count': '{:.0f}',
            'Share': '{:.2f}'}
        df = pd.DataFrame(d, index=base_year_df.index)
        df = format_df(df, formatters)
        df_lst.append(df)
        more_formatters = {
            'Count': '{:.0f}',
            'Share': '{:.2f}',
            'Percent_Change': '{:.0f}',
            'Share_Change': '{:.3f}'}
        for run in runs:
            df_lst.append(compare_outcome(run, s, more_formatters))
    else:
        formatters = {
            'Count': '{:.4f}',
            'Share': '{:.6f}'}
        df = pd.DataFrame(d, index=base_year_df.index)
        df = format_df(df, formatters)
        df_lst.append(df)
        more_formatters = {
            'Count': '{:.4f}',
            'Share': '{:.6f}',
            'Percent_Change': '{:.6f}',
            'Share_Change': '{:.6f}'}
        for run in runs:
            df_lst.append(compare_outcome(run, s, more_formatters))

    # build up dataframe of ratios of run count variables to one another
    if len(runs) > 1:
        ratios = pd.DataFrame()
        combinations = get_combinations(runs)
        # just compare no no project right now
        s2 = divide_series((runs[0], runs[1]), variable)
        ratios[s2.name] = s2
        s2 = divide_series((runs[0], runs[2]), variable)
        ratios[s2.name] = s2
        s2 = divide_series((runs[0], runs[3]), variable)
        ratios[s2.name] = s2
    df_rt = pd.DataFrame(ratios)
    formatters = {}
    for column in df_rt.columns:
        formatters[column] = '{:.2f}'
    df_rt = format_df(df_rt, formatters)
    df_lst.append(df_rt)

    # build up summary names to the first level of the column multiindex
    keys = ['', 'BaseRun2010']
    run_column_shortnames = ['r' + str(x) + 'y40' for x in runs]
    keys.extend(run_column_shortnames)
    keys.extend(['y40Ratios'])

    df2 = pd.concat(df_lst, axis=1, keys=keys)

    write_csvs(df2, variable, runs)


def subtract_base_year_urban_footprint(run_number):
    base_year_filename = \
        'runs/run{}_urban_footprint_summary_summaries_{}.csv'.\
        format(run_number, 2010)
    bdf = pd.read_csv(base_year_filename, index_col=0)
    outcome_year_filename = \
        'runs/run{}_urban_footprint_summary_summaries_{}.csv'.\
        format(run_number, 2040)
    odf = pd.read_csv(outcome_year_filename, index_col=0)
    sdf = odf - bdf
    sdf.to_csv(
        'runs/run{}_urban_footprint_subtracted_summaries_{}.csv'
        .format(run_number, 2040))
=======
#visualize urbanforecast.com
if importlib.util.find_spec("boto3") is not None #visualizer is optional, aws s3 requires boto3
    import time
    import requests
    import json
    import boto3

    def ue_config(run_num, host):
        data = {
            'taz_url': ('https://landuse.s3.us-west-2.amazonaws.com/' \
                'run{}_simulation_output.json'.format(run_num)),
            'parcel_url': ('https://landuse.s3.us-west-2.amazonaws.com/' \
                'run{}_parcel_output.csv'.format(run_num)),
            'timestamp': time.time(),
            'name': 'Simulation run {}, Machine {}'.format(run_num, host)
        }

        r = requests.post('https://forecast-feedback.firebaseio.com/simulations.json', json.dumps(data))

        return r.text

    def ue_files(run_num):
        s3 = boto3.client('s3')
        resp1 = s3.upload_file(
            'runs/run{}_simulation_output.json'.format(run_num),
            'landuse',
            'run{}_simulation_output.json'.format(run_num),
            ExtraArgs={'ACL': 'public-read'})
        resp2 = s3.upload_file(
            'runs/run{}_parcel_output.csv'.format(run_num),
            'landuse',
            'run{}_parcel_output.csv'.format(run_num),
            ExtraArgs={'ACL': 'public-read'})
        return resp1, resp2
else:
    pass
>>>>>>> a575e33f
<|MERGE_RESOLUTION|>--- conflicted
+++ resolved
@@ -362,7 +362,6 @@
     return buf
 
 
-<<<<<<< HEAD
 def ue_config(run_num, host):
     data = {
         'taz_url': ('https://landuse.s3.us-west-2.amazonaws.com/' \
@@ -626,42 +625,4 @@
     sdf = odf - bdf
     sdf.to_csv(
         'runs/run{}_urban_footprint_subtracted_summaries_{}.csv'
-        .format(run_number, 2040))
-=======
-#visualize urbanforecast.com
-if importlib.util.find_spec("boto3") is not None #visualizer is optional, aws s3 requires boto3
-    import time
-    import requests
-    import json
-    import boto3
-
-    def ue_config(run_num, host):
-        data = {
-            'taz_url': ('https://landuse.s3.us-west-2.amazonaws.com/' \
-                'run{}_simulation_output.json'.format(run_num)),
-            'parcel_url': ('https://landuse.s3.us-west-2.amazonaws.com/' \
-                'run{}_parcel_output.csv'.format(run_num)),
-            'timestamp': time.time(),
-            'name': 'Simulation run {}, Machine {}'.format(run_num, host)
-        }
-
-        r = requests.post('https://forecast-feedback.firebaseio.com/simulations.json', json.dumps(data))
-
-        return r.text
-
-    def ue_files(run_num):
-        s3 = boto3.client('s3')
-        resp1 = s3.upload_file(
-            'runs/run{}_simulation_output.json'.format(run_num),
-            'landuse',
-            'run{}_simulation_output.json'.format(run_num),
-            ExtraArgs={'ACL': 'public-read'})
-        resp2 = s3.upload_file(
-            'runs/run{}_parcel_output.csv'.format(run_num),
-            'landuse',
-            'run{}_parcel_output.csv'.format(run_num),
-            ExtraArgs={'ACL': 'public-read'})
-        return resp1, resp2
-else:
-    pass
->>>>>>> a575e33f
+        .format(run_number, 2040))