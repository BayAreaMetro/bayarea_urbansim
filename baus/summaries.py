from __future__ import print_function

import sys
import os
import orca
import pandas as pd
from pandas.util import testing as pdt
import numpy as np
from baus.utils import random_indexes, round_series_match_target,\
    scale_by_target, simple_ipf
from urbansim.utils import misc
<<<<<<< HEAD
from baus.output_csv_utils import format_df
=======
from scripts.output_csv_utils import format_df
import urbansim
import urbansim_defaults
import orca
import orca_test
import pandana
>>>>>>> f3e19206


@orca.step()
def config(settings, run_number, scenario, parcels,
           development_projects, year):

    f = open(os.path.join("runs", "run%d_configuration.log" %
             (run_number)), "w")

    def write(s):
        # print s
        f.write(s + "\n")

    # package versions
    write("python version: %s" % sys.version.split('|')[0])
    write("urbansim version: %s" % urbansim.__version__)
#    write("urbansim_defaults version: %s" % urbansim_defaults.__version__)
    write("orca version: %s" % orca.__version__)
    write("orca_test version: %s" % orca_test.__version__)
    write("pandana version: %s" % pandana.__version__)
    write("numpy version: %s" % np.__version__)
    write("pandas version: %s" % pd.__version__)
    write("")

    write("INPUT FILES")
    write("")

    write("Scenario %s" % scenario)
    write("")

    # control files
    hh_fname = orca.get_injectable("household_control_file")
    write("Household control file used: %s" % hh_fname)
    emp_fname = orca.get_injectable("employment_control_file")
    write("Employment file used: %s" % emp_fname)
    reg_fname = orca.get_injectable("reg_control_file")
    write("Regional control file used is: %s" % reg_fname)
    reg_dem_fname = orca.get_injectable("reg_dem_control_file")
    write("Regional demographic control file used is: %s" % reg_dem_fname)
    write("")

    # logsums files
    # mandatory
    mand_acc_fname_2010 = orca.get_injectable("mand_acc_file_2010")
    write("2010 mandatory accessibility file used: %s"
          % mand_acc_fname_2010)
    ma_fname_2030 = "logsum_2030_s"+scenario
    if ma_fname_2030 in settings["logsums"]["mandatory"]:
        write("2030 mandatory accessibility file used: %s"
              % settings["logsums"]["mandatory"][ma_fname_2030])
    else:
        write("No 2030 mandatory accessibility file is set")
    # non-mandatory
    nonmand_acc_fname_2010 = orca.get_injectable("nonmand_acc_file_2010")
    write("2010 non-mandatory accessibility file used: %s"
          % nonmand_acc_fname_2010)
    nma_fname_2030 = "logsum_2030_s"+scenario
    if nma_fname_2030 in settings["logsums"]["mandatory"]:
        write("2030 non-mandatory accessibility file used: %s"
              % settings["logsums"]["non_mandatory"][nma_fname_2030])
    else:
        write("No 2030 non-mandatory accessibility file is set")
    # segmentation
    acc_seg_fname_2010 = orca.get_injectable("acc_seg_file_2010")
    write("2010 accessibility segmentation file used: %s"
          % acc_seg_fname_2010)
    acc_seg_fname_2030 = "logsum_2030_s"+scenario
    if acc_seg_fname_2030 in settings["logsums"]["segmentation"]:
        write("2030 accessibility segmentation file used: %s"
              % settings["logsums"]["segmentation"][acc_seg_fname_2030])
    else:
        write("No 2030 accessibility segmentation file is set")
    write("")

    # zoning modifications
    zm_file_loc = os.path.isfile(os.path.join("data", "zoning_mods_%s.csv"
                                              % (scenario)))
    if zm_file_loc:
        write("Zoning modifications for this scenario exist")
    else:
        write("Zoning modifications for this scenario do not exist")
    write("")

    write("HAZARDS")
    write("")

    # sea level rise
    # level
    if scenario in settings["slr_scenarios"]["enable_in"]:
        slr_progression = orca.get_table("slr_progression")
        slr = slr_progression['inundated'].max()
        write("Sea level rise in this scenario is %d inches" % slr)
    else:
        write("There is no sea level rise in this scenario")
    # mitigation
    if scenario in settings["slr_scenarios"]["enable_in"]:
        slr_mitigation = orca.get_injectable("slr_mitigation")
        write("Sea level rise mitigation is %s" % slr_mitigation)
<<<<<<< HEAD
=======
    else:
        write("Sea level rise mitigation is not applied")
>>>>>>> f3e19206
    write("")

    # earthquake
    # activation
    if scenario in settings["eq_scenarios"]["enable_in"]:
        write("Earthquake is activated")
    else:
        write("Earthquake is not activated")
    # mitigation
    if scenario in settings["eq_scenarios"]["mitigation"]:
        write("Earthquake retrofit policies are applied")
    else:
        write("Earthquake retrofit policies are not applied")
    write("")

    def policy_activated(policy_loc, policy, scenario):
        if scenario in policy_loc["enable_in_scenarios"] \
                and "alternate_geography_scenarios" in policy_loc \
                and scenario in policy_loc["alternate_geography_scenarios"]:
            geog = policy_loc["alternate_buildings_filter"] if \
                "alternate_buildings_filter" in policy_loc else \
                policy_loc["alternate_adjustment_formula"]
            write(policy+" is activated with formula: {}".format(geog))
        elif scenario in policy_loc["enable_in_scenarios"]:
            geog = policy_loc["receiving_buildings_filter"] if \
                "receiving_buildings_filter" in policy_loc else \
                policy_loc["profitability_adjustment_formula"]
            write(policy+" is activated with formula: {}".format(geog))
        else:
            write(policy+" is not activated")

    write("FUTURES ROUND 1 FORCES")
    write("")

    # residential sales hedonic config
    rsh_fname = orca.get_injectable("rsh_file")
    write("The config file used for the residential sales hedonic is: %s"
          % rsh_fname)
    write("")

    # AV parking requirements
    policy_loc = (settings["acct_settings"]
                  ["profitability_adjustment_policies"]
                  ["parking_requirements_AVs_s1"])
    policy = "Reduce Parking Requirements due to AVs (CAG)"
    policy_activated(policy_loc, policy, scenario)

    policy_loc = (settings["acct_settings"]
                  ["profitability_adjustment_policies"]
                  ["parking_requirements_AVs_s5"])
    policy = "Reduce Parking Requirements due to AVs (BTTF)"
    policy_activated(policy_loc, policy, scenario)
    write("")

    write("FUTURES ROUND 2 POLICIES")
    write("")

    # development projects list
    scen = "scen"+scenario
    if scen in development_projects.columns:
        write("Scenario is in development projects list")
    else:
        write("Scenario is not in development projects list")
    # public lands
    dev_proj = development_projects.to_frame()
    projects_on = dev_proj.loc[dev_proj['building_name'] == 'pub', scen].sum()
    if projects_on > 0:
        write("Public lands are in development projects")
    else:
        write("Public lands are not in development projects")
    write("")

    # household relocation
    hh_reloc = orca.get_injectable("hh_reloc")
    write("Renter protections through relocation rates are %s" % hh_reloc)
    write("")

    # inclusionary rates
    s = settings["inclusionary_housing_settings"]
    if (scenario in ["11", "12", "15"]) &\
       (scenario not in settings["inclusionary_fr2_enable"]):
        fr1 = str(int(scenario) - 10)
        for item in s[fr1]:
            write("Inclusionary rates are FR1: %d cities are set to %.2f" %
                  (len(item["values"]), item["amount"]))
    elif scenario in s.keys():
        for item in s[scenario]:
            write("Inclusionary rates for %d cities are set to %.2f" %
                  (len(item["values"]), item["amount"]))
    else:
        write("Inclusionary housing is using the default settings")
    write("")

    # office caps
    if scenario in settings['office_caps_fr2_enable']:
        d = settings['development_limits'][scenario]['Office']
        write("Using development limits for FR2 with %d office caps"
              % (len(d)))
    elif "default" in settings['development_limits'].keys():
        d = settings['development_limits']["default"]['Office']
        write("Using default development limits")
    write("")

    # OBAG
    policy_loc = (settings["acct_settings"]["lump_sum_accounts"]
                  ["obag_settings"])
    policy = "OBAG"
    policy_activated(policy_loc, policy, scenario)
    write("")

    # CEQA
    policy_loc = (settings["acct_settings"]
                  ["profitability_adjustment_policies"]["ceqa_tiering"])
    policy = "CEQA"
    policy_activated(policy_loc, policy, scenario)
    write("")

    # PDA parking requirements
    policy_loc = (settings["acct_settings"]
                  ["profitability_adjustment_policies"]
                  ["parking_requirements_pdas"])
    policy = "Reduce Parking Requirements in PDAs"
    policy_activated(policy_loc, policy, scenario)
    write("")

    # VMT fees
    if scenario in (settings["acct_settings"]["vmt_settings"]
                    ["com_for_com_scenarios"]) and scenario in \
            (settings["acct_settings"]["vmt_settings"]
             ["alternate_geography_scenarios"]):
        write("VMT fees: com_for_com is activated with trich_id and cat_id")
        write("VMT fees: com_for_com is using alternate fee amounts")
    elif scenario in (settings["acct_settings"]["vmt_settings"]
                      ["com_for_com_scenarios"]):
        write("VMT fees: com_for_com is activated with pda_id")
        write("VMT fees: com_for_com is using default fee amounts")
    else:
        write("VMT fees: com_for_com is not activated")

    if scenario in (settings["acct_settings"]["vmt_settings"]
                    ["com_for_res_scenarios"]) and scenario in \
            (settings["acct_settings"]["vmt_settings"]
             ["alternate_geography_scenarios"]):
        write("VMT fees: com_for_res is activated with trich_id and cat_id")
        write("VMT fees: com_for_res is using alternate fee amounts")
    elif scenario in (settings["acct_settings"]["vmt_settings"]
                      ["com_for_res_scenarios"]):
        write("VMT fees: com_for_res is activated with pda_id")
        write("VMT fees: com_for_res is using default fee amounts")
    else:
        write("VMT fees: com_for_res is not activated")
    write("")

    # affordable housing bonds
    counter = 0
    counties = ["alameda", "contra_costa", "marin", "napa", "san_mateo",
                "san_francisco", "santa_clara", "solano", "sonoma"]
    for county in counties:
        policy_loc = (settings["acct_settings"]["lump_sum_accounts"]
                      [county+"_bond_settings"]["enable_in_scenarios"])
        if scenario in policy_loc:
            counter += 1
    write("Affordable housing bonds are activated for %d counties" % counter)

    # workplace preferences are in the development projects list
    # e-commerce should be embedded in the controls
    # telecommuting should be handled in the TM

    f.close()


@orca.step()
def topsheet(households, jobs, buildings, parcels, zones, year,
             run_number, taz_geography, parcels_zoning_calculations,
             summary, settings, parcels_geography, abag_targets, new_tpp_id,
             residential_units):

    hh_by_subregion = misc.reindex(taz_geography.subregion,
                                   households.zone_id).value_counts()

    households_df = orca.merge_tables(
        'households',
        [parcels_geography, buildings, households],
        columns=['pda_id', 'tpp_id', 'income'])

    if settings["use_new_tpp_id_in_topsheet"]:
        del households_df["tpp_id"]
        households_df["tpp_id"] = misc.reindex(new_tpp_id.tpp_id,
                                               households_df.parcel_id)

    hh_by_inpda = households_df.pda_id.notnull().value_counts()
    hh_by_intpp = households_df.tpp_id.notnull().value_counts()

    hhincome_by_intpp = households_df.income.groupby(
        households_df.tpp_id.notnull()).mean()
    # round to nearest 100s
    hhincome_by_intpp = (hhincome_by_intpp/100).round()*100

    jobs_by_subregion = misc.reindex(taz_geography.subregion,
                                     jobs.zone_id).value_counts()

    jobs_df = orca.merge_tables(
        'jobs',
        [parcels, buildings, jobs],
        columns=['pda'])

    if settings["use_new_tpp_id_in_topsheet"]:
        jobs_df["tpp_id"] = misc.reindex(new_tpp_id.tpp_id,
                                         jobs_df.parcel_id)

    jobs_by_inpda = jobs_df.pda.notnull().value_counts()
    jobs_by_intpp = jobs_df.tpp_id.notnull().value_counts()

    capacity = parcels_zoning_calculations.\
        zoned_du_underbuild_nodev.groupby(parcels.subregion).sum()

    if year == 2010:
        # save some info for computing growth measures
        orca.add_injectable("base_year_measures", {
            "hh_by_subregion": hh_by_subregion,
            "jobs_by_subregion": jobs_by_subregion,
            "hh_by_inpda": hh_by_inpda,
            "jobs_by_inpda": jobs_by_inpda,
            "hh_by_intpp": hh_by_intpp,
            "jobs_by_intpp": jobs_by_intpp,
            "hhincome_by_intpp": hhincome_by_intpp,
            "capacity": capacity
        })

    try:
        base_year_measures = orca.get_injectable("base_year_measures")
    except Exception as e:
        # the base year measures don't exist - we didn't run year 2010
        # this can happen when we skip the first year, usually because
        # we don't want to waste time doing so
        return

    f = open(os.path.join("runs", "run%d_topsheet_%d.log" %
             (run_number, year)), "w")

    def write(s):
        # print s
        f.write(s + "\n\n")

    def norm_and_round(s):
        # normalize and round a series
        return str((s/s.sum()).round(2))

    nhh = len(households)
    write("Number of households = %d" % nhh)
    nj = len(jobs)
    write("Number of jobs = %d" % nj)

    n = len(households.building_id[households.building_id == -1])
    write("Number of unplaced households = %d" % n)

    n = len(jobs.building_id[jobs.building_id == -1])
    write("Number of unplaced jobs = %d" % n)

    # we should assert there are no unplaces households and jobs right?
    # this is considered an error for the MTC-style model
    # could be configured in settings.yaml

    du = buildings.residential_units.sum()
    write("Number of residential units in buildings table = %d" % du)
    write("Residential vacancy rate = %.2f" % (1-0 - float(nhh)/du))

    write("Number of residential units in units table = %d"
          % len(residential_units))

    rent_own = residential_units.tenure.value_counts()
    write("Split of units by rent/own = %s" % str(rent_own))

    rent_own = households.tenure[households.building_id == -1].value_counts()
    write("Number of unplaced households by rent/own = %s" % str(rent_own))

    du = buildings.deed_restricted_units.sum()
    write("Number of deed restricted units = %d" % du)

    write("Base year mean income by whether household is in tpp:\n%s" %
          base_year_measures["hhincome_by_intpp"])

    write("Horizon year mean income by whether household is in tpp:\n%s" %
          hhincome_by_intpp)

    jsp = buildings.job_spaces.sum()
    write("Number of job spaces = %d" % jsp)
    write("Non-residential vacancy rate = %.2f" % (1-0 - float(nj)/jsp))

    tmp = base_year_measures["hh_by_subregion"]
    write("Households base year share by subregion:\n%s" %
          norm_and_round(tmp))

    write("Households share by subregion:\n%s" %
          norm_and_round(hh_by_subregion))
    diff = hh_by_subregion - base_year_measures["hh_by_subregion"]

    write("Households pct of regional growth by subregion:\n%s" %
          norm_and_round(diff))

    tmp = base_year_measures["jobs_by_subregion"]
    write("Jobs base year share by subregion:\n%s" %
          norm_and_round(tmp))

    write("Jobs share by subregion:\n%s" %
          norm_and_round(jobs_by_subregion))
    diff = jobs_by_subregion - base_year_measures["jobs_by_subregion"]

    write("Jobs pct of regional growth by subregion:\n%s" %
          norm_and_round(diff))

    tmp = base_year_measures["hh_by_inpda"]
    write("Households base year share in pdas:\n%s" %
          norm_and_round(tmp))

    write("Households share in pdas:\n%s" %
          norm_and_round(hh_by_inpda))

    diff = hh_by_inpda - base_year_measures["hh_by_inpda"]
    write("Households pct of regional growth in pdas:\n%s" %
          norm_and_round(diff))

    tmp = base_year_measures["jobs_by_inpda"]
    write("Jobs base year share in pdas:\n%s" %
          norm_and_round(tmp))

    write("Jobs share in pdas:\n%s" %
          norm_and_round(jobs_by_inpda))

    diff = jobs_by_inpda - base_year_measures["jobs_by_inpda"]
    write("Jobs pct of regional growth in pdas:\n%s" %
          norm_and_round(diff))

    tmp = base_year_measures["hh_by_intpp"]
    write("Households base year share in tpps:\n%s" %
          norm_and_round(tmp))

    write("Households share in tpps:\n%s" %
          norm_and_round(hh_by_intpp))

    diff = hh_by_intpp - base_year_measures["hh_by_intpp"]
    write("Households pct of regional growth in tpps:\n%s" %
          norm_and_round(diff))

    tmp = base_year_measures["jobs_by_intpp"]
    write("Jobs base year share in tpps:\n%s" %
          norm_and_round(tmp))

    write("Jobs share in tpps:\n%s" %
          norm_and_round(jobs_by_intpp))

    diff = jobs_by_intpp - base_year_measures["jobs_by_intpp"]
    write("Jobs pct of regional growth in tpps:\n%s" %
          norm_and_round(diff))

    write("Base year dwelling unit raw capacity:\n%s" %
          base_year_measures["capacity"])

    write("Dwelling unit raw capacity:\n%s" % capacity)

    if summary.parcel_output is not None:
        df = summary.parcel_output
        # we mark greenfield as a parcel with less than 500 current sqft
        greenfield = df.total_sqft < 500

        write("Current share of projects which are greenfield development:\n%s"
              % norm_and_round(greenfield.value_counts()))

        write("Current share of units which are greenfield development:\n%s" %
              norm_and_round(df.residential_units.groupby(greenfield).sum()))

    cmap = settings["county_id_tm_map"]
    jobs_by_county = jobs.zone_id.map(taz_geography.county)\
        .map(cmap).value_counts()
    households_by_county = households.zone_id.map(taz_geography.county)\
        .map(cmap).value_counts()
    jobs_by_housing = jobs_by_county / households_by_county.replace(0, 1)
    write("Jobs/housing balance:\n" + str(jobs_by_housing))

    for geo, typ, corr in compare_to_targets(parcels, buildings, jobs,
                                             households, abag_targets,
                                             write_comparison_dfs=True):
        write("{} in {} have correlation of {:,.4f} with targets".format(
            typ, geo, corr
        ))

    f.close()


def compare_to_targets(parcels, buildings, jobs, households, abag_targets,
                       write_comparison_dfs=False):

    # yes a similar join is used in the summarize step below - but it's
    # better to keep it clean and separate

    abag_targets = abag_targets.to_frame()
    abag_targets["pda_fill_juris"] = abag_targets["joinkey"].\
        replace("Non-PDA", np.nan).replace("Total", np.nan).\
        str.upper().fillna(abag_targets.juris)

    households_df = orca.merge_tables(
        'households',
        [parcels, buildings, households],
        columns=['pda', 'juris'])

    households_df["pda_fill_juris"] = \
        households_df.pda.str.upper().replace("Total", np.nan).\
        str.upper().fillna(households_df.juris)

    jobs_df = orca.merge_tables(
        'jobs',
        [parcels, buildings, jobs],
        columns=['pda', 'juris'])

    jobs_df["pda_fill_juris"] = \
        jobs_df.pda.str.upper().fillna(jobs_df.juris)

    # compute correlection for pda and juris, for households and for jobs

    li = []

    df = pd.DataFrame()

    for geo in ['pda_fill_juris', 'juris']:

        for typ in ['households', 'jobs']:

            abag_distribution = abag_targets.groupby(geo)[typ].sum()

            df["abag_"+geo+"_"+typ] = abag_distribution

            agents = {
                "households": households_df,
                "jobs": jobs_df
            }[typ]

            baus_distribution = agents.groupby(geo).size().\
                reindex(abag_distribution.index).fillna(0)

            df["baus_"+geo+"_"+typ] = baus_distribution

            assert len(abag_distribution) == len(baus_distribution)

            li.append((geo, typ, abag_distribution.corr(baus_distribution)))

    if write_comparison_dfs:

        run_number = orca.get_injectable("run_number")
        year = orca.get_injectable("year")

        df.to_csv(os.path.join("runs", "run%d_targets_comparison_%d.csv" %
                  (run_number, year)))

    return li


@orca.step()
def diagnostic_output(households, buildings, parcels, taz, jobs, settings,
                      zones, year, summary, run_number, residential_units):
    households = households.to_frame()
    buildings = buildings.to_frame()
    parcels = parcels.to_frame()
    zones = zones.to_frame()

    zones['zoned_du'] = parcels.groupby('zone_id').zoned_du.sum()
    zones['zoned_du_underbuild'] = parcels.groupby('zone_id').\
        zoned_du_underbuild.sum()
    zones['zoned_du_underbuild_ratio'] = zones.zoned_du_underbuild /\
        zones.zoned_du

    zones['residential_units'] = buildings.groupby('zone_id').\
        residential_units.sum()
    zones['job_spaces'] = buildings.groupby('zone_id').\
        job_spaces.sum()
    tothh = households.zone_id.value_counts().reindex(zones.index).fillna(0)
    zones['residential_vacancy'] = \
        1.0 - tothh / zones.residential_units.replace(0, 1)
    zones['non_residential_sqft'] = buildings.groupby('zone_id').\
        non_residential_sqft.sum()
    totjobs = jobs.zone_id.value_counts().reindex(zones.index).fillna(0)
    zones['non_residential_vacancy'] = \
        1.0 - totjobs / zones.job_spaces.replace(0, 1)

    zones['retail_sqft'] = buildings.query('general_type == "Retail"').\
        groupby('zone_id').non_residential_sqft.sum()
    zones['office_sqft'] = buildings.query('general_type == "Office"').\
        groupby('zone_id').non_residential_sqft.sum()
    zones['industrial_sqft'] = buildings.query(
        'general_type == "Industrial"').\
        groupby('zone_id').non_residential_sqft.sum()

    zones['average_income'] = households.groupby('zone_id').income.quantile()
    zones['household_size'] = households.groupby('zone_id').persons.quantile()

    zones['building_count'] = buildings.\
        query('general_type == "Residential"').groupby('zone_id').size()
    # this price is the max of the original unit vector belows
    zones['residential_price'] = buildings.\
        query('general_type == "Residential"').groupby('zone_id').\
        residential_price.quantile()
    # these two are the original unit prices averaged up to the building id
    ru = residential_units
    zones['unit_residential_price'] = \
        ru.unit_residential_price.groupby(ru.zone_id).quantile()
    zones['unit_residential_rent'] = \
        ru.unit_residential_rent.groupby(ru.zone_id).quantile()
    cap_rate = settings.get('cap_rate')
    # this compares price to rent and shows us where price is greater
    # rents are monthly and a cap rate is applied in order to do the conversion
    zones['unit_residential_price_>_rent'] = \
        (zones.unit_residential_price >
         (zones.unit_residential_rent * 12 / cap_rate)).astype('int')

    zones['retail_rent'] = buildings[buildings.general_type == "Retail"].\
        groupby('zone_id').non_residential_rent.quantile()
    zones['office_rent'] = buildings[buildings.general_type == "Office"].\
        groupby('zone_id').non_residential_rent.quantile()
    zones['industrial_rent'] = \
        buildings[buildings.general_type == "Industrial"].\
        groupby('zone_id').non_residential_rent.quantile()

    zones['retail_sqft'] = buildings[buildings.general_type == "Retail"].\
        groupby('zone_id').non_residential_sqft.sum()

    zones['retail_to_res_units_ratio'] = \
        zones.retail_sqft / zones.residential_units.replace(0, 1)

    summary.add_zone_output(zones, "diagnostic_outputs", year)

    # save the dropped buildings to a csv
    if "dropped_buildings" in orca.orca._TABLES:
        df = orca.get_table("dropped_buildings").to_frame()
        print("Dropped buildings", df.describe())
        df.to_csv(
            "runs/run{}_dropped_buildings.csv".format(run_number)
        )


@orca.step()
def geographic_summary(parcels, households, jobs, buildings, taz_geography,
                       run_number, year, summary, final_year, scenario,
                       settings):
    # using the following conditional b/c `year` is used to pull a column
    # from a csv based on a string of the year in add_population()
    # and in add_employment() and 2009 is the
    # 'base'/pre-simulation year, as is the 2010 value in the csv.
    if year == 2009:
        year = 2010
        base = True
    else:
        base = False

    households_df = orca.merge_tables(
        'households',
        [parcels, buildings, households],
        columns=['pda', 'zone_id', 'juris', 'superdistrict',
                 'persons', 'income', 'base_income_quartile',
                 'juris_trich'])

    jobs_df = orca.merge_tables(
        'jobs',
        [parcels, buildings, jobs],
        columns=['pda', 'superdistrict', 'juris', 'zone_id',
                 'empsix', 'juris_trich'])

    buildings_df = orca.merge_tables(
        'buildings',
        [parcels, buildings],
        columns=['pda', 'superdistrict', 'juris', 'building_type',
                 'zone_id', 'residential_units', 'building_sqft',
                 'non_residential_sqft', 'juris_trich'])

    parcel_output = summary.parcel_output

    # because merge_tables returns multiple zone_id_'s, but not the one we need
    buildings_df = buildings_df.rename(columns={'zone_id_x': 'zone_id'})

    geographies = ['superdistrict', 'pda', 'juris']

    if (scenario in ["11", "12", "15"]) and\
       (scenario in settings["geographies_fr2_enable"]):
        geographies.append('juris_trich')

    if year in [2010, 2015, 2020, 2025, 2030, 2035, 2040, 2045, 2050]:

        for geography in geographies:

            # create table with household/population summaries

            summary_table = pd.pivot_table(households_df,
                                           values=['persons'],
                                           index=[geography],
                                           aggfunc=[np.size])

            summary_table.columns = ['tothh']

            # fill in 0 values where there are NA's so that summary table
            # outputs are the same over the years otherwise a PDA or summary
            # geography would be dropped if it had no employment or housing
            if geography == 'superdistrict':
                all_summary_geographies = buildings_df[geography].unique()
            else:
                all_summary_geographies = parcels[geography].unique()
            summary_table = \
                summary_table.reindex(all_summary_geographies).fillna(0)

            # turns out the lines above had to be moved up - if there are no
            # households in a geography the index is missing that geography
            # right off the bat.  then when we try and add a jobs or buildings
            # aggregation that HAS that geography, it doesn't get saved.  ahh
            # pandas, so powerful but so darn confusing.

            # income quartile counts
            summary_table['hhincq1'] = \
                households_df.query("base_income_quartile == 1").\
                groupby(geography).size()
            summary_table['hhincq2'] = \
                households_df.query("base_income_quartile == 2").\
                groupby(geography).size()
            summary_table['hhincq3'] = \
                households_df.query("base_income_quartile == 3").\
                groupby(geography).size()
            summary_table['hhincq4'] = \
                households_df.query("base_income_quartile == 4").\
                groupby(geography).size()

            # residential buildings by type
            summary_table['sfdu'] = buildings_df.\
                query("building_type == 'HS' or building_type == 'HT'").\
                groupby(geography).residential_units.sum()
            summary_table['mfdu'] = buildings_df.\
                query("building_type == 'HM' or building_type == 'MR'").\
                groupby(geography).residential_units.sum()

            # employees by sector
            summary_table['totemp'] = jobs_df.\
                groupby(geography).size()
            summary_table['agrempn'] = jobs_df.query("empsix == 'AGREMPN'").\
                groupby(geography).size()
            summary_table['mwtempn'] = jobs_df.query("empsix == 'MWTEMPN'").\
                groupby(geography).size()
            summary_table['retempn'] = jobs_df.query("empsix == 'RETEMPN'").\
                groupby(geography).size()
            summary_table['fpsempn'] = jobs_df.query("empsix == 'FPSEMPN'").\
                groupby(geography).size()
            summary_table['herempn'] = jobs_df.query("empsix == 'HEREMPN'").\
                groupby(geography).size()
            summary_table['othempn'] = jobs_df.query("empsix == 'OTHEMPN'").\
                groupby(geography).size()

            # summary columns
            summary_table['occupancy_rate'] = summary_table['tothh'] / \
                (summary_table['sfdu'] + summary_table['mfdu'])
            summary_table['non_residential_sqft'] = buildings_df.\
                groupby(geography)['non_residential_sqft'].sum()
            summary_table['sq_ft_per_employee'] = \
                summary_table['non_residential_sqft'] / summary_table['totemp']

            if parcel_output is not None:
                parcel_output['subsidized_units'] = \
                    parcel_output.deed_restricted_units - \
                    parcel_output.inclusionary_units

                # columns re: affordable housing
                summary_table['deed_restricted_units'] = \
                    parcel_output.groupby(geography).\
                    deed_restricted_units.sum()
                summary_table['inclusionary_units'] = \
                    parcel_output.groupby(geography).inclusionary_units.sum()
                summary_table['subsidized_units'] = \
                    parcel_output.groupby(geography).subsidized_units.sum()
                summary_table['inclusionary_revenue_reduction'] = \
                    parcel_output.groupby(geography).\
                    policy_based_revenue_reduction.sum()
                summary_table['inclusionary_revenue_reduction_per_unit'] = \
                    summary_table.inclusionary_revenue_reduction / \
                    summary_table.inclusionary_units
                summary_table['total_subsidy'] = \
                    parcel_output[parcel_output.subsidized_units > 0].\
                    groupby(geography).max_profit.sum() * -1
                summary_table['subsidy_per_unit'] = \
                    summary_table.total_subsidy / \
                    summary_table.subsidized_units

            summary_table = summary_table.sort_index()

            if base is False:
                summary_csv = "runs/run{}_{}_summaries_{}.csv".\
                    format(run_number, geography, year)
            elif base is True:
                summary_csv = "runs/run{}_{}_summaries_{}.csv".\
                    format(run_number, geography, 2009)

            summary_table.to_csv(summary_csv)

    # Write Summary of Accounts
    if year == final_year:

        for acct_name, acct in orca.get_injectable("coffer").items():
            fname = "runs/run{}_acctlog_{}_{}.csv".\
                format(run_number, acct_name, year)
            acct.to_frame().to_csv(fname)

    # Write Urban Footprint Summary
    if year in [2010, 2015, 2020, 2025, 2030, 2035, 2040, 2045, 2050]:
        # 02 15 2019 ET: Using perffoot there was no greenfield change
        # between 2010 and 2050. Joined the parcels to Urbanized_Footprint
        # instead, which improved the diff. The large majority of greenfield
        # still occurs in 2010 (base year buildings outside of the
        # urbanized area).

        buildings_uf_df = orca.merge_tables(
            'buildings',
            [parcels, buildings],
            columns=['urbanized', 'year_built',
                     'acres', 'residential_units',
                     'non_residential_sqft'])

        buildings_uf_df['count'] = 1

        # residential units per acre in current year
        s1 = buildings_uf_df['residential_units'] / buildings_uf_df['acres']
        # residential units per acre > 1 in current year
        s2 = s1 > 1
        # urban footprint is 0 in base year (there's no development)
        s3 = (buildings_uf_df['urbanized'] == 0) * 1
        # urban footprint is 0 in the base year
        # AND residential units per acre > 1 in current year
        buildings_uf_df['denser_greenfield'] = s3 * s2

        # where buildings were built after the base year,
        # sum whether urban footprint was 0 or 1 in the base year
        df = buildings_uf_df.\
            loc[buildings_uf_df['year_built'] > 2010].\
            groupby('urbanized').sum()
        df = df[['count', 'residential_units', 'non_residential_sqft',
                 'acres']]

        # where buildings were built after the base year,
        # sum if it was denser greenfield
        df2 = buildings_uf_df.\
            loc[buildings_uf_df['year_built'] > 2010].\
            groupby('denser_greenfield').sum()
        df2 = df2[['count', 'residential_units', 'non_residential_sqft',
                   'acres']]

        formatters = {'count': '{:.0f}',
                      'residential_units': '{:.0f}',
                      'non_residential_sqft': '{:.0f}',
                      'acres': '{:.0f}'}

        df = format_df(df, formatters)

        df2 = format_df(df2, formatters)

        df = df.transpose()

        df2 = df2.transpose()

        df[2] = df2[1]

        df.columns = ['urban_footprint_0', 'urban_footprint_1',
                      'denser_greenfield']
        uf_summary_csv = "runs/run{}_urban_footprint_summary_{}.csv".\
            format(run_number, year)
        df.to_csv(uf_summary_csv)

    # Summarize Logsums
    if year in [2010, 2015, 2020, 2025, 2030, 2035, 2040, 2045, 2050]:
        zones = orca.get_table('zones')
        df = zones.to_frame(['zone_cml', 'zone_cnml', 'zone_combo_logsum'])
        df.to_csv(os.path.join("runs",
                               "run%d_taz_logsums_%d.csv"
                               % (run_number, year)))
        parcels = orca.get_table('parcels')
        df = parcels.to_frame(['cml', 'cnml', 'combo_logsum'])
        df.to_csv(os.path.join("runs",
                               "run%d_parcel_logsums_%d.csv"
                               % (run_number, year)))


@orca.step()
def building_summary(parcels, run_number, year,
                     buildings,
                     initial_year, final_year):

    if year not in [initial_year, final_year]:
        return

    df = orca.merge_tables(
        'buildings',
        [parcels, buildings],
        columns=['performance_zone', 'year_built', 'residential_units',
                 'unit_price', 'zone_id', 'non_residential_sqft',
                 'deed_restricted_units', 'job_spaces', 'x', 'y', 'geom_id'])

    df.to_csv(
        os.path.join("runs", "run%d_building_data_%d.csv" %
                     (run_number, year))
    )


@orca.step()
def parcel_summary(parcels, buildings, households, jobs,
                   run_number, year,
                   parcels_zoning_calculations,
                   initial_year, final_year):

    if year not in [2010, 2015, 2030, 2050]:
        return

    df = parcels.to_frame([
        "geom_id",
        "x", "y",
        "total_residential_units",
        "total_job_spaces",
        "first_building_type"
    ])

    df2 = parcels_zoning_calculations.to_frame([
        "zoned_du",
        "zoned_du_underbuild",
        "zoned_du_underbuild_nodev"
    ])

    df = df.join(df2)

    households_df = orca.merge_tables(
        'households',
        [buildings, households],
        columns=['parcel_id', 'base_income_quartile'])

    # add households by quartile on each parcel
    for i in range(1, 5):
        df['hhq%d' % i] = households_df[
            households_df.base_income_quartile == i].\
            parcel_id.value_counts()
    df["tothh"] = households_df.groupby('parcel_id').size()

    jobs_df = orca.merge_tables(
        'jobs',
        [buildings, jobs],
        columns=['parcel_id', 'empsix'])

    # add jobs by empsix category on each parcel
    for cat in jobs_df.empsix.unique():
        df[cat] = jobs_df[jobs_df.empsix == cat].\
            parcel_id.value_counts()
    df["totemp"] = jobs_df.groupby('parcel_id').size()

    df.to_csv(
        os.path.join("runs", "run%d_parcel_data_%d.csv" %
                     (run_number, year))
    )

    if year == final_year:

        # do diff with initial year

        df2 = pd.read_csv(
            os.path.join("runs", "run%d_parcel_data_%d.csv" %
                         (run_number, initial_year)), index_col="parcel_id")

        for col in df.columns:

            if col in ["x", "y", "first_building_type"]:
                continue

            df[col] = df[col] - df2[col]

        df.to_csv(
            os.path.join("runs", "run%d_parcel_data_diff.csv" %
                         run_number)
        )


@orca.step()
def travel_model_output(parcels, households, jobs, buildings,
                        zones, maz, year, summary, coffer,
                        zone_forecast_inputs, run_number,
                        taz, base_year_summary_taz,
                        taz_geography, taz_forecast_inputs,
                        maz_forecast_inputs, regional_demographic_forecast,
                        regional_controls):

    if year not in [2010, 2015, 2020, 2025, 2030, 2035, 2040, 2045, 2050]:
        # only summarize for years which are multiples of 5
        return

    households_df = orca.merge_tables('households',
                                      [parcels, buildings, households],
                                      columns=['zone_id',
                                               'base_income_quartile',
                                               'income', 'persons',
                                               'maz_id'])

    taz_df = pd.DataFrame(index=zones.index)

    taz_df["sd"] = taz_geography.superdistrict
    taz_df["zone"] = zones.index
    taz_df["county"] = taz_geography.county

    parcels = parcels.to_frame()
    parcels["zone_id_x"] = parcels.zone_id
    orca.add_table('parcels', parcels)
    parcels = orca.get_table("parcels")

    jobs_df = orca.merge_tables(
        'jobs',
        [parcels, buildings, jobs],
        columns=['zone_id', 'zone_id_x', 'empsix']
    )

    # totally baffled by this - after joining the three tables we have three
    # zone_ids, one from the parcel table, one from buildings, and one from
    # jobs and the one called zone_id has null values while there others do not
    # going to change this while I think about this - turns out this has to do
    # with major caching issue which has been reported upstream

    # the null values are present in the jobs table, however when you merge the
    # tables, the zone_id columns from the other tables don't have null values
    # however on lumodel, these duplicate columns don't get created in the
    # merge so a copy of zone_id (zone_id_x) is added to parcels to ensure
    # it doesn't get dropped

    jobs_df["zone_id"] = jobs_df.zone_id_x

    def getsectorcounts(sector):
        return jobs_df.query("empsix == '%s'" % sector).\
            groupby('zone_id').size()

    taz_df["agrempn"] = getsectorcounts("AGREMPN")
    taz_df["fpsempn"] = getsectorcounts("FPSEMPN")
    taz_df["herempn"] = getsectorcounts("HEREMPN")
    taz_df["retempn"] = getsectorcounts("RETEMPN")
    taz_df["mwtempn"] = getsectorcounts("MWTEMPN")
    taz_df["othempn"] = getsectorcounts("OTHEMPN")
    taz_df["totemp"] = jobs_df.groupby('zone_id').size()

    def gethhcounts(filter):
        return households_df.query(filter).groupby('zone_id').size()

    taz_df["hhincq1"] = gethhcounts("base_income_quartile == 1")
    taz_df["hhincq2"] = gethhcounts("base_income_quartile == 2")
    taz_df["hhincq3"] = gethhcounts("base_income_quartile == 3")
    taz_df["hhincq4"] = gethhcounts("base_income_quartile == 4")
    taz_df["hhpop"] = households_df.groupby('zone_id').persons.sum()
    taz_df["tothh"] = households_df.groupby('zone_id').size()

    taz_df["shpop62p"] = zone_forecast_inputs.sh_62plus
    taz_df["gqpop"] = zone_forecast_inputs["gqpop" + str(year)[-2:]].fillna(0)

    taz_df["totacre"] = zone_forecast_inputs.totacre_abag
    # total population = group quarters plus households population
    taz_df["totpop"] = (taz_df.hhpop + taz_df.gqpop).fillna(0)
    taz_df["density"] = \
        (taz_df.totpop + (2.5 * taz_df.totemp)) / taz_df.totacre
    taz_df["areatype"] = pd.cut(
        taz_df.density,
        bins=[0, 6, 30, 55, 100, 300, np.inf],
        labels=[5, 4, 3, 2, 1, 0]
    )

    buildings_df = buildings.to_frame(['zone_id',
                                       'building_type',
                                       'residential_units',
                                       'building_sqft',
                                       'lot_size_per_unit'])

    taz_df["res_units"] = buildings_df.\
        groupby('zone_id').residential_units.sum()

    taz_df["mfdu"] = buildings_df.\
        query("building_type == 'HM' or building_type == 'MR'").\
        groupby('zone_id').residential_units.sum()

    taz_df["sfdu"] = buildings_df.\
        query("building_type == 'HS' or building_type == 'HT'").\
        groupby('zone_id').residential_units.sum()

    f = orca.get_injectable('parcel_first_building_type_is')

    def count_acres_with_mask(mask):
        mask *= parcels.acres
        return mask.groupby(parcels.zone_id).sum()

    taz_df["resacre_unweighted"] = count_acres_with_mask(
        f('residential') | f('mixedresidential'))

    taz_df["ciacre_unweighted"] = count_acres_with_mask(
        f('select_non_residential'))

    taz_df["ciacre"] = scaled_ciacre(
        base_year_summary_taz.CIACRE_UNWEIGHTED, taz_df.ciacre_unweighted)
    taz_df["resacre"] = scaled_resacre(
        base_year_summary_taz.RESACRE_UNWEIGHTED, taz_df.resacre_unweighted)
    rc = regional_controls.to_frame()
    taz_df = add_population(taz_df, year, rc)
    taz_df.totpop = taz_df.hhpop + taz_df.gqpop
    taz_df = add_employment(taz_df, year, rc)
    taz_df = add_age_categories(taz_df, year, rc)
    orca.add_table('taz_summary_1', taz_df)

    summary.add_zone_output(taz_df, "travel_model_output", year)
    summary.write_zone_output()

    # otherwise it loses precision
    if summary.parcel_output is not None\
            and "geom_id" in summary.parcel_output:
        summary.parcel_output["geom_id"] = \
            summary.parcel_output.geom_id.astype('str')

    summary.write_parcel_output(add_xy={
        "xy_table": "parcels",
        "foreign_key": "parcel_id",
        "x_col": "x",
        "y_col": "y"
    })

    # uppercase columns to match travel model template
    taz_df.columns = \
        [x.upper() for x in taz_df.columns]

    maz = maz.to_frame(['TAZ', 'COUNTY', 'taz1454'])
    mazi = maz_forecast_inputs.to_frame()
    mazi_yr = str(year)[2:]
    households_df.maz_id = households_df.maz_id.fillna(213906)
    maz["hhpop"] = households_df.groupby('maz_id').persons.sum()
    maz["tothh"] = households_df.groupby('maz_id').size()
    tothh = taz_df.TOTHH.sum()
    maz = add_households(maz, tothh)
    maz['gq_type_univ'] = mazi['gqpopu' + mazi_yr]
    maz['gq_type_mil'] = mazi['gqpopm' + mazi_yr]
    maz['gq_type_othnon'] = mazi['gqpopo' + mazi_yr]
    maz['gq_tot_pop'] = maz['gq_type_univ'] + maz['gq_type_mil']\
        + maz['gq_type_othnon']
    tot_gqpop = maz.gq_tot_pop.sum()

    rdf = regional_demographic_forecast.to_frame()

    tfi = taz_forecast_inputs.to_frame()
    taz_df['gq_type_univ'] = maz.groupby('taz1454'
                                         ).gq_type_univ.sum().fillna(0)
    taz_df['gq_type_mil'] = maz.groupby('taz1454').gq_type_mil.sum().fillna(0)
    taz_df['gq_type_othnon'] = maz.groupby('taz1454'
                                           ).gq_type_othnon.sum().fillna(0)
    taz_df['gq_tot_pop'] = maz.groupby('taz1454').gq_tot_pop.sum().fillna(0)

    taz_df['hh'] = taz_df.TOTHH
    taz_df['hh_size_1'] = taz_df['TOTHH'] * tfi.shrs1_2010
    taz_df['hh_size_2'] = taz_df['TOTHH'] * tfi.shrs2_2010
    taz_df['hh_size_3'] = taz_df['TOTHH'] * tfi.shrs3_2010
    taz_df['hh_size_4_plus'] = taz_df['TOTHH'] * tfi.shrs4_2010

    taz_df['county'] = maz.groupby('taz1454').COUNTY.first()

    taz_df['hh_wrks_0'] = taz_df['TOTHH'] * tfi.shrw0_2010
    taz_df['hh_wrks_1'] = taz_df['TOTHH'] * tfi.shrw1_2010
    taz_df['hh_wrks_2'] = taz_df['TOTHH'] * tfi.shrw2_2010
    taz_df['hh_wrks_3_plus'] = taz_df['TOTHH'] * tfi.shrw3_2010

    taz_df['hh_kids_no'] = taz_df['TOTHH'] * tfi.shrn_2010
    taz_df['hh_kids_yes'] = taz_df['TOTHH'] * tfi.shry_2010
    taz_df = adjust_hhsize(taz_df, year, rdf, tothh)
    taz_df = adjust_hhwkrs(taz_df, year, rdf, tothh)
    taz_df = adjust_hhkids(taz_df, year, rdf, tothh)
    del taz_df['hh']

    taz_df.index.name = 'TAZ'

    taz_df.fillna(0).to_csv(
        "runs/run{}_taz_summaries_{}.csv".format(run_number, year))

    # aggregate TAZ summaries to create county summaries

    county_df = pd.DataFrame(index=[1, 2, 3, 4, 5, 6, 7, 8, 9])

    county_df["COUNTY"] = county_df.index

    taz_cols = ["AGREMPN", "FPSEMPN", "HEREMPN", "RETEMPN", "MWTEMPN",
                "OTHEMPN", "TOTEMP", "HHINCQ1", "HHINCQ2", "HHINCQ3",
                "HHINCQ4", "HHPOP", "TOTHH", "SHPOP62P", "GQPOP",
                "TOTACRE", "TOTPOP", "RES_UNITS", "MFDU", "SFDU",
                "RESACRE_UNWEIGHTED", "CIACRE_UNWEIGHTED", "EMPRES",
                "AGE0004", "AGE0519", "AGE2044", "AGE4564", "AGE65P"]

    for col in taz_cols:
        taz_df_grouped = taz_df.groupby('COUNTY').sum()
        county_df[col] = taz_df_grouped[col]

    county_df["DENSITY"] = \
        (county_df.TOTPOP + (2.5 * county_df.TOTEMP)) / county_df.TOTACRE

    county_df["AREATYPE"] = pd.cut(
        county_df.DENSITY,
        bins=[0, 6, 30, 55, 100, 300, np.inf],
        labels=[5, 4, 3, 2, 1, 0]
    )

    base_year_summary_taz = \
        base_year_summary_taz.to_frame()
    base_year_summary_county = \
        base_year_summary_taz.groupby('COUNTY').sum()
    base_year_summary_county_ciacre = \
        base_year_summary_county['CIACRE_UNWEIGHTED']
    base_year_summary_county_resacre = \
        base_year_summary_county['RESACRE_UNWEIGHTED']

    county_df["CIACRE"] = scaled_ciacre(
        base_year_summary_county_ciacre, county_df.CIACRE_UNWEIGHTED)
    county_df["RESACRE"] = scaled_resacre(
        base_year_summary_county_resacre, county_df.RESACRE_UNWEIGHTED)

    county_df = county_df[["COUNTY", "AGREMPN", "FPSEMPN", "HEREMPN",
                           "RETEMPN", "MWTEMPN", "OTHEMPN", "TOTEMP",
                           "HHINCQ1", "HHINCQ2", "HHINCQ3", "HHINCQ4",
                           "HHPOP", "TOTHH", "SHPOP62P", "GQPOP",
                           "TOTACRE", "TOTPOP", "DENSITY", "AREATYPE",
                           "RES_UNITS", "MFDU", "SFDU", "RESACRE_UNWEIGHTED",
                           "CIACRE_UNWEIGHTED", "CIACRE", "RESACRE", "EMPRES",
                           "AGE0004", "AGE0519", "AGE2044", "AGE4564",
                           "AGE65P"]]
    county_df = county_df.set_index('COUNTY')

    county_df.fillna(0).to_csv(
        "runs/run{}_county_summaries_{}.csv".format(run_number, year))

    # add region marginals
    pd.DataFrame(data={'REGION': [1],
                       'gq_num_hh_region': [tot_gqpop]}).to_csv(
                 "runs/run{}_regional_marginals_{}.csv".format(run_number,
                                                               year),
                 index=False)


@orca.step()
def travel_model_2_output(parcels, households, jobs, buildings,
                          maz, year, empsh_to_empsix, run_number,
                          zone_forecast_inputs, maz_forecast_inputs,
                          taz2_forecast_inputs, county_forecast_inputs,
                          county_employment_forecast, taz_forecast_inputs,
                          regional_demographic_forecast, regional_controls):
    if year not in [2010, 2015, 2020, 2025, 2030, 2035, 2040, 2045, 2050]:
        # only summarize for years which are multiples of 5
        return

    maz = maz.to_frame(['TAZ', 'COUNTY', 'taz1454'])
    rc = regional_controls.to_frame()

    pcl = parcels.to_frame(['maz_id', 'acres'])
    maz['ACRES'] = pcl.groupby('maz_id').acres.sum()

    hh_df = orca.merge_tables('households',
                              [parcels, buildings, households],
                              columns=['zone_id',
                                       'base_income_quartile',
                                       'income',
                                       'persons',
                                       'maz_id'])

    hh_df.maz_id = hh_df.maz_id.fillna(213906)

    def gethhcounts(filter):
        return hh_df.query(filter).groupby('maz_id').size()

    tothh = len(hh_df)
    maz["hhincq1"] = gethhcounts("base_income_quartile == 1")
    maz["hhincq2"] = gethhcounts("base_income_quartile == 2")
    maz["hhincq3"] = gethhcounts("base_income_quartile == 3")
    maz["hhincq4"] = gethhcounts("base_income_quartile == 4")
    maz["hhpop"] = hh_df.groupby('maz_id').persons.sum()
    maz["tothh"] = hh_df.groupby('maz_id').size()
    maz = add_households(maz, tothh)

    jobs_df = orca.merge_tables('jobs',
                                [parcels, buildings, jobs],
                                columns=['maz_id', 'empsix'])

    bldg_df = orca.merge_tables('buildings',
                                [buildings, parcels],
                                columns=['maz_id', 'residential_units'])

    empsh_to_empsix = empsh_to_empsix.to_frame()

    def getsectorcounts(empsix, empsh):
        emp = jobs_df.query("empsix == '%s'" % empsix).\
            groupby('maz_id').size()
        return emp * empsh_to_empsix.loc[empsh_to_empsix.empsh == empsh,
                                         str(year)].values[0]

    maz["ag"] = getsectorcounts("AGREMPN", "ag")
    maz["natres"] = getsectorcounts("AGREMPN", "natres")

    maz["fire"] = getsectorcounts("FPSEMPN", "fire")
    maz["serv_bus"] = getsectorcounts("FPSEMPN", "serv_bus")
    maz["prof"] = getsectorcounts("FPSEMPN", "prof")
    maz["lease"] = getsectorcounts("FPSEMPN", "lease")

    maz["art_rec"] = getsectorcounts("HEREMPN", "art_rec")
    maz["serv_soc"] = getsectorcounts("HEREMPN", "serv_soc")
    maz["serv_per"] = getsectorcounts("HEREMPN", "serv_per")
    maz["ed_high"] = getsectorcounts("HEREMPN", "ed_high")
    maz["ed_k12"] = getsectorcounts("HEREMPN", "ed_k12")
    maz["ed_oth"] = getsectorcounts("HEREMPN", "ed_oth")
    maz["health"] = getsectorcounts("HEREMPN", "health")

    maz["man_tech"] = getsectorcounts("MWTEMPN", "man_tech")
    maz["man_lgt"] = getsectorcounts("MWTEMPN", "man_lgt")
    maz["logis"] = getsectorcounts("MWTEMPN", "logis")
    maz["man_bio"] = getsectorcounts("MWTEMPN", "man_bio")
    maz["transp"] = getsectorcounts("MWTEMPN", "transp")
    maz["man_hvy"] = getsectorcounts("MWTEMPN", "man_hvy")
    maz["util"] = getsectorcounts("MWTEMPN", "util")

    maz["info"] = getsectorcounts("OTHEMPN", "info")
    maz["gov"] = getsectorcounts("OTHEMPN", "gov")
    maz["constr"] = getsectorcounts("OTHEMPN", "constr")

    maz["hotel"] = getsectorcounts("RETEMPN", "hotel")
    maz["ret_loc"] = getsectorcounts("RETEMPN", "ret_loc")
    maz["ret_reg"] = getsectorcounts("RETEMPN", "ret_reg")
    maz["eat"] = getsectorcounts("RETEMPN", "eat")

    maz["emp_total"] = jobs_df.groupby('maz_id').size()

    maz = maz.fillna(0)

    emp_cols = ['ag', 'natres', 'logis', 'man_bio', 'man_hvy', 'man_lgt',
                'man_tech', 'transp', 'util', 'eat', 'hotel', 'ret_loc',
                'ret_reg', 'fire', 'lease', 'prof', 'serv_bus', 'art_rec',
                'ed_high', 'ed_k12', 'ed_oth', 'health', 'serv_per',
                'serv_soc', 'constr', 'info', 'gov']
    for i, r in maz.iterrows():
        c = r[emp_cols]
        maz.loc[i, emp_cols] = round_series_match_target(r[emp_cols],
                                                         r.emp_total, 0)

    maz['num_hh'] = maz['tothh']

    mazi = maz_forecast_inputs.to_frame()
    mazi_yr = str(year)[2:]
    maz['gq_type_univ'] = mazi['gqpopu' + mazi_yr]
    maz['gq_type_mil'] = mazi['gqpopm' + mazi_yr]
    maz['gq_type_othnon'] = mazi['gqpopo' + mazi_yr]
    maz['gq_tot_pop'] = maz['gq_type_univ'] + maz['gq_type_mil']\
        + maz['gq_type_othnon']
    maz['gqpop'] = maz['gq_tot_pop']
    maz = add_population_tm2(maz, year)

    maz['POP'] = maz.gq_tot_pop + maz.hhpop
    maz['HH'] = maz.tothh.fillna(0)

    maz['RetEmp'] = maz.hotel + maz.ret_loc + maz.ret_reg + maz.eat
    maz['ACRES'] = pcl.groupby('maz_id').acres.sum()
    maz['residential_units'] = bldg_df.groupby('maz_id').\
        residential_units.sum()
    maz['DUDen'] = maz.residential_units / maz.ACRES
    maz['EmpDen'] = maz.emp_total / maz.ACRES
    maz['RetEmpDen'] = maz.RetEmp / maz.ACRES
    maz['PopDen'] = maz.POP / maz.ACRES

    maz['hh_size_1'] = maz.tothh.fillna(0) * mazi.shrs1_2010
    maz['hh_size_2'] = maz.tothh.fillna(0) * mazi.shrs2_2010
    maz['hh_size_3'] = maz.tothh.fillna(0) * mazi.shrs3_2010
    maz['hh_size_4_plus'] = maz.tothh.fillna(0) * mazi.shs4_2010
    rdf = regional_demographic_forecast.to_frame()
    maz = adjust_hhsize(maz, year, rdf, tothh)

    taz2 = pd.DataFrame(index=taz2_forecast_inputs.index)
    t2fi = taz2_forecast_inputs.to_frame()
    taz2['hh'] = maz.groupby('TAZ').tothh.sum()
    taz2['hh_inc_30'] = maz.groupby('TAZ').hhincq1.sum().fillna(0)
    taz2['hh_inc_30_60'] = maz.groupby('TAZ').hhincq2.sum().fillna(0)
    taz2['hh_inc_60_100'] = maz.groupby('TAZ').hhincq3.sum().fillna(0)
    taz2['hh_inc_100_plus'] = maz.groupby('TAZ').hhincq4.sum().fillna(0)

    taz2['pop_hhsize1'] = maz.groupby('TAZ').hh_size_1.sum()
    taz2['pop_hhsize2'] = maz.groupby('TAZ').hh_size_2.sum() * 2
    taz2['pop_hhsize3'] = maz.groupby('TAZ').hh_size_3.sum() * 3
    taz2['pop_hhsize4'] = maz.groupby('TAZ').hh_size_4_plus.sum() * 4.781329

    taz2['pop'] = taz2.pop_hhsize1 + taz2.pop_hhsize2\
        + taz2.pop_hhsize3 + taz2.pop_hhsize4

    taz2['hhpop'] = maz.groupby('TAZ').hhpop.sum()
    taz2['county'] = maz.groupby('TAZ').COUNTY.first()

    taz2['pers_age_00_19'] = taz2['hhpop'] * t2fi.shra1_2010
    taz2['pers_age_20_34'] = taz2['hhpop'] * t2fi.shra2_2010
    taz2['pers_age_35_64'] = taz2['hhpop'] * t2fi.shra3_2010
    taz2['pers_age_65_plus'] = taz2['hhpop'] * t2fi.shra4_2010

    taz2['hh_wrks_0'] = taz2['hh'] * t2fi.shrw0_2010
    taz2['hh_wrks_1'] = taz2['hh'] * t2fi.shrw1_2010
    taz2['hh_wrks_2'] = taz2['hh'] * t2fi.shrw2_2010
    taz2['hh_wrks_3_plus'] = taz2['hh'] * t2fi.shrw3_2010

    taz2['hh_kids_no'] = taz2['hh'] * t2fi.shrn_2010
    taz2['hh_kids_yes'] = taz2['hh'] * t2fi.shry_2010
    taz2 = adjust_hhwkrs(taz2, year, rdf, tothh)
    taz2 = adjust_page(taz2, year)
    taz2 = adjust_hhkids(taz2, year, rdf, tothh)
    taz2.index.name = 'TAZ2'

    cfi = county_forecast_inputs.to_frame()
    county = pd.DataFrame(index=cfi.index)
    county['pop'] = maz.groupby('COUNTY').POP.sum()

    county[['hh_wrks_1', 'hh_wrks_2', 'hh_wrks_3_plus']] =\
        taz2.groupby('county').agg({'hh_wrks_1': 'sum', 'hh_wrks_2': 'sum',
                                    'hh_wrks_3_plus': 'sum'})

    county['workers'] = county.hh_wrks_1 + county.hh_wrks_2 * 2\
        + county.hh_wrks_3_plus * 3.474036

    cef = county_employment_forecast.to_frame()
    cef = cef.loc[cef.year == year].set_index('county')
    county['pers_occ_management'] = county.workers * cef.shr_occ_management
    county['pers_occ_management'] = round_series_match_target(
        county['pers_occ_management'], np.round(
            county['pers_occ_management'].sum()), 0)
    county['pers_occ_professional'] = county.workers *\
        cef.shr_occ_professional
    county['pers_occ_professional'] = round_series_match_target(
        county['pers_occ_professional'], np.round(
            county['pers_occ_professional'].sum()), 0)
    county['pers_occ_services'] = county.workers * cef.shr_occ_services
    county['pers_occ_services'] = round_series_match_target(
        county['pers_occ_services'], np.round(
            county['pers_occ_services'].sum()), 0)
    county['pers_occ_retail'] = county.workers * cef.shr_occ_retail
    county['pers_occ_retail'] = round_series_match_target(
        county['pers_occ_retail'], np.round(
            county['pers_occ_retail'].sum()), 0)
    county['pers_occ_manual'] = county.workers * cef.shr_occ_manual
    county['pers_occ_manual'] = round_series_match_target(
        county['pers_occ_manual'], np.round(
            county['pers_occ_manual'].sum()), 0)
    county['pers_occ_military'] = county.workers * cef.shr_occ_military
    county['pers_occ_military'] = round_series_match_target(
        county['pers_occ_military'], np.round(
            county['pers_occ_military'].sum()), 0)

    county['gq_tot_pop'] = maz.groupby('COUNTY').gq_tot_pop.sum()

    maz[['HH', 'POP', 'emp_total', 'ag', 'natres', 'logis',
         'man_bio', 'man_hvy', 'man_lgt', 'man_tech',
         'transp', 'util', 'eat', 'hotel',
         'ret_loc', 'ret_reg', 'fire', 'lease',
         'prof', 'serv_bus', 'art_rec', 'ed_high',
         'ed_k12', 'ed_oth', 'health', 'serv_per',
         'serv_soc', 'constr', 'info', 'gov',
         'DUDen', 'EmpDen', 'PopDen', 'RetEmpDen']].fillna(0).to_csv(
        "runs/run{}_maz_summaries_{}.csv".format(run_number, year))

    maz[['num_hh', 'hh_size_1', 'hh_size_2',
         'hh_size_3', 'hh_size_4_plus', 'gq_tot_pop',
         'gq_type_univ', 'gq_type_mil', 'gq_type_othnon']].fillna(0).to_csv(
        "runs/run{}_maz_marginals_{}.csv".format(run_number, year))

    taz2[['hh_inc_30', 'hh_inc_30_60',
          'hh_inc_60_100', 'hh_inc_100_plus',
          'hh_wrks_0', 'hh_wrks_1', 'hh_wrks_2',
          'hh_wrks_3_plus', 'pers_age_00_19',
          'pers_age_20_34', 'pers_age_35_64',
          'pers_age_65_plus', 'hh_kids_no',
          'hh_kids_yes']].fillna(0).to_csv(
        "runs/run{}_taz2_marginals_{}.csv".format(run_number, year))

    county[['pers_occ_management', 'pers_occ_professional',
            'pers_occ_services', 'pers_occ_retail',
            'pers_occ_manual', 'pers_occ_military',
            'gq_tot_pop']].fillna(0).to_csv(
        "runs/run{}_county_marginals_{}.csv".format(run_number, year))


def scaled_ciacre(mtcc, us_outc):
    zfi = zone_forecast_inputs()
    abgc = zfi.ciacre10_abag
    sim_difference = [us_outc - mtcc][0]
    sim_difference[sim_difference < 0] = 0
    combined_acres = abgc + sim_difference
    return combined_acres


def scaled_resacre(mtcr, us_outr):
    zfi = zone_forecast_inputs()
    abgr = zfi.resacre10_abag
    sim_difference = [us_outr - mtcr][0]
    sim_difference[sim_difference < 0] = 0
    combined_acres = abgr + sim_difference
    return combined_acres


def zone_forecast_inputs():
    return pd.read_csv(os.path.join('data', 'zone_forecast_inputs.csv'),
                       index_col="zone_id")


def add_population(df, year, regional_controls):
    rc = regional_controls
    target = rc.totpop.loc[year] - df.gqpop.sum()

    zfi = zone_forecast_inputs()
    s = df.tothh * zfi.meanhhsize

    s = scale_by_target(s, target, .15)

    df["hhpop"] = round_series_match_target(s, target, 0)
    df["hhpop"] = df.hhpop.fillna(0)
    return df


def add_population_tm2(df, year, regional_controls):
    rc = regional_controls
    target = rc.totpop.loc[year] - df.gqpop.sum()
    s = df.hhpop
    s = scale_by_target(s, target, .15)
    df["hhpop"] = round_series_match_target(s, target, 0)
    df["hhpop"] = df.hhpop.fillna(0)
    return df


# temporary function to balance hh while some parcels have
# unassigned MAZ
def add_households(df, tothh):
    s = scale_by_target(df.tothh, tothh, .15)

    df["tothh"] = round_series_match_target(s, tothh, 0)
    df["tothh"] = df.tothh.fillna(0)
    return df


# add employemnt to the dataframe - this uses a regression with
# estimated coefficients done by @mkreilly


def add_employment(df, year, regional_controls):

    hhs_by_inc = df[["hhincq1", "hhincq2", "hhincq3", "hhincq4"]]
    hh_shares = hhs_by_inc.divide(hhs_by_inc.sum(axis=1), axis="index")

    zfi = zone_forecast_inputs()

    empshare = 0.46381 * hh_shares.hhincq1 + 0.49361 * hh_shares.hhincq2 +\
        0.56938 * hh_shares.hhincq3 + 0.29818 * hh_shares.hhincq4 +\
        zfi.zonal_emp_sh_resid10

    # I really don't think more than 70% of people should be employed
    # in a given zone - this also makes sure that the employed residents
    # is less then the total population (after scaling) - if the
    # assertion below is triggered you can fix it by reducing this
    # .7 even a little bit more
    empshare = empshare.fillna(0).clip(.3, .7)

    empres = empshare * df.totpop

    rc = regional_controls
    target = rc.empres.loc[year]

    empres = scale_by_target(empres, target)

    df["empres"] = round_series_match_target(empres, target, 0)

    # this should really make the assertion below pass, but this now
    # only occurs very infrequently
    df["empres"] = df[["empres", "totpop"]].min(axis=1)

    # make sure employed residents is less than total residents
    assert (df.empres <= df.totpop).all()

    return df


# add age categories necessary for the TM
def add_age_categories(df, year, regional_controls):
    zfi = zone_forecast_inputs()
    rc = regional_controls

    seed_matrix = zfi[["sh_age0004", "sh_age0519", "sh_age2044",
                       "sh_age4564", "sh_age65p"]].\
        mul(df.totpop, axis='index').as_matrix()

    row_marginals = df.totpop.values
    agecols = ["age0004", "age0519", "age2044", "age4564", "age65p"]
    col_marginals = rc[agecols].loc[year].values

    target = df.totpop.sum()
    col_marginals = scale_by_target(pd.Series(col_marginals),
                                    target).round().astype('int')

    seed_matrix[seed_matrix == 0] = .1
    seed_matrix[row_marginals == 0, :] = 0

    mat = simple_ipf(seed_matrix, col_marginals, row_marginals)
    agedf = pd.DataFrame(mat)
    agedf.columns = [col.upper() for col in agecols]
    agedf.index = zfi.index
    for ind, row in agedf.iterrows():
        target = df.totpop.loc[ind]
        row = row.round()
        agedf.loc[ind] = round_series_match_target(row, target, 0)

    for col in agedf.columns:
        df[col] = agedf[col]

    return df


def adjust_hhsize(df, year, rdf, total_hh):
    col_marginals = (rdf.loc[rdf.year == year,
                             ['shrs1', 'shrs2', 'shrs3',
                              'shrs4']] * total_hh).values[0]
    row_marginals = df.hh.fillna(0).values
    seed_matrix = np.round(df[['hh_size_1', 'hh_size_2',
                               'hh_size_3', 'hh_size_4_plus']]).as_matrix()

    target = df.hh.sum()
    col_marginals = scale_by_target(col_marginals,
                                    target).round().astype('int')

    seed_matrix[seed_matrix == 0] = .1
    seed_matrix[row_marginals == 0, :] = 0

    mat = simple_ipf(seed_matrix, col_marginals, row_marginals)
    hhsizedf = pd.DataFrame(mat)

    hhsizedf.columns = ['hh_size_1', 'hh_size_2',
                        'hh_size_3', 'hh_size_4_plus']
    hhsizedf.index = df.index
    for ind, row in hhsizedf.iterrows():
        target = df.hh.loc[ind]
        row = row.round()
        hhsizedf.loc[ind] = round_series_match_target(row, target, 0)

    for col in hhsizedf.columns:
        df[col] = hhsizedf[col]

    return df


def adjust_hhwkrs(df, year, rdf, total_hh):
    col_marginals = (rdf.loc[rdf.year == year,
                             ['shrw0', 'shrw1', 'shrw2',
                              'shrw3']] * total_hh).values[0]
    row_marginals = df.hh.fillna(0).values
    seed_matrix = np.round(df[['hh_wrks_0', 'hh_wrks_1',
                               'hh_wrks_2', 'hh_wrks_3_plus']]).as_matrix()

    target = df.hh.sum()
    col_marginals = scale_by_target(col_marginals,
                                    target).round().astype('int')

    seed_matrix[seed_matrix == 0] = .1
    seed_matrix[row_marginals == 0, :] = 0

    mat = simple_ipf(seed_matrix, col_marginals, row_marginals)
    hhwkrdf = pd.DataFrame(mat)

    hhwkrdf.columns = ['hh_wrks_0', 'hh_wrks_1', 'hh_wrks_2', 'hh_wrks_3_plus']
    hhwkrdf.index = df.index
    for ind, row in hhwkrdf.iterrows():
        target = df.hh.loc[ind]
        row = row.round()
        hhwkrdf.loc[ind] = round_series_match_target(row, target, 0)

    for col in hhwkrdf.columns:
        df[col] = hhwkrdf[col]

    return df


def adjust_page(df, year, regional_controls):
    rc = regional_controls
    rc['age0019'] = rc.age0004 + rc.age0519
    col_marginals = rc.loc[year,
                           ['age0019', 'age2044', 'age4564',
                            'age65p']]
    row_marginals = df['hhpop'].fillna(0).values
    seed_matrix = np.round(df[['pers_age_00_19', 'pers_age_20_34',
                               'pers_age_35_64',
                               'pers_age_65_plus']]).as_matrix()

    target = df['hhpop'].sum()
    col_marginals = scale_by_target(col_marginals,
                                    target).round().astype('int')

    seed_matrix[seed_matrix == 0] = .1
    seed_matrix[row_marginals == 0, :] = 0

    mat = simple_ipf(seed_matrix, col_marginals, row_marginals)
    pagedf = pd.DataFrame(mat)

    pagedf.columns = ['pers_age_00_19', 'pers_age_20_34',
                      'pers_age_35_64', 'pers_age_65_plus']
    pagedf.index = df.index
    for ind, row in pagedf.iterrows():
        target = np.round(df['hhpop'].loc[ind])
        row = row.round()
        pagedf.loc[ind] = round_series_match_target(row, target, 0)

    for col in pagedf.columns:
        df[col] = pagedf[col]

    return df


def adjust_hhkids(df, year, rdf, total_hh):
    col_marginals = (rdf.loc[rdf.year == year,
                             ['shrn', 'shry']] * total_hh).values[0]
    row_marginals = df.hh.fillna(0).values
    seed_matrix = np.round(df[['hh_kids_no', 'hh_kids_yes']]).as_matrix()

    target = df.hh.sum()
    col_marginals = scale_by_target(col_marginals,
                                    target).round().astype('int')

    seed_matrix[seed_matrix == 0] = .1
    seed_matrix[row_marginals == 0, :] = 0

    mat = simple_ipf(seed_matrix, col_marginals, row_marginals)
    hhkidsdf = pd.DataFrame(mat)

    hhkidsdf.columns = ['hh_kids_no', 'hh_kids_yes']
    hhkidsdf.index = df.index
    for ind, row in hhkidsdf.iterrows():
        target = np.round(df.hh.loc[ind])
        row = row.round()
        hhkidsdf.loc[ind] = round_series_match_target(row, target, 0)

    for col in hhkidsdf.columns:
        df[col] = hhkidsdf[col]

    return df


@orca.step()
def hazards_slr_summary(run_number, year, scenario, households, jobs, parcels,
                        settings):

    if scenario not in settings["slr_scenarios"]["enable_in"]:
        return

    destroy_parcels = orca.get_table("destroy_parcels")
    if len(destroy_parcels) > 0:

        def write(s):
            # print s
            f.write(s + "\n\n")

        f = open(os.path.join("runs", "run%d_hazards_slr_%d.log" %
                 (run_number, year)), "w")

        n = len(destroy_parcels)
        write("Number of impacted parcels = %d" % n)

        try:
            slr_demolish_cum = orca.get_table("slr_demolish_cum").to_frame()
        except Exception as e:
            slr_demolish_cum = pd.DataFrame()
        slr_demolish = orca.get_table("slr_demolish").to_frame()
        slr_demolish_cum = slr_demolish.append(slr_demolish_cum)
        orca.add_table("slr_demolish_cum", slr_demolish_cum)

        n = slr_demolish_cum['residential_units'].sum()
        write("Number of impacted residential units = %d" % n)
        n = slr_demolish_cum['building_sqft'].sum()
        write("Number of impacted building sqft = %d" % n)

        # income quartile counts
        try:
            hh_unplaced_slr_cum = \
                orca.get_table("hh_unplaced_slr_cum").to_frame()
        except Exception as e:
            hh_unplaced_slr_cum = pd.DataFrame()
        hh_unplaced_slr = orca.get_injectable("hh_unplaced_slr")
        hh_unplaced_slr_cum = hh_unplaced_slr.append(hh_unplaced_slr_cum)
        orca.add_table("hh_unplaced_slr_cum", hh_unplaced_slr_cum)

        write("Number of impacted households by type")
        hs = pd.DataFrame(index=[0])
        hs['hhincq1'] = \
            (hh_unplaced_slr_cum["base_income_quartile"] == 1).sum()
        hs['hhincq2'] = \
            (hh_unplaced_slr_cum["base_income_quartile"] == 2).sum()
        hs['hhincq3'] = \
            (hh_unplaced_slr_cum["base_income_quartile"] == 3).sum()
        hs['hhincq4'] = \
            (hh_unplaced_slr_cum["base_income_quartile"] == 4).sum()
        hs.to_string(f, index=False)

        write("")

        # employees by sector
        try:
            jobs_unplaced_slr_cum = \
                orca.get_table("jobs_unplaced_slr_cum").to_frame()
        except Exception as e:
            jobs_unplaced_slr_cum = pd.DataFrame()
        jobs_unplaced_slr = orca.get_injectable("jobs_unplaced_slr")
        jobs_unplaced_slr_cum = jobs_unplaced_slr.append(jobs_unplaced_slr_cum)
        orca.add_table("jobs_unplaced_slr_cum", jobs_unplaced_slr_cum)

        write("Number of impacted jobs by sector")
        js = pd.DataFrame(index=[0])
        js['agrempn'] = (jobs_unplaced_slr_cum["empsix"] == 'AGREMPN').sum()
        js['mwtempn'] = (jobs_unplaced_slr_cum["empsix"] == 'MWTEMPN').sum()
        js['retempn'] = (jobs_unplaced_slr_cum["empsix"] == 'RETEMPN').sum()
        js['fpsempn'] = (jobs_unplaced_slr_cum["empsix"] == 'FPSEMPN').sum()
        js['herempn'] = (jobs_unplaced_slr_cum["empsix"] == 'HEREMPN').sum()
        js['othempn'] = (jobs_unplaced_slr_cum["empsix"] == 'OTHEMPN').sum()
        js.to_string(f, index=False)

        f.close()

        slr_demolish.to_csv(os.path.join("runs",
                                         "run%d_hazards_slr_buildings_%d.csv"
                                         % (run_number, year)))


@orca.step()
def hazards_eq_summary(run_number, year, households, jobs, parcels, buildings,
                       scenario, settings):

    if scenario not in settings["eq_scenarios"]["enable_in"]:
        return

    if year == 2035:

        f = open(os.path.join("runs", "run%d_hazards_eq_%d.log" %
                 (run_number, year)), "w")

        def write(s):
            # print s
            f.write(s + "\n\n")

        write("Number of buildings with earthquake buildings codes")
        code = orca.get_injectable("code")
        code_counts = [[x, code.count(x)] for x in set(code)]
        code_counts_df = pd.DataFrame(code_counts,
                                      columns=['building_code', 'count'])
        code_counts_df.to_string(f, index=False)

        write("")

        write("Number of buildings with fragility codes")
        fragilities = orca.get_injectable("fragilities")
        fragility_counts = [[x, fragilities.count(x)]
                            for x in set(fragilities)]
        fragility_counts_df = pd.DataFrame(fragility_counts,
                                           columns=['fragility_code', 'count'])
        fragility_counts_df.to_string(f, index=False)

        write("")

        # buildings counts
        eq_buildings = orca.get_injectable("eq_buildings")
        n = len(eq_buildings)
        write("Total number of buildings destroyed = %d" % n)
        existing_buildings = orca.get_injectable("existing_buildings")
        n = len(existing_buildings)
        write("Number of existing buildings destroyed = %d" % n)
        new_buildings = orca.get_injectable("new_buildings")
        n = len(new_buildings)
        write("Number of new buildings destroyed = %d" % n)
        fire_buildings = orca.get_injectable("fire_buildings")
        n = len(fire_buildings)
        write("Number of buildings destroyed by fire = %d" % n)

        eq_demolish = orca.get_table("eq_demolish")
        n = eq_demolish['residential_units'].sum()
        write("Number of impacted residential units = %d" % n)
        n = eq_demolish['building_sqft'].sum()
        write("Number of impacted building sqft = %d" % n)

        # income quartile counts
        write("Number of impacted households by type")
        hh_unplaced_eq = orca.get_injectable("hh_unplaced_eq")
        hh_summary = pd.DataFrame(index=[0])
        hh_summary['hhincq1'] = \
            (hh_unplaced_eq["base_income_quartile"] == 1).sum()
        hh_summary['hhincq2'] = \
            (hh_unplaced_eq["base_income_quartile"] == 2).sum()
        hh_summary['hhincq3'] = \
            (hh_unplaced_eq["base_income_quartile"] == 3).sum()
        hh_summary['hhincq4'] = \
            (hh_unplaced_eq["base_income_quartile"] == 4).sum()
        hh_summary.to_string(f, index=False)

        write("")

        # employees by sector
        write("Number of impacted jobs by sector")
        jobs_unplaced_eq = orca.get_injectable("jobs_unplaced_eq")
        jobs_summary = pd.DataFrame(index=[0])
        jobs_summary['agrempn'] = \
            (jobs_unplaced_eq["empsix"] == 'AGREMPN').sum()
        jobs_summary['mwtempn'] = \
            (jobs_unplaced_eq["empsix"] == 'MWTEMPN').sum()
        jobs_summary['retempn'] = \
            (jobs_unplaced_eq["empsix"] == 'RETEMPN').sum()
        jobs_summary['fpsempn'] = \
            (jobs_unplaced_eq["empsix"] == 'FPSEMPN').sum()
        jobs_summary['herempn'] = \
            (jobs_unplaced_eq["empsix"] == 'HEREMPN').sum()
        jobs_summary['othempn'] = \
            (jobs_unplaced_eq["empsix"] == 'OTHEMPN').sum()
        jobs_summary.to_string(f, index=False)

        f.close()

        # print out demolished buildings
        eq_demolish = eq_demolish.to_frame()
        eq_demolish_taz = misc.reindex(parcels.zone_id,
                                       eq_demolish.parcel_id)
        eq_demolish['taz'] = eq_demolish_taz
        eq_demolish['count'] = 1
        eq_demolish = eq_demolish.drop(['parcel_id', 'year_built',
                                       'redfin_sale_year'], axis=1)
        eq_demolish = eq_demolish.groupby(['taz']).sum()
        eq_demolish.to_csv(os.path.join("runs",
                           "run%d_hazards_eq_demolish_buildings_%d.csv"
                                        % (run_number, year)))

        # print out retrofit buildings that were saved
        if scenario in settings["eq_scenarios"]["mitigation"]:
            retrofit_bldgs_tot = orca.get_table("retrofit_bldgs_tot")
            retrofit_bldgs_tot = retrofit_bldgs_tot.to_frame()
            retrofit_bldgs_tot_taz = misc.reindex(parcels.zone_id,
                                                  retrofit_bldgs_tot.parcel_id)
            retrofit_bldgs_tot['taz'] = retrofit_bldgs_tot_taz
            retrofit_bldgs_tot['count'] = 1
            retrofit_bldgs_tot = retrofit_bldgs_tot[[
                'taz', 'residential_units', 'residential_sqft',
                'non_residential_sqft', 'building_sqft', 'stories',
                'redfin_sale_price', 'non_residential_rent',
                'deed_restricted_units', 'residential_price', 'count']]
            retrofit_bldgs_tot = retrofit_bldgs_tot.groupby(['taz']).sum()
            retrofit_bldgs_tot.\
                to_csv(os.path.join(
                       "runs", "run%d_hazards_eq_retrofit_buildings_%d.csv"
                       % (run_number, year)))

    # print out buildings in 2030, 2035, and 2050 so Horizon team can compare
    # building inventory by TAZ
    if year in [2030, 2035, 2050] and scenario in \
       settings["eq_scenarios"]["enable_in"]:
        buildings = buildings.to_frame()
        buildings_taz = misc.reindex(parcels.zone_id,
                                     buildings.parcel_id)
        buildings['taz'] = buildings_taz
        buildings['count'] = 1
        buildings = buildings[['taz', 'count', 'residential_units',
                               'residential_sqft', 'non_residential_sqft',
                               'building_sqft', 'stories', 'redfin_sale_price',
                               'non_residential_rent', 'deed_restricted_units',
                               'residential_price']]
        buildings = buildings.groupby(['taz']).sum()
        buildings.to_csv(os.path.join("runs",
                         "run%d_hazards_eq_buildings_list_%d.csv"
                                      % (run_number, year)))<|MERGE_RESOLUTION|>--- conflicted
+++ resolved
@@ -9,16 +9,12 @@
 from baus.utils import random_indexes, round_series_match_target,\
     scale_by_target, simple_ipf
 from urbansim.utils import misc
-<<<<<<< HEAD
 from baus.output_csv_utils import format_df
-=======
-from scripts.output_csv_utils import format_df
 import urbansim
 import urbansim_defaults
 import orca
 import orca_test
 import pandana
->>>>>>> f3e19206
 
 
 @orca.step()
@@ -117,11 +113,8 @@
     if scenario in settings["slr_scenarios"]["enable_in"]:
         slr_mitigation = orca.get_injectable("slr_mitigation")
         write("Sea level rise mitigation is %s" % slr_mitigation)
-<<<<<<< HEAD
-=======
     else:
         write("Sea level rise mitigation is not applied")
->>>>>>> f3e19206
     write("")
 
     # earthquake
