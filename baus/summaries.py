from __future__ import print_function

import sys
import os
import orca
import pandas as pd
from pandas.util import testing as pdt
import numpy as np
from baus.utils import random_indexes, round_series_match_target,\
    scale_by_target, simple_ipf
from urbansim.utils import misc
from baus.output_csv_utils import format_df
import urbansim
import urbansim_defaults
import orca
import orca_test
import pandana


@orca.step()
def config(policy, inputs, run_number, scenario, parcels,
           development_projects, year, hazards):

    f = open(os.path.join("runs", "run%d_configuration.log" %
             (run_number)), "w")

    def write(s):
        # print s
        f.write(s + "\n")

    # package versions
    write("python version: %s" % sys.version.split('|')[0])
    write("urbansim version: %s" % urbansim.__version__)
#    write("urbansim_defaults version: %s" % urbansim_defaults.__version__)
    write("orca version: %s" % orca.__version__)
    write("orca_test version: %s" % orca_test.__version__)
    write("pandana version: %s" % pandana.__version__)
    write("numpy version: %s" % np.__version__)
    write("pandas version: %s" % pd.__version__)
    write("")

    write("INPUT FILES")
    write("")

    write("Scenario %s" % scenario)
    write("")

    # control files
    hh_fname = orca.get_injectable("household_control_file")
    write("Household control file used: %s" % hh_fname)
    emp_fname = orca.get_injectable("employment_control_file")
    write("Employment file used: %s" % emp_fname)
    reg_fname = orca.get_injectable("reg_control_file")
    write("Regional control file used is: %s" % reg_fname)
    reg_dem_fname = orca.get_injectable("reg_dem_control_file")
    write("Regional demographic control file used is: %s" % reg_dem_fname)
    write("")

    # logsums files
    # mandatory
    mand_acc_fname_2010 = orca.get_injectable("mand_acc_file_2010")
    write("2010 mandatory accessibility file used: %s"
          % mand_acc_fname_2010)
    ma_fname_2030 = "logsum_2030_s"+scenario
    if ma_fname_2030 in inputs["logsums"]["mandatory"]:
        write("2030 mandatory accessibility file used: %s"
              % inputs["logsums"]["mandatory"][ma_fname_2030])
    else:
        write("No 2030 mandatory accessibility file is set")
    # non-mandatory
    nonmand_acc_fname_2010 = orca.get_injectable("nonmand_acc_file_2010")
    write("2010 non-mandatory accessibility file used: %s"
          % nonmand_acc_fname_2010)
    nma_fname_2030 = "logsum_2030_s"+scenario
    if nma_fname_2030 in inputs["logsums"]["mandatory"]:
        write("2030 non-mandatory accessibility file used: %s"
              % inputs["logsums"]["non_mandatory"][nma_fname_2030])
    else:
        write("No 2030 non-mandatory accessibility file is set")
    # segmentation
    acc_seg_fname_2010 = orca.get_injectable("acc_seg_file_2010")
    write("2010 accessibility segmentation file used: %s"
          % acc_seg_fname_2010)
    acc_seg_fname_2030 = "logsum_2030_s"+scenario
    if acc_seg_fname_2030 in inputs["logsums"]["segmentation"]:
        write("2030 accessibility segmentation file used: %s"
              % inputs["logsums"]["segmentation"][acc_seg_fname_2030])
    else:
        write("No 2030 accessibility segmentation file is set")
    write("")

    # zoning modifications
    zm_file_loc = os.path.isfile(os.path.join("data", "zoning_mods_%s.csv"
                                              % (scenario)))
    if zm_file_loc:
        write("Zoning modifications for this scenario exist")
    else:
        write("Zoning modifications for this scenario do not exist")
    write("")

    write("HAZARDS")
    write("")

    # sea level rise
    # level
    if scenario in hazards["slr_scenarios"]["enable_in"]:
        slr_progression = orca.get_table("slr_progression")
        slr = slr_progression['inundated'].max()
        write("Sea level rise in this scenario is %d inches" % slr)
    else:
        write("There is no sea level rise in this scenario")
    # mitigation
    if scenario in hazards["slr_scenarios"]["enable_in"]:
        slr_mitigation = orca.get_injectable("slr_mitigation")
        write("Sea level rise mitigation is %s" % slr_mitigation)
    else:
        write("Sea level rise mitigation is not applied")
    write("")

    # earthquake
    # activation
    if scenario in hazards["eq_scenarios"]["enable_in"]:
        write("Earthquake is activated")
    else:
        write("Earthquake is not activated")
    # mitigation
    if scenario in hazards["eq_scenarios"]["mitigation"]:
        write("Earthquake retrofit policies are applied")
    else:
        write("Earthquake retrofit policies are not applied")
    write("")

    def policy_activated(policy_loc, policy_nm, scenario):
        if scenario in policy_loc["enable_in_scenarios"] \
                and "alternate_geography_scenarios" in policy_loc \
                and scenario in policy_loc["alternate_geography_scenarios"]:
            geog = policy_loc["alternate_buildings_filter"] if \
                "alternate_buildings_filter" in policy_loc else \
                policy_loc["alternate_adjustment_formula"]
            write(policy_nm+" is activated with formula: {}".format(geog))
        elif scenario in policy_loc["enable_in_scenarios"]:
            geog = policy_loc["receiving_buildings_filter"] if \
                "receiving_buildings_filter" in policy_loc else \
                policy_loc["profitability_adjustment_formula"]
            write(policy_nm+" is activated with formula: {}".format(geog))
        else:
            write(policy_nm+" is not activated")

    write("FUTURES ROUND 1 FORCES")
    write("")

    # residential sales hedonic config
    rsh_fname = orca.get_injectable("rsh_file")
    write("The config file used for the residential sales hedonic is: %s"
          % rsh_fname)
    write("")

    # AV parking requirements
    policy_loc = (policy["acct_settings"]
                  ["profitability_adjustment_policies"]
                  ["parking_requirements_AVs_s1"])
    policy_nm = "Reduce Parking Requirements due to AVs (CAG)"
    policy_activated(policy_loc, policy_nm, scenario)

    policy_loc = (policy["acct_settings"]
                  ["profitability_adjustment_policies"]
                  ["parking_requirements_AVs_s5"])
    policy_nm = "Reduce Parking Requirements due to AVs (BTTF)"
    policy_activated(policy_loc, policy_nm, scenario)
    write("")

    write("Draft Blueprint POLICIES")
    write("")

    # Reduce housing development cost
    policy_loc = (policy["acct_settings"]
                  ["profitability_adjustment_policies"]
                  ["reduce_housing_costs_tier_1_market_rate_developer"])
    policy_nm = "Reduce Housing Cost Tier 1 for Market-rate Developers"
    policy_activated(policy_loc, policy_nm, scenario)

    policy_loc = (policy["acct_settings"]
                  ["profitability_adjustment_policies"]
                  ["reduce_housing_costs_tier_2_market_rate_developer"])
    policy_nm = "Reduce Housing Cost Tier 2 for Market-rate Developers"
    policy_activated(policy_loc, policy_nm, scenario)
    write("")

    policy_loc = (policy["acct_settings"]
                  ["profitability_adjustment_policies"]
                  ["reduce_housing_costs_tier_3_market_rate_developer"])
    policy_nm = "Reduce Housing Cost Tier 3 for Market-rate Developers"
    policy_activated(policy_loc, policy_nm, scenario)
    write("")

    write("FUTURES ROUND 2 POLICIES")
    write("")

    # development projects list
    write("Development projects list used is %s" %
          orca.get_injectable("dev_proj_file"))
    scen = "scen"+scenario
    if scen in development_projects.columns:
        write("Scenario is in development projects list")
    else:
        write("Scenario is not in development projects list")
    # public lands
    dev_proj = development_projects.to_frame()
    projects_on = dev_proj.loc[dev_proj['building_name'] == 'pub', scen].sum()
    if projects_on > 0:
        write("Public lands are in development projects")
    else:
        write("Public lands are not in development projects")
    write("")

    # household relocation
    hh_reloc = orca.get_injectable("hh_reloc")
    write("Renter protections through relocation rates are %s" % hh_reloc)
    write("")

    # inclusionary rates
    s = policy["inclusionary_housing_settings"]
    if (scenario in ["11", "12", "15"]) &\
       (scenario not in policy["inclusionary_fr2_enable"]):
        fr1 = str(int(scenario) - 10)
        for item in s[fr1]:
            write("Inclusionary rates are FR1: %d cities are set to %.2f" %
                  (len(item["values"]), item["amount"]))
    elif scenario in policy["inclusionary_d_b_enable"]:
        for item in s[scenario]:
            write("Inclusionary rates for %d pba50chcat are set to %.2f" %
                  (len(item["values"]), item["amount"]))
    elif scenario in s.keys():
        for item in s[scenario]:
            write("Inclusionary rates for %d cities are set to %.2f" %
                  (len(item["values"]), item["amount"]))
    else:
        write("Inclusionary housing is using the default settings")
    write("")

    # office caps
    if scenario in policy['office_caps_fr2_enable']:
        d = policy['development_limits'][scenario]['Office']
        write("Using development limits for FR2 with %d office caps"
              % (len(d)))
    elif "default" in policy['development_limits'].keys():
        d = policy['development_limits']["default"]['Office']
        write("Using default development limits")
    write("")

    # OBAG
    policy_loc = (policy["acct_settings"]["lump_sum_accounts"]
                  ["obag_settings"])
    policy_nm = "OBAG"
    policy_activated(policy_loc, policy_nm, scenario)
    write("")

    # CEQA
    policy_loc = (policy["acct_settings"]
                  ["profitability_adjustment_policies"]["ceqa_tiering"])
    policy_nm = "CEQA"
    policy_activated(policy_loc, policy_nm, scenario)
    write("")

    # PDA parking requirements
    policy_loc = (policy["acct_settings"]
                  ["profitability_adjustment_policies"]
                  ["parking_requirements_pdas"])
    policy_nm = "Reduce Parking Requirements in PDAs"
    policy_activated(policy_loc, policy_nm, scenario)
    write("")

    # VMT fees
    if scenario in (policy["acct_settings"]["vmt_settings"]
                    ["com_for_com_scenarios"]) and scenario in \
            (policy["acct_settings"]["vmt_settings"]
             ["alternate_geography_scenarios"]):
        write("VMT fees: com_for_com is activated with trich_id and cat_id")
        write("VMT fees: com_for_com is using alternate fee amounts")
    elif scenario in (policy["acct_settings"]["vmt_settings"]
                     ["com_for_com_scenarios"]) and scenario in \
            (policy["acct_settings"]["vmt_settings"]
             ["db_geography_scenarios"]):
        write("VMT fees: com_for_com is activated but without subsidizing\
              office development")
        write("VMT fees: com_for_com is using Draft Blueprint fee amounts")
    elif scenario in (policy["acct_settings"]["vmt_settings"]
                      ["com_for_com_scenarios"]):
        write("VMT fees: com_for_com is activated with pda_id")
        write("VMT fees: com_for_com is using default fee amounts")
    else:
        write("VMT fees: com_for_com is not activated")

    if scenario in (policy["acct_settings"]["vmt_settings"]
                    ["com_for_res_scenarios"]) and scenario in \
            (policy["acct_settings"]["vmt_settings"]
             ["alternate_geography_scenarios"]):
        write("VMT fees: com_for_res is activated with trich_id and cat_id")
        write("VMT fees: com_for_res is using alternate fee amounts")
    elif scenario in (policy["acct_settings"]["vmt_settings"]
                      ["com_for_res_scenarios"]):
        write("VMT fees: com_for_res is activated with pda_id")
        write("VMT fees: com_for_res is using default fee amounts")
    else:
        write("VMT fees: com_for_res is not activated")
    write("")

    # affordable housing bonds
    counter = 0
    counties = ["alameda", "contra_costa", "marin", "napa", "san_mateo",
                "san_francisco", "santa_clara", "solano", "sonoma"]
    if scenario not in ["20", "21", "22", "23"]:
        for county in counties:
            policy_loc = (policy["acct_settings"]["lump_sum_accounts"]
                        [county+"_bond_settings"]["enable_in_scenarios"])
            if scenario in policy_loc:
                counter += 1
    elif scenario in ["20", "21", "22", "23"]:
        for county in counties:
            policy_loc = (policy["acct_settings"]["lump_sum_accounts_d_b"]
                          [county+"_bond_d_b_settings"]["enable_in_scenarios"])
            if scenario in policy_loc:
                counter += 1
    write("Affordable housing bonds are activated for %d counties" % counter)

    # workplace preferences are in the development projects list
    # e-commerce should be embedded in the controls
    # telecommuting should be handled in the TM

    # jobs-housing fees
    jobs_housing_fees = policy["acct_settings"]["jobs_housing_fee_settings"]
    if scenario in (jobs_housing_fees["jobs_housing_com_for_res_scenarios"]):
        counter = 0
        for key, acct in \
                policy["acct_settings"]["jobs_housing_fee_settings"].items():
            if key != "jobs_housing_com_for_res_scenarios":
                counter += 1
        write("Jobs-housing fees are activated for %d counties" % counter)

    f.close()


@orca.step()
def topsheet(households, jobs, buildings, parcels, zones, year,
             run_number, taz_geography, parcels_zoning_calculations,
             summary, settings, parcels_geography, abag_targets, new_tpp_id,
<<<<<<< HEAD
             residential_units, mapping):
=======
             residential_units, coffer, mapping, scenario, policy):
>>>>>>> 45c9eb49

    hh_by_subregion = misc.reindex(taz_geography.subregion,
                                   households.zone_id).value_counts()

    households_df = orca.merge_tables(
        'households',
        [parcels_geography, buildings, households],
        columns=['pda_id', 'tpp_id', 'income'])

    if settings["use_new_tpp_id_in_topsheet"]:
        del households_df["tpp_id"]
        households_df["tpp_id"] = misc.reindex(new_tpp_id.tpp_id,
                                               households_df.parcel_id)

    hh_by_inpda = households_df.pda_id.notnull().value_counts()
    hh_by_intpp = households_df.tpp_id.notnull().value_counts()

    hhincome_by_intpp = households_df.income.groupby(
        households_df.tpp_id.notnull()).mean()
    # round to nearest 100s
    hhincome_by_intpp = (hhincome_by_intpp/100).round()*100

    jobs_by_subregion = misc.reindex(taz_geography.subregion,
                                     jobs.zone_id).value_counts()

    jobs_df = orca.merge_tables(
        'jobs',
        [parcels, buildings, jobs],
        columns=['pda'])

    if settings["use_new_tpp_id_in_topsheet"]:
        jobs_df["tpp_id"] = misc.reindex(new_tpp_id.tpp_id,
                                         jobs_df.parcel_id)

    jobs_by_inpda = jobs_df.pda.notnull().value_counts()
    jobs_by_intpp = jobs_df.tpp_id.notnull().value_counts()

    capacity = parcels_zoning_calculations.\
        zoned_du_underbuild_nodev.groupby(parcels.subregion).sum()

    if year == 2010:
        # save some info for computing growth measures
        orca.add_injectable("base_year_measures", {
            "hh_by_subregion": hh_by_subregion,
            "jobs_by_subregion": jobs_by_subregion,
            "hh_by_inpda": hh_by_inpda,
            "jobs_by_inpda": jobs_by_inpda,
            "hh_by_intpp": hh_by_intpp,
            "jobs_by_intpp": jobs_by_intpp,
            "hhincome_by_intpp": hhincome_by_intpp,
            "capacity": capacity
        })

    try:
        base_year_measures = orca.get_injectable("base_year_measures")
    except Exception as e:
        # the base year measures don't exist - we didn't run year 2010
        # this can happen when we skip the first year, usually because
        # we don't want to waste time doing so
        return

    f = open(os.path.join("runs", "run%d_topsheet_%d.log" %
             (run_number, year)), "w")

    def write(s):
        # print s
        f.write(s + "\n\n")

    def norm_and_round(s):
        # normalize and round a series
        return str((s/s.sum()).round(2))

    nhh = len(households)
    write("Number of households = %d" % nhh)
    nj = len(jobs)
    write("Number of jobs = %d" % nj)

    n = len(households.building_id[households.building_id == -1])
    write("Number of unplaced households = %d" % n)

    n = len(jobs.building_id[jobs.building_id == -1])
    write("Number of unplaced jobs = %d" % n)

    # we should assert there are no unplaces households and jobs right?
    # this is considered an error for the MTC-style model
    # could be configured in settings.yaml

    du = buildings.residential_units.sum()
    write("Number of residential units in buildings table = %d" % du)
    write("Residential vacancy rate = %.2f" % (1-0 - float(nhh)/du))

    write("Number of residential units in units table = %d"
          % len(residential_units))

    rent_own = residential_units.tenure.value_counts()
    write("Split of units by rent/own = %s" % str(rent_own))

    rent_own = households.tenure[households.building_id == -1].value_counts()
    write("Number of unplaced households by rent/own = %s" % str(rent_own))

    du = buildings.deed_restricted_units.sum()
    write("Number of deed restricted units = %d" % du)

    write("Base year mean income by whether household is in tpp:\n%s" %
          base_year_measures["hhincome_by_intpp"])

    write("Horizon year mean income by whether household is in tpp:\n%s" %
          hhincome_by_intpp)

    jsp = buildings.job_spaces.sum()
    write("Number of job spaces = %d" % jsp)
    write("Non-residential vacancy rate = %.2f" % (1-0 - float(nj)/jsp))

    tmp = base_year_measures["hh_by_subregion"]
    write("Households base year share by subregion:\n%s" %
          norm_and_round(tmp))

    write("Households share by subregion:\n%s" %
          norm_and_round(hh_by_subregion))
    diff = hh_by_subregion - base_year_measures["hh_by_subregion"]

    write("Households pct of regional growth by subregion:\n%s" %
          norm_and_round(diff))

    tmp = base_year_measures["jobs_by_subregion"]
    write("Jobs base year share by subregion:\n%s" %
          norm_and_round(tmp))

    write("Jobs share by subregion:\n%s" %
          norm_and_round(jobs_by_subregion))
    diff = jobs_by_subregion - base_year_measures["jobs_by_subregion"]

    write("Jobs pct of regional growth by subregion:\n%s" %
          norm_and_round(diff))

    tmp = base_year_measures["hh_by_inpda"]
    write("Households base year share in pdas:\n%s" %
          norm_and_round(tmp))

    write("Households share in pdas:\n%s" %
          norm_and_round(hh_by_inpda))

    diff = hh_by_inpda - base_year_measures["hh_by_inpda"]
    write("Households pct of regional growth in pdas:\n%s" %
          norm_and_round(diff))

    tmp = base_year_measures["jobs_by_inpda"]
    write("Jobs base year share in pdas:\n%s" %
          norm_and_round(tmp))

    write("Jobs share in pdas:\n%s" %
          norm_and_round(jobs_by_inpda))

    diff = jobs_by_inpda - base_year_measures["jobs_by_inpda"]
    write("Jobs pct of regional growth in pdas:\n%s" %
          norm_and_round(diff))

    tmp = base_year_measures["hh_by_intpp"]
    write("Households base year share in tpps:\n%s" %
          norm_and_round(tmp))

    write("Households share in tpps:\n%s" %
          norm_and_round(hh_by_intpp))

    diff = hh_by_intpp - base_year_measures["hh_by_intpp"]
    write("Households pct of regional growth in tpps:\n%s" %
          norm_and_round(diff))

    tmp = base_year_measures["jobs_by_intpp"]
    write("Jobs base year share in tpps:\n%s" %
          norm_and_round(tmp))

    write("Jobs share in tpps:\n%s" %
          norm_and_round(jobs_by_intpp))

    diff = jobs_by_intpp - base_year_measures["jobs_by_intpp"]
    write("Jobs pct of regional growth in tpps:\n%s" %
          norm_and_round(diff))

    write("Base year dwelling unit raw capacity:\n%s" %
          base_year_measures["capacity"])

    write("Dwelling unit raw capacity:\n%s" % capacity)

    if summary.parcel_output is not None:
        df = summary.parcel_output
        # we mark greenfield as a parcel with less than 500 current sqft
        greenfield = df.total_sqft < 500

        write("Current share of projects which are greenfield development:\n%s"
              % norm_and_round(greenfield.value_counts()))

        write("Current share of units which are greenfield development:\n%s" %
              norm_and_round(df.residential_units.groupby(greenfield).sum()))

    cmap = mapping["county_id_tm_map"]
    jobs_by_county = jobs.zone_id.map(taz_geography.county)\
        .map(cmap).value_counts()
    households_by_county = households.zone_id.map(taz_geography.county)\
        .map(cmap).value_counts()
    jobs_by_housing = jobs_by_county / households_by_county.replace(0, 1)
    write("Jobs/housing balance:\n" + str(jobs_by_housing))

    for geo, typ, corr in compare_to_targets(parcels, buildings, jobs,
                                             households, abag_targets,
                                             write_comparison_dfs=True):
        write("{} in {} have correlation of {:,.4f} with targets".format(
            typ, geo, corr
        ))

    f.close()


def compare_to_targets(parcels, buildings, jobs, households, abag_targets,
                       write_comparison_dfs=False):

    # yes a similar join is used in the summarize step below - but it's
    # better to keep it clean and separate

    abag_targets = abag_targets.to_frame()
    abag_targets["pda_fill_juris"] = abag_targets["joinkey"].\
        replace("Non-PDA", np.nan).replace("Total", np.nan).\
        str.upper().fillna(abag_targets.juris)

    households_df = orca.merge_tables(
        'households',
        [parcels, buildings, households],
        columns=['pda', 'juris'])

    households_df["pda_fill_juris"] = \
        households_df.pda.str.upper().replace("Total", np.nan).\
        str.upper().fillna(households_df.juris)

    jobs_df = orca.merge_tables(
        'jobs',
        [parcels, buildings, jobs],
        columns=['pda', 'juris'])

    jobs_df["pda_fill_juris"] = \
        jobs_df.pda.str.upper().fillna(jobs_df.juris)

    # compute correlection for pda and juris, for households and for jobs

    li = []

    df = pd.DataFrame()

    for geo in ['pda_fill_juris', 'juris']:

        for typ in ['households', 'jobs']:

            abag_distribution = abag_targets.groupby(geo)[typ].sum()

            df["abag_"+geo+"_"+typ] = abag_distribution

            agents = {
                "households": households_df,
                "jobs": jobs_df
            }[typ]

            baus_distribution = agents.groupby(geo).size().\
                reindex(abag_distribution.index).fillna(0)

            df["baus_"+geo+"_"+typ] = baus_distribution

            assert len(abag_distribution) == len(baus_distribution)

            li.append((geo, typ, abag_distribution.corr(baus_distribution)))

    if write_comparison_dfs:

        run_number = orca.get_injectable("run_number")
        year = orca.get_injectable("year")

        df.to_csv(os.path.join("runs", "run%d_targets_comparison_%d.csv" %
                  (run_number, year)))

    return li


@orca.step()
def diagnostic_output(households, buildings, parcels, taz, jobs, settings,
                      zones, year, summary, run_number, residential_units):
    households = households.to_frame()
    buildings = buildings.to_frame()
    parcels = parcels.to_frame()
    zones = zones.to_frame()

    zones['zoned_du'] = parcels.groupby('zone_id').zoned_du.sum()
    zones['zoned_du_underbuild'] = parcels.groupby('zone_id').\
        zoned_du_underbuild.sum()
    zones['zoned_du_underbuild_ratio'] = zones.zoned_du_underbuild /\
        zones.zoned_du

    zones['residential_units'] = buildings.groupby('zone_id').\
        residential_units.sum()
    zones['job_spaces'] = buildings.groupby('zone_id').\
        job_spaces.sum()
    tothh = households.zone_id.value_counts().reindex(zones.index).fillna(0)
    zones['residential_vacancy'] = \
        1.0 - tothh / zones.residential_units.replace(0, 1)
    zones['non_residential_sqft'] = buildings.groupby('zone_id').\
        non_residential_sqft.sum()
    totjobs = jobs.zone_id.value_counts().reindex(zones.index).fillna(0)
    zones['non_residential_vacancy'] = \
        1.0 - totjobs / zones.job_spaces.replace(0, 1)

    zones['retail_sqft'] = buildings.query('general_type == "Retail"').\
        groupby('zone_id').non_residential_sqft.sum()
    zones['office_sqft'] = buildings.query('general_type == "Office"').\
        groupby('zone_id').non_residential_sqft.sum()
    zones['industrial_sqft'] = buildings.query(
        'general_type == "Industrial"').\
        groupby('zone_id').non_residential_sqft.sum()

    zones['average_income'] = households.groupby('zone_id').income.quantile()
    zones['household_size'] = households.groupby('zone_id').persons.quantile()

    zones['building_count'] = buildings.\
        query('general_type == "Residential"').groupby('zone_id').size()
    # this price is the max of the original unit vector belows
    zones['residential_price'] = buildings.\
        query('general_type == "Residential"').groupby('zone_id').\
        residential_price.quantile()
    # these two are the original unit prices averaged up to the building id
    ru = residential_units
    zones['unit_residential_price'] = \
        ru.unit_residential_price.groupby(ru.zone_id).quantile()
    zones['unit_residential_rent'] = \
        ru.unit_residential_rent.groupby(ru.zone_id).quantile()
    cap_rate = settings.get('cap_rate')
    # this compares price to rent and shows us where price is greater
    # rents are monthly and a cap rate is applied in order to do the conversion
    zones['unit_residential_price_>_rent'] = \
        (zones.unit_residential_price >
         (zones.unit_residential_rent * 12 / cap_rate)).astype('int')

    zones['retail_rent'] = buildings[buildings.general_type == "Retail"].\
        groupby('zone_id').non_residential_rent.quantile()
    zones['office_rent'] = buildings[buildings.general_type == "Office"].\
        groupby('zone_id').non_residential_rent.quantile()
    zones['industrial_rent'] = \
        buildings[buildings.general_type == "Industrial"].\
        groupby('zone_id').non_residential_rent.quantile()

    zones['retail_sqft'] = buildings[buildings.general_type == "Retail"].\
        groupby('zone_id').non_residential_sqft.sum()

    zones['retail_to_res_units_ratio'] = \
        zones.retail_sqft / zones.residential_units.replace(0, 1)

    summary.add_zone_output(zones, "diagnostic_outputs", year)

    # save the dropped buildings to a csv
    if "dropped_buildings" in orca.orca._TABLES:
        df = orca.get_table("dropped_buildings").to_frame()
        print("Dropped buildings", df.describe())
        df.to_csv(
            "runs/run{}_dropped_buildings.csv".format(run_number)
        )


@orca.step()
def geographic_summary(parcels, households, jobs, buildings, taz_geography,
                       run_number, year, summary, final_year, scenario,
                       policy):
    # using the following conditional b/c `year` is used to pull a column
    # from a csv based on a string of the year in add_population()
    # and in add_employment() and 2009 is the
    # 'base'/pre-simulation year, as is the 2010 value in the csv.
    if year == 2009:
        year = 2010
        base = True
    else:
        base = False

    households_df = orca.merge_tables(
        'households',
        [parcels, buildings, households],
        columns=['pda', 'zone_id', 'juris', 'superdistrict',
                 'persons', 'income', 'base_income_quartile',
                 'juris_trich'])

    jobs_df = orca.merge_tables(
        'jobs',
        [parcels, buildings, jobs],
        columns=['pda', 'superdistrict', 'juris', 'zone_id',
                 'empsix', 'juris_trich'])

    buildings_df = orca.merge_tables(
        'buildings',
        [parcels, buildings],
        columns=['pda', 'superdistrict', 'juris', 'building_type',
                 'zone_id', 'residential_units', 'building_sqft',
                 'non_residential_sqft', 'juris_trich'])

    parcel_output = summary.parcel_output

    # because merge_tables returns multiple zone_id_'s, but not the one we need
    buildings_df = buildings_df.rename(columns={'zone_id_x': 'zone_id'})

    geographies = ['superdistrict', 'pda', 'juris']

    if (scenario in ["11", "12", "15"]) and\
       (scenario in policy["geographies_fr2_enable"]):
        geographies.append('juris_trich')

    if year in [2010, 2015, 2020, 2025, 2030, 2035, 2040, 2045, 2050]:

        for geography in geographies:

            # create table with household/population summaries

            summary_table = pd.pivot_table(households_df,
                                           values=['persons'],
                                           index=[geography],
                                           aggfunc=[np.size])

            summary_table.columns = ['tothh']

            # fill in 0 values where there are NA's so that summary table
            # outputs are the same over the years otherwise a PDA or summary
            # geography would be dropped if it had no employment or housing
            if geography == 'superdistrict':
                all_summary_geographies = buildings_df[geography].unique()
            else:
                all_summary_geographies = parcels[geography].unique()
            summary_table = \
                summary_table.reindex(all_summary_geographies).fillna(0)

            # turns out the lines above had to be moved up - if there are no
            # households in a geography the index is missing that geography
            # right off the bat.  then when we try and add a jobs or buildings
            # aggregation that HAS that geography, it doesn't get saved.  ahh
            # pandas, so powerful but so darn confusing.

            # income quartile counts
            summary_table['hhincq1'] = \
                households_df.query("base_income_quartile == 1").\
                groupby(geography).size()
            summary_table['hhincq2'] = \
                households_df.query("base_income_quartile == 2").\
                groupby(geography).size()
            summary_table['hhincq3'] = \
                households_df.query("base_income_quartile == 3").\
                groupby(geography).size()
            summary_table['hhincq4'] = \
                households_df.query("base_income_quartile == 4").\
                groupby(geography).size()

            # residential buildings by type
            summary_table['sfdu'] = buildings_df.\
                query("building_type == 'HS' or building_type == 'HT'").\
                groupby(geography).residential_units.sum()
            summary_table['mfdu'] = buildings_df.\
                query("building_type == 'HM' or building_type == 'MR'").\
                groupby(geography).residential_units.sum()

            # employees by sector
            summary_table['totemp'] = jobs_df.\
                groupby(geography).size()
            summary_table['agrempn'] = jobs_df.query("empsix == 'AGREMPN'").\
                groupby(geography).size()
            summary_table['mwtempn'] = jobs_df.query("empsix == 'MWTEMPN'").\
                groupby(geography).size()
            summary_table['retempn'] = jobs_df.query("empsix == 'RETEMPN'").\
                groupby(geography).size()
            summary_table['fpsempn'] = jobs_df.query("empsix == 'FPSEMPN'").\
                groupby(geography).size()
            summary_table['herempn'] = jobs_df.query("empsix == 'HEREMPN'").\
                groupby(geography).size()
            summary_table['othempn'] = jobs_df.query("empsix == 'OTHEMPN'").\
                groupby(geography).size()

            # summary columns
            summary_table['occupancy_rate'] = summary_table['tothh'] / \
                (summary_table['sfdu'] + summary_table['mfdu'])
            summary_table['non_residential_sqft'] = buildings_df.\
                groupby(geography)['non_residential_sqft'].sum()
            summary_table['sq_ft_per_employee'] = \
                summary_table['non_residential_sqft'] / summary_table['totemp']

            if parcel_output is not None:
                parcel_output['subsidized_units'] = \
                    parcel_output.deed_restricted_units - \
                    parcel_output.inclusionary_units

                # columns re: affordable housing
                summary_table['deed_restricted_units'] = \
                    parcel_output.groupby(geography).\
                    deed_restricted_units.sum()
                summary_table['inclusionary_units'] = \
                    parcel_output.groupby(geography).inclusionary_units.sum()
                summary_table['subsidized_units'] = \
                    parcel_output.groupby(geography).subsidized_units.sum()
                summary_table['inclusionary_revenue_reduction'] = \
                    parcel_output.groupby(geography).\
                    policy_based_revenue_reduction.sum()
                summary_table['inclusionary_revenue_reduction_per_unit'] = \
                    summary_table.inclusionary_revenue_reduction / \
                    summary_table.inclusionary_units
                summary_table['total_subsidy'] = \
                    parcel_output[parcel_output.subsidized_units > 0].\
                    groupby(geography).max_profit.sum() * -1
                summary_table['subsidy_per_unit'] = \
                    summary_table.total_subsidy / \
                    summary_table.subsidized_units

            summary_table = summary_table.sort_index()

            if base is False:
                summary_csv = "runs/run{}_{}_summaries_{}.csv".\
                    format(run_number, geography, year)
            elif base is True:
                summary_csv = "runs/run{}_{}_summaries_{}.csv".\
                    format(run_number, geography, 2009)

            summary_table.to_csv(summary_csv)

    # Write Summary of Accounts
    if year == final_year:

        for acct_name, acct in orca.get_injectable("coffer").items():
            fname = "runs/run{}_acctlog_{}_{}.csv".\
                format(run_number, acct_name, year)
            acct.to_frame().to_csv(fname)

    # Write Urban Footprint Summary
    if year in [2010, 2015, 2020, 2025, 2030, 2035, 2040, 2045, 2050]:
        # 02 15 2019 ET: Using perffoot there was no greenfield change
        # between 2010 and 2050. Joined the parcels to Urbanized_Footprint
        # instead, which improved the diff. The large majority of greenfield
        # still occurs in 2010 (base year buildings outside of the
        # urbanized area).

        buildings_uf_df = orca.merge_tables(
            'buildings',
            [parcels, buildings],
            columns=['urbanized', 'year_built',
                     'acres', 'residential_units',
                     'non_residential_sqft'])

        buildings_uf_df['count'] = 1

        # residential units per acre in current year
        s1 = buildings_uf_df['residential_units'] / buildings_uf_df['acres']
        # residential units per acre > 1 in current year
        s2 = s1 > 1
        # urban footprint is 0 in base year (there's no development)
        s3 = (buildings_uf_df['urbanized'] == 0) * 1
        # urban footprint is 0 in the base year
        # AND residential units per acre > 1 in current year
        buildings_uf_df['denser_greenfield'] = s3 * s2

        # where buildings were built after the base year,
        # sum whether urban footprint was 0 or 1 in the base year
        df = buildings_uf_df.\
            loc[buildings_uf_df['year_built'] > 2010].\
            groupby('urbanized').sum()
        df = df[['count', 'residential_units', 'non_residential_sqft',
                 'acres']]

        # where buildings were built after the base year,
        # sum if it was denser greenfield
        df2 = buildings_uf_df.\
            loc[buildings_uf_df['year_built'] > 2010].\
            groupby('denser_greenfield').sum()
        df2 = df2[['count', 'residential_units', 'non_residential_sqft',
                   'acres']]

        formatters = {'count': '{:.0f}',
                      'residential_units': '{:.0f}',
                      'non_residential_sqft': '{:.0f}',
                      'acres': '{:.0f}'}

        df = format_df(df, formatters)

        df2 = format_df(df2, formatters)

        df = df.transpose()

        df2 = df2.transpose()

        df[2] = df2[1]

        df.columns = ['urban_footprint_0', 'urban_footprint_1',
                      'denser_greenfield']
        uf_summary_csv = "runs/run{}_urban_footprint_summary_{}.csv".\
            format(run_number, year)
        df.to_csv(uf_summary_csv)

    # Summarize Logsums
    if year in [2010, 2015, 2020, 2025, 2030, 2035, 2040, 2045, 2050]:
        zones = orca.get_table('zones')
        df = zones.to_frame(['zone_cml', 'zone_cnml', 'zone_combo_logsum'])
        df.to_csv(os.path.join("runs",
                               "run%d_taz_logsums_%d.csv"
                               % (run_number, year)))
        parcels = orca.get_table('parcels')
        df = parcels.to_frame(['cml', 'cnml', 'combo_logsum'])
        df.to_csv(os.path.join("runs",
                               "run%d_parcel_logsums_%d.csv"
                               % (run_number, year)))


@orca.step()
def building_summary(parcels, run_number, year,
                     buildings,
                     initial_year, final_year):

    if year not in [initial_year, 2015, final_year]:
        return

    df = orca.merge_tables(
        'buildings',
        [parcels, buildings],
        columns=['performance_zone', 'year_built', 'residential_units',
                 'unit_price', 'zone_id', 'non_residential_sqft',
                 'deed_restricted_units', 'job_spaces', 'x', 'y', 'geom_id'])

    df.to_csv(
        os.path.join("runs", "run%d_building_data_%d.csv" %
                     (run_number, year))
    )


@orca.step()
def parcel_summary(parcels, buildings, households, jobs,
                   run_number, year,
                   parcels_zoning_calculations,
                   initial_year, final_year):

    if year not in [2010, 2015, 2030, 2050]:
        return

    df = parcels.to_frame([
        "geom_id",
        "x", "y",
        "total_residential_units",
        "total_job_spaces",
        "first_building_type"
    ])

    df2 = parcels_zoning_calculations.to_frame([
        "zoned_du",
        "zoned_du_underbuild",
        "zoned_du_underbuild_nodev"
    ])

    df = df.join(df2)

    households_df = orca.merge_tables(
        'households',
        [buildings, households],
        columns=['parcel_id', 'base_income_quartile'])

    # add households by quartile on each parcel
    for i in range(1, 5):
        df['hhq%d' % i] = households_df[
            households_df.base_income_quartile == i].\
            parcel_id.value_counts()
    df["tothh"] = households_df.groupby('parcel_id').size()

    jobs_df = orca.merge_tables(
        'jobs',
        [buildings, jobs],
        columns=['parcel_id', 'empsix'])

    # add jobs by empsix category on each parcel
    for cat in jobs_df.empsix.unique():
        df[cat] = jobs_df[jobs_df.empsix == cat].\
            parcel_id.value_counts()
    df["totemp"] = jobs_df.groupby('parcel_id').size()

    df.to_csv(
        os.path.join("runs", "run%d_parcel_data_%d.csv" %
                     (run_number, year))
    )

    if year == final_year:

        # do diff with initial year

        df2 = pd.read_csv(
            os.path.join("runs", "run%d_parcel_data_%d.csv" %
                         (run_number, initial_year)), index_col="parcel_id")

        for col in df.columns:

            if col in ["x", "y", "first_building_type"]:
                continue

            df[col] = df[col] - df2[col]

        df.to_csv(
            os.path.join("runs", "run%d_parcel_data_diff.csv" %
                         run_number)
        )


@orca.step()
def travel_model_output(parcels, households, jobs, buildings,
                        zones, maz, year, summary, coffer,
                        zone_forecast_inputs, run_number,
                        taz, base_year_summary_taz,
                        taz_geography, taz_forecast_inputs,
                        maz_forecast_inputs, regional_demographic_forecast,
                        regional_controls):

    if year not in [2010, 2015, 2020, 2025, 2030, 2035, 2040, 2045, 2050]:
        # only summarize for years which are multiples of 5
        return

    parcels = parcels.to_frame()
    parcels["zone_id_x"] = parcels.zone_id
    orca.add_table('parcels', parcels)
    parcels = orca.get_table("parcels")

    households_df = orca.merge_tables('households',
                                      [parcels, buildings, households],
                                      columns=['zone_id', 'zone_id_x',
                                               'base_income_quartile',
                                               'income', 'persons',
                                               'maz_id'])

    households_df["zone_id"] = households_df.zone_id_x

    taz_df = pd.DataFrame(index=zones.index)

    taz_df["sd"] = taz_geography.superdistrict
    taz_df["zone"] = zones.index
    taz_df["county"] = taz_geography.county

    jobs_df = orca.merge_tables(
        'jobs',
        [parcels, buildings, jobs],
        columns=['zone_id', 'zone_id_x', 'empsix']
    )

    # totally baffled by this - after joining the three tables we have three
    # zone_ids, one from the parcel table, one from buildings, and one from
    # jobs and the one called zone_id has null values while there others do not
    # going to change this while I think about this - turns out this has to do
    # with major caching issue which has been reported upstream

    # the null values are present in the jobs table, however when you merge the
    # tables, the zone_id columns from the other tables don't have null values
    # however on lumodel, these duplicate columns don't get created in the
    # merge so a copy of zone_id (zone_id_x) is added to parcels to ensure
    # it doesn't get dropped

    # the same has now been repeated for households (as described with lumodel)
    # no duplicate zone_ids emerged to use, so one was created from parcels
    # a taz column existed, but was not consistently the same as zone_id

    jobs_df["zone_id"] = jobs_df.zone_id_x

    def getsectorcounts(sector):
        return jobs_df.query("empsix == '%s'" % sector).\
            groupby('zone_id').size()

    taz_df["agrempn"] = getsectorcounts("AGREMPN")
    taz_df["fpsempn"] = getsectorcounts("FPSEMPN")
    taz_df["herempn"] = getsectorcounts("HEREMPN")
    taz_df["retempn"] = getsectorcounts("RETEMPN")
    taz_df["mwtempn"] = getsectorcounts("MWTEMPN")
    taz_df["othempn"] = getsectorcounts("OTHEMPN")
    taz_df["totemp"] = jobs_df.groupby('zone_id').size()

    def gethhcounts(filter):
        return households_df.query(filter).groupby('zone_id').size()

    taz_df["hhincq1"] = gethhcounts("base_income_quartile == 1")
    taz_df["hhincq2"] = gethhcounts("base_income_quartile == 2")
    taz_df["hhincq3"] = gethhcounts("base_income_quartile == 3")
    taz_df["hhincq4"] = gethhcounts("base_income_quartile == 4")
    taz_df["hhpop"] = households_df.groupby('zone_id').persons.sum()
    taz_df["tothh"] = households_df.groupby('zone_id').size()

    taz_df["shpop62p"] = zone_forecast_inputs.sh_62plus
    taz_df["gqpop"] = zone_forecast_inputs["gqpop" + str(year)[-2:]].fillna(0)

    taz_df["totacre"] = zone_forecast_inputs.totacre_abag
    # total population = group quarters plus households population
    taz_df["totpop"] = (taz_df.hhpop + taz_df.gqpop).fillna(0)
    taz_df["density"] = \
        (taz_df.totpop + (2.5 * taz_df.totemp)) / taz_df.totacre
    taz_df["areatype"] = pd.cut(
        taz_df.density,
        bins=[0, 6, 30, 55, 100, 300, np.inf],
        labels=[5, 4, 3, 2, 1, 0]
    )

    buildings_df = buildings.to_frame(['zone_id',
                                       'building_type',
                                       'residential_units',
                                       'building_sqft',
                                       'lot_size_per_unit'])

    taz_df["res_units"] = buildings_df.\
        groupby('zone_id').residential_units.sum()

    taz_df["mfdu"] = buildings_df.\
        query("building_type == 'HM' or building_type == 'MR'").\
        groupby('zone_id').residential_units.sum()

    taz_df["sfdu"] = buildings_df.\
        query("building_type == 'HS' or building_type == 'HT'").\
        groupby('zone_id').residential_units.sum()

    f = orca.get_injectable('parcel_first_building_type_is')

    def count_acres_with_mask(mask):
        mask *= parcels.acres
        return mask.groupby(parcels.zone_id).sum()

    taz_df["resacre_unweighted"] = count_acres_with_mask(
        f('residential') | f('mixedresidential'))

    taz_df["ciacre_unweighted"] = count_acres_with_mask(
        f('select_non_residential'))

    taz_df["ciacre"] = scaled_ciacre(
        base_year_summary_taz.CIACRE_UNWEIGHTED, taz_df.ciacre_unweighted)
    taz_df["resacre"] = scaled_resacre(
        base_year_summary_taz.RESACRE_UNWEIGHTED, taz_df.resacre_unweighted)
    rc = regional_controls.to_frame()
    taz_df = add_population(taz_df, year, rc)
    taz_df.totpop = taz_df.hhpop + taz_df.gqpop
    taz_df = add_employment(taz_df, year, rc)
    taz_df = add_age_categories(taz_df, year, rc)
    orca.add_table('taz_summary_1', taz_df)

    summary.add_zone_output(taz_df, "travel_model_output", year)
    summary.write_zone_output()

    # otherwise it loses precision
    if summary.parcel_output is not None\
            and "geom_id" in summary.parcel_output:
        summary.parcel_output["geom_id"] = \
            summary.parcel_output.geom_id.astype('str')

    summary.write_parcel_output(add_xy={
        "xy_table": "parcels",
        "foreign_key": "parcel_id",
        "x_col": "x",
        "y_col": "y"
    })

    # uppercase columns to match travel model template
    taz_df.columns = \
        [x.upper() for x in taz_df.columns]

    maz = maz.to_frame(['TAZ', 'COUNTY', 'taz1454'])
    mazi = maz_forecast_inputs.to_frame()
    mazi_yr = str(year)[2:]
    households_df.maz_id = households_df.maz_id.fillna(213906)
    maz["hhpop"] = households_df.groupby('maz_id').persons.sum()
    maz["tothh"] = households_df.groupby('maz_id').size()
    tothh = taz_df.TOTHH.sum()
    maz = add_households(maz, tothh)
    maz['gq_type_univ'] = mazi['gqpopu' + mazi_yr]
    maz['gq_type_mil'] = mazi['gqpopm' + mazi_yr]
    maz['gq_type_othnon'] = mazi['gqpopo' + mazi_yr]
    maz['gq_tot_pop'] = maz['gq_type_univ'] + maz['gq_type_mil']\
        + maz['gq_type_othnon']
    tot_gqpop = maz.gq_tot_pop.sum()

    rdf = regional_demographic_forecast.to_frame()

    tfi = taz_forecast_inputs.to_frame()
    taz_df['gq_type_univ'] = maz.groupby('taz1454'
                                         ).gq_type_univ.sum().fillna(0)
    taz_df['gq_type_mil'] = maz.groupby('taz1454').gq_type_mil.sum().fillna(0)
    taz_df['gq_type_othnon'] = maz.groupby('taz1454'
                                           ).gq_type_othnon.sum().fillna(0)
    taz_df['gq_tot_pop'] = maz.groupby('taz1454').gq_tot_pop.sum().fillna(0)

    taz_df['hh'] = taz_df.TOTHH
    taz_df['hh_size_1'] = taz_df['TOTHH'] * tfi.shrs1_2010
    taz_df['hh_size_2'] = taz_df['TOTHH'] * tfi.shrs2_2010
    taz_df['hh_size_3'] = taz_df['TOTHH'] * tfi.shrs3_2010
    taz_df['hh_size_4_plus'] = taz_df['TOTHH'] * tfi.shrs4_2010

    taz_df['county'] = maz.groupby('taz1454').COUNTY.first()

    taz_df['hh_wrks_0'] = taz_df['TOTHH'] * tfi.shrw0_2010
    taz_df['hh_wrks_1'] = taz_df['TOTHH'] * tfi.shrw1_2010
    taz_df['hh_wrks_2'] = taz_df['TOTHH'] * tfi.shrw2_2010
    taz_df['hh_wrks_3_plus'] = taz_df['TOTHH'] * tfi.shrw3_2010

    taz_df['hh_kids_no'] = taz_df['TOTHH'] * tfi.shrn_2010
    taz_df['hh_kids_yes'] = taz_df['TOTHH'] * tfi.shry_2010
    taz_df = adjust_hhsize(taz_df, year, rdf, tothh)
    taz_df = adjust_hhwkrs(taz_df, year, rdf, tothh)
    taz_df = adjust_hhkids(taz_df, year, rdf, tothh)
    del taz_df['hh']

    taz_df.index.name = 'TAZ'

    taz_df.fillna(0).to_csv(
        "runs/run{}_taz_summaries_{}.csv".format(run_number, year))

    # aggregate TAZ summaries to create county summaries

    county_df = pd.DataFrame(index=[1, 2, 3, 4, 5, 6, 7, 8, 9])

    county_df["COUNTY"] = county_df.index

    taz_cols = ["AGREMPN", "FPSEMPN", "HEREMPN", "RETEMPN", "MWTEMPN",
                "OTHEMPN", "TOTEMP", "HHINCQ1", "HHINCQ2", "HHINCQ3",
                "HHINCQ4", "HHPOP", "TOTHH", "SHPOP62P", "GQPOP",
                "TOTACRE", "TOTPOP", "RES_UNITS", "MFDU", "SFDU",
                "RESACRE_UNWEIGHTED", "CIACRE_UNWEIGHTED", "EMPRES",
                "AGE0004", "AGE0519", "AGE2044", "AGE4564", "AGE65P"]

    for col in taz_cols:
        taz_df_grouped = taz_df.groupby('COUNTY').sum()
        county_df[col] = taz_df_grouped[col]

    county_df["DENSITY"] = \
        (county_df.TOTPOP + (2.5 * county_df.TOTEMP)) / county_df.TOTACRE

    county_df["AREATYPE"] = pd.cut(
        county_df.DENSITY,
        bins=[0, 6, 30, 55, 100, 300, np.inf],
        labels=[5, 4, 3, 2, 1, 0]
    )

    base_year_summary_taz = \
        base_year_summary_taz.to_frame()
    base_year_summary_county = \
        base_year_summary_taz.groupby('COUNTY').sum()
    base_year_summary_county_ciacre = \
        base_year_summary_county['CIACRE_UNWEIGHTED']
    base_year_summary_county_resacre = \
        base_year_summary_county['RESACRE_UNWEIGHTED']

    county_df["CIACRE"] = scaled_ciacre(
        base_year_summary_county_ciacre, county_df.CIACRE_UNWEIGHTED)
    county_df["RESACRE"] = scaled_resacre(
        base_year_summary_county_resacre, county_df.RESACRE_UNWEIGHTED)

    county_df = county_df[["COUNTY", "AGREMPN", "FPSEMPN", "HEREMPN",
                           "RETEMPN", "MWTEMPN", "OTHEMPN", "TOTEMP",
                           "HHINCQ1", "HHINCQ2", "HHINCQ3", "HHINCQ4",
                           "HHPOP", "TOTHH", "SHPOP62P", "GQPOP",
                           "TOTACRE", "TOTPOP", "DENSITY", "AREATYPE",
                           "RES_UNITS", "MFDU", "SFDU", "RESACRE_UNWEIGHTED",
                           "CIACRE_UNWEIGHTED", "CIACRE", "RESACRE", "EMPRES",
                           "AGE0004", "AGE0519", "AGE2044", "AGE4564",
                           "AGE65P"]]
    county_df = county_df.set_index('COUNTY')

    county_df.fillna(0).to_csv(
        "runs/run{}_county_summaries_{}.csv".format(run_number, year))

    # add region marginals
    pd.DataFrame(data={'REGION': [1],
                       'gq_num_hh_region': [tot_gqpop]}).to_csv(
                 "runs/run{}_regional_marginals_{}.csv".format(run_number,
                                                               year),
                 index=False)


@orca.step()
def travel_model_2_output(parcels, households, jobs, buildings,
                          maz, year, empsh_to_empsix, run_number,
                          zone_forecast_inputs, maz_forecast_inputs,
                          taz2_forecast_inputs, county_forecast_inputs,
                          county_employment_forecast, taz_forecast_inputs,
                          regional_demographic_forecast, regional_controls):
    if year not in [2010, 2015, 2020, 2025, 2030, 2035, 2040, 2045, 2050]:
        # only summarize for years which are multiples of 5
        return

    maz = maz.to_frame(['TAZ', 'COUNTY', 'taz1454'])
    rc = regional_controls.to_frame()

    pcl = parcels.to_frame(['maz_id', 'acres'])
    maz['ACRES'] = pcl.groupby('maz_id').acres.sum()

    hh_df = orca.merge_tables('households',
                              [parcels, buildings, households],
                              columns=['zone_id',
                                       'base_income_quartile',
                                       'income',
                                       'persons',
                                       'maz_id'])

    hh_df.maz_id = hh_df.maz_id.fillna(213906)

    def gethhcounts(filter):
        return hh_df.query(filter).groupby('maz_id').size()

    tothh = len(hh_df)
    maz["hhincq1"] = gethhcounts("base_income_quartile == 1")
    maz["hhincq2"] = gethhcounts("base_income_quartile == 2")
    maz["hhincq3"] = gethhcounts("base_income_quartile == 3")
    maz["hhincq4"] = gethhcounts("base_income_quartile == 4")
    maz["hhpop"] = hh_df.groupby('maz_id').persons.sum()
    maz["tothh"] = hh_df.groupby('maz_id').size()
    maz = add_households(maz, tothh)

    jobs_df = orca.merge_tables('jobs',
                                [parcels, buildings, jobs],
                                columns=['maz_id', 'empsix'])

    bldg_df = orca.merge_tables('buildings',
                                [buildings, parcels],
                                columns=['maz_id', 'residential_units'])

    empsh_to_empsix = empsh_to_empsix.to_frame()

    def getsectorcounts(empsix, empsh):
        emp = jobs_df.query("empsix == '%s'" % empsix).\
            groupby('maz_id').size()
        return emp * empsh_to_empsix.loc[empsh_to_empsix.empsh == empsh,
                                         str(year)].values[0]

    maz["ag"] = getsectorcounts("AGREMPN", "ag")
    maz["natres"] = getsectorcounts("AGREMPN", "natres")

    maz["fire"] = getsectorcounts("FPSEMPN", "fire")
    maz["serv_bus"] = getsectorcounts("FPSEMPN", "serv_bus")
    maz["prof"] = getsectorcounts("FPSEMPN", "prof")
    maz["lease"] = getsectorcounts("FPSEMPN", "lease")

    maz["art_rec"] = getsectorcounts("HEREMPN", "art_rec")
    maz["serv_soc"] = getsectorcounts("HEREMPN", "serv_soc")
    maz["serv_per"] = getsectorcounts("HEREMPN", "serv_per")
    maz["ed_high"] = getsectorcounts("HEREMPN", "ed_high")
    maz["ed_k12"] = getsectorcounts("HEREMPN", "ed_k12")
    maz["ed_oth"] = getsectorcounts("HEREMPN", "ed_oth")
    maz["health"] = getsectorcounts("HEREMPN", "health")

    maz["man_tech"] = getsectorcounts("MWTEMPN", "man_tech")
    maz["man_lgt"] = getsectorcounts("MWTEMPN", "man_lgt")
    maz["logis"] = getsectorcounts("MWTEMPN", "logis")
    maz["man_bio"] = getsectorcounts("MWTEMPN", "man_bio")
    maz["transp"] = getsectorcounts("MWTEMPN", "transp")
    maz["man_hvy"] = getsectorcounts("MWTEMPN", "man_hvy")
    maz["util"] = getsectorcounts("MWTEMPN", "util")

    maz["info"] = getsectorcounts("OTHEMPN", "info")
    maz["gov"] = getsectorcounts("OTHEMPN", "gov")
    maz["constr"] = getsectorcounts("OTHEMPN", "constr")

    maz["hotel"] = getsectorcounts("RETEMPN", "hotel")
    maz["ret_loc"] = getsectorcounts("RETEMPN", "ret_loc")
    maz["ret_reg"] = getsectorcounts("RETEMPN", "ret_reg")
    maz["eat"] = getsectorcounts("RETEMPN", "eat")

    maz["emp_total"] = jobs_df.groupby('maz_id').size()

    maz = maz.fillna(0)

    emp_cols = ['ag', 'natres', 'logis', 'man_bio', 'man_hvy', 'man_lgt',
                'man_tech', 'transp', 'util', 'eat', 'hotel', 'ret_loc',
                'ret_reg', 'fire', 'lease', 'prof', 'serv_bus', 'art_rec',
                'ed_high', 'ed_k12', 'ed_oth', 'health', 'serv_per',
                'serv_soc', 'constr', 'info', 'gov']
    for i, r in maz.iterrows():
        c = r[emp_cols]
        maz.loc[i, emp_cols] = round_series_match_target(r[emp_cols],
                                                         r.emp_total, 0)

    maz['num_hh'] = maz['tothh']

    mazi = maz_forecast_inputs.to_frame()
    mazi_yr = str(year)[2:]
    maz['gq_type_univ'] = mazi['gqpopu' + mazi_yr]
    maz['gq_type_mil'] = mazi['gqpopm' + mazi_yr]
    maz['gq_type_othnon'] = mazi['gqpopo' + mazi_yr]
    maz['gq_tot_pop'] = maz['gq_type_univ'] + maz['gq_type_mil']\
        + maz['gq_type_othnon']
    maz['gqpop'] = maz['gq_tot_pop']
    maz = add_population_tm2(maz, year)

    maz['POP'] = maz.gq_tot_pop + maz.hhpop
    maz['HH'] = maz.tothh.fillna(0)

    maz['RetEmp'] = maz.hotel + maz.ret_loc + maz.ret_reg + maz.eat
    maz['ACRES'] = pcl.groupby('maz_id').acres.sum()
    maz['residential_units'] = bldg_df.groupby('maz_id').\
        residential_units.sum()
    maz['DUDen'] = maz.residential_units / maz.ACRES
    maz['EmpDen'] = maz.emp_total / maz.ACRES
    maz['RetEmpDen'] = maz.RetEmp / maz.ACRES
    maz['PopDen'] = maz.POP / maz.ACRES

    maz['hh_size_1'] = maz.tothh.fillna(0) * mazi.shrs1_2010
    maz['hh_size_2'] = maz.tothh.fillna(0) * mazi.shrs2_2010
    maz['hh_size_3'] = maz.tothh.fillna(0) * mazi.shrs3_2010
    maz['hh_size_4_plus'] = maz.tothh.fillna(0) * mazi.shs4_2010
    rdf = regional_demographic_forecast.to_frame()
    maz = adjust_hhsize(maz, year, rdf, tothh)

    taz2 = pd.DataFrame(index=taz2_forecast_inputs.index)
    t2fi = taz2_forecast_inputs.to_frame()
    taz2['hh'] = maz.groupby('TAZ').tothh.sum()
    taz2['hh_inc_30'] = maz.groupby('TAZ').hhincq1.sum().fillna(0)
    taz2['hh_inc_30_60'] = maz.groupby('TAZ').hhincq2.sum().fillna(0)
    taz2['hh_inc_60_100'] = maz.groupby('TAZ').hhincq3.sum().fillna(0)
    taz2['hh_inc_100_plus'] = maz.groupby('TAZ').hhincq4.sum().fillna(0)

    taz2['pop_hhsize1'] = maz.groupby('TAZ').hh_size_1.sum()
    taz2['pop_hhsize2'] = maz.groupby('TAZ').hh_size_2.sum() * 2
    taz2['pop_hhsize3'] = maz.groupby('TAZ').hh_size_3.sum() * 3
    taz2['pop_hhsize4'] = maz.groupby('TAZ').hh_size_4_plus.sum() * 4.781329

    taz2['pop'] = taz2.pop_hhsize1 + taz2.pop_hhsize2\
        + taz2.pop_hhsize3 + taz2.pop_hhsize4

    taz2['hhpop'] = maz.groupby('TAZ').hhpop.sum()
    taz2['county'] = maz.groupby('TAZ').COUNTY.first()

    taz2['pers_age_00_19'] = taz2['hhpop'] * t2fi.shra1_2010
    taz2['pers_age_20_34'] = taz2['hhpop'] * t2fi.shra2_2010
    taz2['pers_age_35_64'] = taz2['hhpop'] * t2fi.shra3_2010
    taz2['pers_age_65_plus'] = taz2['hhpop'] * t2fi.shra4_2010

    taz2['hh_wrks_0'] = taz2['hh'] * t2fi.shrw0_2010
    taz2['hh_wrks_1'] = taz2['hh'] * t2fi.shrw1_2010
    taz2['hh_wrks_2'] = taz2['hh'] * t2fi.shrw2_2010
    taz2['hh_wrks_3_plus'] = taz2['hh'] * t2fi.shrw3_2010

    taz2['hh_kids_no'] = taz2['hh'] * t2fi.shrn_2010
    taz2['hh_kids_yes'] = taz2['hh'] * t2fi.shry_2010
    taz2 = adjust_hhwkrs(taz2, year, rdf, tothh)
    taz2 = adjust_page(taz2, year)
    taz2 = adjust_hhkids(taz2, year, rdf, tothh)
    taz2.index.name = 'TAZ2'

    cfi = county_forecast_inputs.to_frame()
    county = pd.DataFrame(index=cfi.index)
    county['pop'] = maz.groupby('COUNTY').POP.sum()

    county[['hh_wrks_1', 'hh_wrks_2', 'hh_wrks_3_plus']] =\
        taz2.groupby('county').agg({'hh_wrks_1': 'sum', 'hh_wrks_2': 'sum',
                                    'hh_wrks_3_plus': 'sum'})

    county['workers'] = county.hh_wrks_1 + county.hh_wrks_2 * 2\
        + county.hh_wrks_3_plus * 3.474036

    cef = county_employment_forecast.to_frame()
    cef = cef.loc[cef.year == year].set_index('county')
    county['pers_occ_management'] = county.workers * cef.shr_occ_management
    county['pers_occ_management'] = round_series_match_target(
        county['pers_occ_management'], np.round(
            county['pers_occ_management'].sum()), 0)
    county['pers_occ_professional'] = county.workers *\
        cef.shr_occ_professional
    county['pers_occ_professional'] = round_series_match_target(
        county['pers_occ_professional'], np.round(
            county['pers_occ_professional'].sum()), 0)
    county['pers_occ_services'] = county.workers * cef.shr_occ_services
    county['pers_occ_services'] = round_series_match_target(
        county['pers_occ_services'], np.round(
            county['pers_occ_services'].sum()), 0)
    county['pers_occ_retail'] = county.workers * cef.shr_occ_retail
    county['pers_occ_retail'] = round_series_match_target(
        county['pers_occ_retail'], np.round(
            county['pers_occ_retail'].sum()), 0)
    county['pers_occ_manual'] = county.workers * cef.shr_occ_manual
    county['pers_occ_manual'] = round_series_match_target(
        county['pers_occ_manual'], np.round(
            county['pers_occ_manual'].sum()), 0)
    county['pers_occ_military'] = county.workers * cef.shr_occ_military
    county['pers_occ_military'] = round_series_match_target(
        county['pers_occ_military'], np.round(
            county['pers_occ_military'].sum()), 0)

    county['gq_tot_pop'] = maz.groupby('COUNTY').gq_tot_pop.sum()

    maz[['HH', 'POP', 'emp_total', 'ag', 'natres', 'logis',
         'man_bio', 'man_hvy', 'man_lgt', 'man_tech',
         'transp', 'util', 'eat', 'hotel',
         'ret_loc', 'ret_reg', 'fire', 'lease',
         'prof', 'serv_bus', 'art_rec', 'ed_high',
         'ed_k12', 'ed_oth', 'health', 'serv_per',
         'serv_soc', 'constr', 'info', 'gov',
         'DUDen', 'EmpDen', 'PopDen', 'RetEmpDen']].fillna(0).to_csv(
        "runs/run{}_maz_summaries_{}.csv".format(run_number, year))

    maz[['num_hh', 'hh_size_1', 'hh_size_2',
         'hh_size_3', 'hh_size_4_plus', 'gq_tot_pop',
         'gq_type_univ', 'gq_type_mil', 'gq_type_othnon']].fillna(0).to_csv(
        "runs/run{}_maz_marginals_{}.csv".format(run_number, year))

    taz2[['hh_inc_30', 'hh_inc_30_60',
          'hh_inc_60_100', 'hh_inc_100_plus',
          'hh_wrks_0', 'hh_wrks_1', 'hh_wrks_2',
          'hh_wrks_3_plus', 'pers_age_00_19',
          'pers_age_20_34', 'pers_age_35_64',
          'pers_age_65_plus', 'hh_kids_no',
          'hh_kids_yes']].fillna(0).to_csv(
        "runs/run{}_taz2_marginals_{}.csv".format(run_number, year))

    county[['pers_occ_management', 'pers_occ_professional',
            'pers_occ_services', 'pers_occ_retail',
            'pers_occ_manual', 'pers_occ_military',
            'gq_tot_pop']].fillna(0).to_csv(
        "runs/run{}_county_marginals_{}.csv".format(run_number, year))


def scaled_ciacre(mtcc, us_outc):
    zfi = zone_forecast_inputs()
    abgc = zfi.ciacre10_abag
    sim_difference = [us_outc - mtcc][0]
    sim_difference[sim_difference < 0] = 0
    combined_acres = abgc + sim_difference
    return combined_acres


def scaled_resacre(mtcr, us_outr):
    zfi = zone_forecast_inputs()
    abgr = zfi.resacre10_abag
    sim_difference = [us_outr - mtcr][0]
    sim_difference[sim_difference < 0] = 0
    combined_acres = abgr + sim_difference
    return combined_acres


def zone_forecast_inputs():
    return pd.read_csv(os.path.join('data', 'zone_forecast_inputs.csv'),
                       index_col="zone_id")


def add_population(df, year, regional_controls):
    rc = regional_controls
    target = rc.totpop.loc[year] - df.gqpop.sum()
    zfi = zone_forecast_inputs()
    s = df.tothh * zfi.meanhhsize

    s = scale_by_target(s, target)  # , .15

    df["hhpop"] = round_series_match_target(s, target, 0)
    df["hhpop"] = df.hhpop.fillna(0)
    return df


def add_population_tm2(df, year, regional_controls):
    rc = regional_controls
    target = rc.totpop.loc[year] - df.gqpop.sum()
    s = df.hhpop
    s = scale_by_target(s, target, .15)
    df["hhpop"] = round_series_match_target(s, target, 0)
    df["hhpop"] = df.hhpop.fillna(0)
    return df


# temporary function to balance hh while some parcels have
# unassigned MAZ
def add_households(df, tothh):
    s = scale_by_target(df.tothh, tothh)  # , .15

    df["tothh"] = round_series_match_target(s, tothh, 0)
    df["tothh"] = df.tothh.fillna(0)
    return df


# add employemnt to the dataframe - this uses a regression with
# estimated coefficients done by @mkreilly


def add_employment(df, year, regional_controls):

    hhs_by_inc = df[["hhincq1", "hhincq2", "hhincq3", "hhincq4"]]
    hh_shares = hhs_by_inc.divide(hhs_by_inc.sum(axis=1), axis="index")

    zfi = zone_forecast_inputs()

    empshare = 0.46381 * hh_shares.hhincq1 + 0.49361 * hh_shares.hhincq2 +\
        0.56938 * hh_shares.hhincq3 + 0.29818 * hh_shares.hhincq4 +\
        zfi.zonal_emp_sh_resid10

    # I really don't think more than 70% of people should be employed
    # in a given zone - this also makes sure that the employed residents
    # is less then the total population (after scaling) - if the
    # assertion below is triggered you can fix it by reducing this
    # .7 even a little bit more
    empshare = empshare.fillna(0).clip(.3, .7)

    empres = empshare * df.totpop

    rc = regional_controls
    target = rc.empres.loc[year]

    empres = scale_by_target(empres, target)

    df["empres"] = round_series_match_target(empres, target, 0)

    # this should really make the assertion below pass, but this now
    # only occurs very infrequently
    df["empres"] = df[["empres", "totpop"]].min(axis=1)

    # make sure employed residents is less than total residents
    assert (df.empres <= df.totpop).all()

    return df


# add age categories necessary for the TM
def add_age_categories(df, year, regional_controls):
    zfi = zone_forecast_inputs()
    rc = regional_controls

    seed_matrix = zfi[["sh_age0004", "sh_age0519", "sh_age2044",
                       "sh_age4564", "sh_age65p"]].\
        mul(df.totpop, axis='index').as_matrix()

    row_marginals = df.totpop.values
    agecols = ["age0004", "age0519", "age2044", "age4564", "age65p"]
    col_marginals = rc[agecols].loc[year].values

    target = df.totpop.sum()
    col_marginals = scale_by_target(pd.Series(col_marginals),
                                    target).round().astype('int')

    seed_matrix[seed_matrix == 0] = .1
    seed_matrix[row_marginals == 0, :] = 0

    mat = simple_ipf(seed_matrix, col_marginals, row_marginals)
    agedf = pd.DataFrame(mat)
    agedf.columns = [col.upper() for col in agecols]
    agedf.index = zfi.index
    for ind, row in agedf.iterrows():
        target = df.totpop.loc[ind]
        row = row.round()
        agedf.loc[ind] = round_series_match_target(row, target, 0)

    for col in agedf.columns:
        df[col] = agedf[col]

    return df


def adjust_hhsize(df, year, rdf, total_hh):
    col_marginals = (rdf.loc[rdf.year == year,
                             ['shrs1', 'shrs2', 'shrs3',
                              'shrs4']] * total_hh).values[0]
    row_marginals = df.hh.fillna(0).values
    seed_matrix = np.round(df[['hh_size_1', 'hh_size_2',
                               'hh_size_3', 'hh_size_4_plus']]).as_matrix()

    target = df.hh.sum()
    col_marginals = scale_by_target(col_marginals,
                                    target).round().astype('int')

    seed_matrix[seed_matrix == 0] = .1
    seed_matrix[row_marginals == 0, :] = 0

    mat = simple_ipf(seed_matrix, col_marginals, row_marginals)
    hhsizedf = pd.DataFrame(mat)

    hhsizedf.columns = ['hh_size_1', 'hh_size_2',
                        'hh_size_3', 'hh_size_4_plus']
    hhsizedf.index = df.index
    for ind, row in hhsizedf.iterrows():
        target = df.hh.loc[ind]
        row = row.round()
        hhsizedf.loc[ind] = round_series_match_target(row, target, 0)

    for col in hhsizedf.columns:
        df[col] = hhsizedf[col]

    return df


def adjust_hhwkrs(df, year, rdf, total_hh):
    col_marginals = (rdf.loc[rdf.year == year,
                             ['shrw0', 'shrw1', 'shrw2',
                              'shrw3']] * total_hh).values[0]
    row_marginals = df.hh.fillna(0).values
    seed_matrix = np.round(df[['hh_wrks_0', 'hh_wrks_1',
                               'hh_wrks_2', 'hh_wrks_3_plus']]).as_matrix()

    target = df.hh.sum()
    col_marginals = scale_by_target(col_marginals,
                                    target).round().astype('int')

    seed_matrix[seed_matrix == 0] = .1
    seed_matrix[row_marginals == 0, :] = 0

    mat = simple_ipf(seed_matrix, col_marginals, row_marginals)
    hhwkrdf = pd.DataFrame(mat)

    hhwkrdf.columns = ['hh_wrks_0', 'hh_wrks_1', 'hh_wrks_2', 'hh_wrks_3_plus']
    hhwkrdf.index = df.index
    for ind, row in hhwkrdf.iterrows():
        target = df.hh.loc[ind]
        row = row.round()
        hhwkrdf.loc[ind] = round_series_match_target(row, target, 0)

    for col in hhwkrdf.columns:
        df[col] = hhwkrdf[col]

    return df


def adjust_page(df, year, regional_controls):
    rc = regional_controls
    rc['age0019'] = rc.age0004 + rc.age0519
    col_marginals = rc.loc[year,
                           ['age0019', 'age2044', 'age4564',
                            'age65p']]
    row_marginals = df['hhpop'].fillna(0).values
    seed_matrix = np.round(df[['pers_age_00_19', 'pers_age_20_34',
                               'pers_age_35_64',
                               'pers_age_65_plus']]).as_matrix()

    target = df['hhpop'].sum()
    col_marginals = scale_by_target(col_marginals,
                                    target).round().astype('int')

    seed_matrix[seed_matrix == 0] = .1
    seed_matrix[row_marginals == 0, :] = 0

    mat = simple_ipf(seed_matrix, col_marginals, row_marginals)
    pagedf = pd.DataFrame(mat)

    pagedf.columns = ['pers_age_00_19', 'pers_age_20_34',
                      'pers_age_35_64', 'pers_age_65_plus']
    pagedf.index = df.index
    for ind, row in pagedf.iterrows():
        target = np.round(df['hhpop'].loc[ind])
        row = row.round()
        pagedf.loc[ind] = round_series_match_target(row, target, 0)

    for col in pagedf.columns:
        df[col] = pagedf[col]

    return df


def adjust_hhkids(df, year, rdf, total_hh):
    col_marginals = (rdf.loc[rdf.year == year,
                             ['shrn', 'shry']] * total_hh).values[0]
    row_marginals = df.hh.fillna(0).values
    seed_matrix = np.round(df[['hh_kids_no', 'hh_kids_yes']]).as_matrix()

    target = df.hh.sum()
    col_marginals = scale_by_target(col_marginals,
                                    target).round().astype('int')

    seed_matrix[seed_matrix == 0] = .1
    seed_matrix[row_marginals == 0, :] = 0

    mat = simple_ipf(seed_matrix, col_marginals, row_marginals)
    hhkidsdf = pd.DataFrame(mat)

    hhkidsdf.columns = ['hh_kids_no', 'hh_kids_yes']
    hhkidsdf.index = df.index
    for ind, row in hhkidsdf.iterrows():
        target = np.round(df.hh.loc[ind])
        row = row.round()
        hhkidsdf.loc[ind] = round_series_match_target(row, target, 0)

    for col in hhkidsdf.columns:
        df[col] = hhkidsdf[col]

    return df


@orca.step()
def hazards_slr_summary(run_number, year, scenario, households, jobs, parcels,
                        hazards):

    if scenario not in hazards["slr_scenarios"]["enable_in"]:
        return

    destroy_parcels = orca.get_table("destroy_parcels")
    if len(destroy_parcels) > 0:

        def write(s):
            # print s
            f.write(s + "\n\n")

        f = open(os.path.join("runs", "run%d_hazards_slr_%d.log" %
                 (run_number, year)), "w")

        n = len(destroy_parcels)
        write("Number of impacted parcels = %d" % n)

        try:
            slr_demolish_cum = orca.get_table("slr_demolish_cum").to_frame()
        except Exception as e:
            slr_demolish_cum = pd.DataFrame()
        slr_demolish = orca.get_table("slr_demolish").to_frame()
        slr_demolish_cum = slr_demolish.append(slr_demolish_cum)
        orca.add_table("slr_demolish_cum", slr_demolish_cum)

        n = slr_demolish_cum['residential_units'].sum()
        write("Number of impacted residential units = %d" % n)
        n = slr_demolish_cum['building_sqft'].sum()
        write("Number of impacted building sqft = %d" % n)

        # income quartile counts
        try:
            hh_unplaced_slr_cum = \
                orca.get_table("hh_unplaced_slr_cum").to_frame()
        except Exception as e:
            hh_unplaced_slr_cum = pd.DataFrame()
        hh_unplaced_slr = orca.get_injectable("hh_unplaced_slr")
        hh_unplaced_slr_cum = hh_unplaced_slr.append(hh_unplaced_slr_cum)
        orca.add_table("hh_unplaced_slr_cum", hh_unplaced_slr_cum)

        write("Number of impacted households by type")
        hs = pd.DataFrame(index=[0])
        hs['hhincq1'] = \
            (hh_unplaced_slr_cum["base_income_quartile"] == 1).sum()
        hs['hhincq2'] = \
            (hh_unplaced_slr_cum["base_income_quartile"] == 2).sum()
        hs['hhincq3'] = \
            (hh_unplaced_slr_cum["base_income_quartile"] == 3).sum()
        hs['hhincq4'] = \
            (hh_unplaced_slr_cum["base_income_quartile"] == 4).sum()
        hs.to_string(f, index=False)

        write("")

        # employees by sector
        try:
            jobs_unplaced_slr_cum = \
                orca.get_table("jobs_unplaced_slr_cum").to_frame()
        except Exception as e:
            jobs_unplaced_slr_cum = pd.DataFrame()
        jobs_unplaced_slr = orca.get_injectable("jobs_unplaced_slr")
        jobs_unplaced_slr_cum = jobs_unplaced_slr.append(jobs_unplaced_slr_cum)
        orca.add_table("jobs_unplaced_slr_cum", jobs_unplaced_slr_cum)

        write("Number of impacted jobs by sector")
        js = pd.DataFrame(index=[0])
        js['agrempn'] = (jobs_unplaced_slr_cum["empsix"] == 'AGREMPN').sum()
        js['mwtempn'] = (jobs_unplaced_slr_cum["empsix"] == 'MWTEMPN').sum()
        js['retempn'] = (jobs_unplaced_slr_cum["empsix"] == 'RETEMPN').sum()
        js['fpsempn'] = (jobs_unplaced_slr_cum["empsix"] == 'FPSEMPN').sum()
        js['herempn'] = (jobs_unplaced_slr_cum["empsix"] == 'HEREMPN').sum()
        js['othempn'] = (jobs_unplaced_slr_cum["empsix"] == 'OTHEMPN').sum()
        js.to_string(f, index=False)

        f.close()

        slr_demolish.to_csv(os.path.join("runs",
                                         "run%d_hazards_slr_buildings_%d.csv"
                                         % (run_number, year)))


@orca.step()
def hazards_eq_summary(run_number, year, households, jobs, parcels, buildings,
                       scenario, hazards):

    if scenario not in hazards["eq_scenarios"]["enable_in"]:
        return

    if year == 2035:

        f = open(os.path.join("runs", "run%d_hazards_eq_%d.log" %
                 (run_number, year)), "w")

        def write(s):
            # print s
            f.write(s + "\n\n")

        write("Number of buildings with earthquake buildings codes")
        code = orca.get_injectable("code")
        code_counts = [[x, code.count(x)] for x in set(code)]
        code_counts_df = pd.DataFrame(code_counts,
                                      columns=['building_code', 'count'])
        code_counts_df.to_string(f, index=False)

        write("")

        write("Number of buildings with fragility codes")
        fragilities = orca.get_injectable("fragilities")
        fragility_counts = [[x, fragilities.count(x)]
                            for x in set(fragilities)]
        fragility_counts_df = pd.DataFrame(fragility_counts,
                                           columns=['fragility_code', 'count'])
        fragility_counts_df.to_string(f, index=False)

        write("")

        # buildings counts
        eq_buildings = orca.get_injectable("eq_buildings")
        n = len(eq_buildings)
        write("Total number of buildings destroyed = %d" % n)
        existing_buildings = orca.get_injectable("existing_buildings")
        n = len(existing_buildings)
        write("Number of existing buildings destroyed = %d" % n)
        new_buildings = orca.get_injectable("new_buildings")
        n = len(new_buildings)
        write("Number of new buildings destroyed = %d" % n)
        fire_buildings = orca.get_injectable("fire_buildings")
        n = len(fire_buildings)
        write("Number of buildings destroyed by fire = %d" % n)

        eq_demolish = orca.get_table("eq_demolish")
        n = eq_demolish['residential_units'].sum()
        write("Number of impacted residential units = %d" % n)
        n = eq_demolish['building_sqft'].sum()
        write("Number of impacted building sqft = %d" % n)

        # income quartile counts
        write("Number of impacted households by type")
        hh_unplaced_eq = orca.get_injectable("hh_unplaced_eq")
        hh_summary = pd.DataFrame(index=[0])
        hh_summary['hhincq1'] = \
            (hh_unplaced_eq["base_income_quartile"] == 1).sum()
        hh_summary['hhincq2'] = \
            (hh_unplaced_eq["base_income_quartile"] == 2).sum()
        hh_summary['hhincq3'] = \
            (hh_unplaced_eq["base_income_quartile"] == 3).sum()
        hh_summary['hhincq4'] = \
            (hh_unplaced_eq["base_income_quartile"] == 4).sum()
        hh_summary.to_string(f, index=False)

        write("")

        # employees by sector
        write("Number of impacted jobs by sector")
        jobs_unplaced_eq = orca.get_injectable("jobs_unplaced_eq")
        jobs_summary = pd.DataFrame(index=[0])
        jobs_summary['agrempn'] = \
            (jobs_unplaced_eq["empsix"] == 'AGREMPN').sum()
        jobs_summary['mwtempn'] = \
            (jobs_unplaced_eq["empsix"] == 'MWTEMPN').sum()
        jobs_summary['retempn'] = \
            (jobs_unplaced_eq["empsix"] == 'RETEMPN').sum()
        jobs_summary['fpsempn'] = \
            (jobs_unplaced_eq["empsix"] == 'FPSEMPN').sum()
        jobs_summary['herempn'] = \
            (jobs_unplaced_eq["empsix"] == 'HEREMPN').sum()
        jobs_summary['othempn'] = \
            (jobs_unplaced_eq["empsix"] == 'OTHEMPN').sum()
        jobs_summary.to_string(f, index=False)

        f.close()

        # print out demolished buildings
        eq_demolish = eq_demolish.to_frame()
        eq_demolish_taz = misc.reindex(parcels.zone_id,
                                       eq_demolish.parcel_id)
        eq_demolish['taz'] = eq_demolish_taz
        eq_demolish['count'] = 1
        eq_demolish = eq_demolish.drop(['parcel_id', 'year_built',
                                       'redfin_sale_year'], axis=1)
        eq_demolish = eq_demolish.groupby(['taz']).sum()
        eq_demolish.to_csv(os.path.join("runs",
                           "run%d_hazards_eq_demolish_buildings_%d.csv"
                                        % (run_number, year)))

        # print out retrofit buildings that were saved
        if scenario in hazards["eq_scenarios"]["mitigation"]:
            retrofit_bldgs_tot = orca.get_table("retrofit_bldgs_tot")
            retrofit_bldgs_tot = retrofit_bldgs_tot.to_frame()
            retrofit_bldgs_tot_taz = misc.reindex(parcels.zone_id,
                                                  retrofit_bldgs_tot.parcel_id)
            retrofit_bldgs_tot['taz'] = retrofit_bldgs_tot_taz
            retrofit_bldgs_tot['count'] = 1
            retrofit_bldgs_tot = retrofit_bldgs_tot[[
                'taz', 'residential_units', 'residential_sqft',
                'non_residential_sqft', 'building_sqft', 'stories',
                'redfin_sale_price', 'non_residential_rent',
                'deed_restricted_units', 'residential_price', 'count']]
            retrofit_bldgs_tot = retrofit_bldgs_tot.groupby(['taz']).sum()
            retrofit_bldgs_tot.\
                to_csv(os.path.join(
                       "runs", "run%d_hazards_eq_retrofit_buildings_%d.csv"
                       % (run_number, year)))

    # print out buildings in 2030, 2035, and 2050 so Horizon team can compare
    # building inventory by TAZ
    if year in [2030, 2035, 2050] and scenario in \
       hazards["eq_scenarios"]["enable_in"]:
        buildings = buildings.to_frame()
        buildings_taz = misc.reindex(parcels.zone_id,
                                     buildings.parcel_id)
        buildings['taz'] = buildings_taz
        buildings['count'] = 1
        buildings = buildings[['taz', 'count', 'residential_units',
                               'residential_sqft', 'non_residential_sqft',
                               'building_sqft', 'stories', 'redfin_sale_price',
                               'non_residential_rent', 'deed_restricted_units',
                               'residential_price']]
        buildings = buildings.groupby(['taz']).sum()
        buildings.to_csv(os.path.join("runs",
                         "run%d_hazards_eq_buildings_list_%d.csv"
                                      % (run_number, year)))<|MERGE_RESOLUTION|>--- conflicted
+++ resolved
@@ -344,11 +344,7 @@
 def topsheet(households, jobs, buildings, parcels, zones, year,
              run_number, taz_geography, parcels_zoning_calculations,
              summary, settings, parcels_geography, abag_targets, new_tpp_id,
-<<<<<<< HEAD
              residential_units, mapping):
-=======
-             residential_units, coffer, mapping, scenario, policy):
->>>>>>> 45c9eb49
 
     hh_by_subregion = misc.reindex(taz_geography.subregion,
                                    households.zone_id).value_counts()
