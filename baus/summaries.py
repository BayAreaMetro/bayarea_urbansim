from __future__ import print_function

import sys
import os
import orca
import pandas as pd
from pandas.util import testing as pdt
import numpy as np
from baus.utils import random_indexes, round_series_match_target,\
    scale_by_target, simple_ipf, format_df
from urbansim.utils import misc
import urbansim
import urbansim_defaults
import orca
import orca_test
import pandana
from baus.postprocessing import GEO_SUMMARY_LOADER, \
TWO_GEO_SUMMARY_LOADER, nontaz_calculator, taz_calculator,\
county_calculator, juris_to_county

@orca.step()
def config(policy, inputs, run_number, scenario, parcels,
           development_projects, year, hazards):

    f = open(os.path.join("runs", "run%d_configuration.log" %
             (run_number)), "w")

    def write(s):
        # print s
        f.write(s + "\n")

    # package versions
    write("python version: %s" % sys.version.split('|')[0])
    write("urbansim version: %s" % urbansim.__version__)
#    write("urbansim_defaults version: %s" % urbansim_defaults.__version__)
    write("orca version: %s" % orca.__version__)
    write("orca_test version: %s" % orca_test.__version__)
    write("pandana version: %s" % pandana.__version__)
    write("numpy version: %s" % np.__version__)
    write("pandas version: %s" % pd.__version__)
    write("")

    write("INPUT FILES")
    write("")

    write("Scenario %s" % scenario)
    write("")

    # control files
    hh_fname = orca.get_injectable("household_control_file")
    write("Household control file used: %s" % hh_fname)
    emp_fname = orca.get_injectable("employment_control_file")
    write("Employment file used: %s" % emp_fname)
    reg_fname = orca.get_injectable("reg_control_file")
    write("Regional control file used is: %s" % reg_fname)
    reg_dem_fname = orca.get_injectable("reg_dem_control_file")
    write("Regional demographic control file used is: %s" % reg_dem_fname)
    write("")

    # logsums files
    # mandatory
    mand_acc_fname_2010 = orca.get_injectable("mand_acc_file_2010")
    write("2010 mandatory accessibility file used: %s"
          % mand_acc_fname_2010)
    ma_fname_2030 = "logsum_2030_s"+scenario
    if ma_fname_2030 in inputs["logsums"]["mandatory"]:
        write("2030 mandatory accessibility file used: %s"
              % inputs["logsums"]["mandatory"][ma_fname_2030])
    else:
        write("No 2030 mandatory accessibility file is set")
    # non-mandatory
    nonmand_acc_fname_2010 = orca.get_injectable("nonmand_acc_file_2010")
    write("2010 non-mandatory accessibility file used: %s"
          % nonmand_acc_fname_2010)
    nma_fname_2030 = "logsum_2030_s"+scenario
    if nma_fname_2030 in inputs["logsums"]["mandatory"]:
        write("2030 non-mandatory accessibility file used: %s"
              % inputs["logsums"]["non_mandatory"][nma_fname_2030])
    else:
        write("No 2030 non-mandatory accessibility file is set")
    # segmentation
    acc_seg_fname_2010 = orca.get_injectable("acc_seg_file_2010")
    write("2010 accessibility segmentation file used: %s"
          % acc_seg_fname_2010)
    acc_seg_fname_2030 = "logsum_2030_s"+scenario
    if acc_seg_fname_2030 in inputs["logsums"]["segmentation"]:
        write("2030 accessibility segmentation file used: %s"
              % inputs["logsums"]["segmentation"][acc_seg_fname_2030])
    else:
        write("No 2030 accessibility segmentation file is set")
    write("")

    # zoning modifications
    zm_file_loc = os.path.isfile(os.path.join("data", "zoning_mods_%s.csv"
                                              % (scenario)))
    if zm_file_loc:
        write("Zoning modifications for this scenario exist")
    else:
        write("Zoning modifications for this scenario do not exist")
    # add whether PPAs are included, which aren't tracked in the summaries
    ppa = orca.get_injectable("ppa")
    write("PPAs %s in the system" % ppa)
    write("")

    write("HAZARDS")
    write("")

    # sea level rise
    # level
    if scenario in hazards["slr_scenarios"]["enable_in"]:
        slr_progression = orca.get_table("slr_progression")
        slr = slr_progression['inundated'].max()
        write("Sea level rise in this scenario is %d inches" % slr)
    else:
        write("There is no sea level rise in this scenario")
    # mitigation
    if scenario in hazards["slr_scenarios"]["enable_in"]:
        slr_mitigation = orca.get_injectable("slr_mitigation")
        write("Sea level rise mitigation is %s" % slr_mitigation)
    else:
        write("Sea level rise mitigation is not applied")
    write("")

    # earthquake
    # activation
    if scenario in hazards["eq_scenarios"]["enable_in"]:
        write("Earthquake is activated")
    else:
        write("Earthquake is not activated")
    # mitigation
    if scenario in hazards["eq_scenarios"]["mitigation"]:
        write("Earthquake retrofit policies are applied")
    else:
        write("Earthquake retrofit policies are not applied")
    write("")

    # policies and forces
    def policy_activated(policy_loc, policy_nm, scenario):
        if scenario in policy_loc["enable_in_scenarios"] \
                and "alternate_geography_scenarios" in policy_loc \
                and scenario in policy_loc["alternate_geography_scenarios"]:
            geog = policy_loc["alternate_buildings_filter"] if \
                "alternate_buildings_filter" in policy_loc else \
                policy_loc["alternate_adjustment_formula"]
            write(policy_nm+" is activated with formula: {}".format(geog))
        elif scenario in policy_loc["enable_in_scenarios"]:
            geog = policy_loc["receiving_buildings_filter"] if \
                "receiving_buildings_filter" in policy_loc else \
                policy_loc["profitability_adjustment_formula"]
            write(policy_nm+" is activated with formula: {}".format(geog))
        else:
            write(policy_nm+" is not activated")

    write("FUTURES ROUND 1 FORCES")
    write("")

    # residential sales hedonic config
    rsh_fname = orca.get_injectable("rsh_file")
    write("The config file used for the residential sales hedonic is: %s"
          % rsh_fname)
    write("")

    # AV parking requirements
    policy_loc = (policy["acct_settings"]
                  ["profitability_adjustment_policies"]
                  ["parking_requirements_AVs_s1"])
    policy_nm = "Reduce Parking Requirements due to AVs (CAG)"
    policy_activated(policy_loc, policy_nm, scenario)

    policy_loc = (policy["acct_settings"]
                  ["profitability_adjustment_policies"]
                  ["parking_requirements_AVs_s5"])
    policy_nm = "Reduce Parking Requirements due to AVs (BTTF)"
    policy_activated(policy_loc, policy_nm, scenario)
    write("")

    write("FUTURES ROUND 2 / DRAFT BLUEPRINT POLICIES")
    write("")

    # Reduce housing development cost
    policy_loc = (policy["acct_settings"]
                  ["profitability_adjustment_policies"]
                  ["reduce_housing_costs_tier_1_market_rate_developer"])
    policy_nm = "Reduce Housing Cost Tier 1 for Market-rate Developers"
    policy_activated(policy_loc, policy_nm, scenario)

    policy_loc = (policy["acct_settings"]
                  ["profitability_adjustment_policies"]
                  ["reduce_housing_costs_tier_2_market_rate_developer"])
    policy_nm = "Reduce Housing Cost Tier 2 for Market-rate Developers"
    policy_activated(policy_loc, policy_nm, scenario)

    policy_loc = (policy["acct_settings"]
                  ["profitability_adjustment_policies"]
                  ["reduce_housing_costs_tier_3_market_rate_developer"])
    policy_nm = "Reduce Housing Cost Tier 3 for Market-rate Developers"
    policy_activated(policy_loc, policy_nm, scenario)
    write("")

    # development projects list
    write("Development projects list used is %s" %
          orca.get_injectable("dev_proj_file"))
    scen = "scen"+scenario
    if scen in development_projects.columns:
        write("Scenario is in development projects list")
    else:
        write("Scenario is not in development projects list")
    # public lands
    dev_proj = development_projects.to_frame()
    pub_proj_on = dev_proj.loc[dev_proj['source'] == 'pub', scen].sum()
    if pub_proj_on > 0:
        write("Public lands are in development projects")
    else:
        write("Public lands are not in development projects")
    # incubators
    inc_proj_on = dev_proj.\
        loc[dev_proj['building_name'] == 'incubator', scen].sum()
    if inc_proj_on > 0:
        write("Incubators are in development projects")
    else:
        write("Incubators are not in development projects")
    # mall and office park conversion projects are only identifiable
    # through the more general "oppsites" tag
    write("")

    # household relocation
    hh_reloc = orca.get_injectable("hh_reloc")
    write("Renter protections through relocation rates are %s" % hh_reloc)
    write("")

    # inclusionary rates
    s = policy["inclusionary_housing_settings"]
    if (scenario in ["11", "12", "15"]) &\
       (scenario not in policy["inclusionary_fr2_enable"]):
        fr1 = str(int(scenario) - 10)
        for item in s[fr1]:
            write("Inclusionary rates are FR1: %d cities are set to %.2f" %
                  (len(item["values"]), item["amount"]))
    elif scenario in policy["inclusionary_d_b_enable"]:
        for item in s[scenario]:
            write("Inclusionary rates for %d pba50chcat are set to %.2f" %
                  (len(item["values"]), item["amount"]))
    elif scenario in policy["inclusionary_fb_enable"]:
        for item in s[scenario]:
            write("Inclusionary rates for %d fbpchcat are set to %.2f" %
                  (len(item["values"]), item["amount"]))
    elif scenario in s.keys():
        for item in s[scenario]:
            write("Inclusionary rates for %d cities are set to %.2f" %
                  (len(item["values"]), item["amount"]))
    else:
        write("Inclusionary housing is using the default settings")
    write("")

    # office caps
    if scenario in policy['office_caps_fr2_enable']:
        d = policy['development_limits'][scenario]['Office']
        write("Using development limits for FR2 with %d office caps"
              % (len(d)))
    elif "default" in policy['development_limits'].keys():
        d = policy['development_limits']["default"]['Office']
        write("Using default development limits")
    write("")

    # SB 743
    if policy["acct_settings"]["sb743_settings"]["enable"]:
        write("SB-743 is activated")
    else:
        write("SB-743 is not activated")
    write("")

    # OBAG
    policy_loc = (policy["acct_settings"]["lump_sum_accounts"]
                  ["obag_settings"])
    policy_nm = "OBAG"
    policy_activated(policy_loc, policy_nm, scenario)
    write("")

    # CEQA
    policy_loc = (policy["acct_settings"]
                  ["profitability_adjustment_policies"]["ceqa_tiering"])
    policy_nm = "CEQA"
    policy_activated(policy_loc, policy_nm, scenario)
    write("")

    # PDA parking requirements
    policy_loc = (policy["acct_settings"]
                  ["profitability_adjustment_policies"]
                  ["parking_requirements_pdas"])
    policy_nm = "Reduce Parking Requirements in PDAs"
    policy_activated(policy_loc, policy_nm, scenario)
    write("")

    # VMT fees
    policy_loc = policy["acct_settings"]["vmt_settings"]
    if scenario in (policy_loc["com_for_com_scenarios"]) and scenario in \
                   (policy_loc["alternate_geography_scenarios"]):
        write("VMT fees: com_for_com is activated with trich_id and cat_id")
        write("VMT fees: com_for_com is using alternate fee amounts")
    elif scenario in (policy_loc["com_for_com_scenarios"]) and scenario in \
                     (policy_loc["db_geography_scenarios"]):
        write("VMT fees: com_for_com is activated but without subsidizing")
        write("VMT fees: com_for_com is using Draft Blueprint fee amounts")
    elif scenario in (policy_loc["com_for_com_scenarios"]):
        write("VMT fees: com_for_com is activated with pda_id")
        write("VMT fees: com_for_com is using default fee amounts")
    else:
        write("VMT fees: com_for_com is not activated")

    if scenario in (policy_loc["com_for_res_scenarios"]) and scenario in \
                   (policy_loc["alternate_geography_scenarios"]):
        write("VMT fees: com_for_res is activated with trich_id and cat_id")
        write("VMT fees: com_for_res is using alternate fee amounts")
    elif scenario in (policy_loc["com_for_res_scenarios"]):
        write("VMT fees: com_for_res is activated with pda_id")
        write("VMT fees: com_for_res is using default fee amounts")
    else:
        write("VMT fees: com_for_res is not activated")
    write("")

    # for futures round 2:
    # workplace preferences are in the development projects list
    # e-commerce should be embedded in the controls
    # telecommuting should be handled in the TM

    # jobs-housing fees
    jobs_housing_fees = policy["acct_settings"]["jobs_housing_fee_settings"]
    if scenario in (jobs_housing_fees["jobs_housing_com_for_res_scenarios"]):
        counter = 0
        for key, acct in \
                policy["acct_settings"]["jobs_housing_fee_settings"].items():
            if key != "jobs_housing_com_for_res_scenarios":
                counter += 1
        write("Jobs-housing fees are activated for %d counties" % counter)
    else:
        write("Jobs-housing fees are not activated")
    write("")

    # affordable housing bonds
    # activation
    counter = 0
    counties = ["alameda", "contra_costa", "marin", "napa", "san_mateo",
                "san_francisco", "santa_clara", "solano", "sonoma"]
    for county in counties:
        policy_loc = (policy["acct_settings"]["lump_sum_accounts"]
                      [county+"_bond_settings"]["enable_in_scenarios"])
        if scenario in policy_loc:
            counter += 1
    write("Affordable housing bonds are activated for %d counties" % counter)
    # funding applied
    regional_funding = 0
    counties = ["alameda", "contra_costa", "marin", "napa", "san_mateo",
                "san_francisco", "santa_clara", "solano", "sonoma"]
    for county in counties:
        policy_loc = (policy["acct_settings"]["lump_sum_accounts"]
                      [county+"_bond_settings"])
        if scenario in policy_loc["default_amount_scenarios_db"]:
            amount = float(policy_loc["total_amount_db"])
        elif scenario in policy_loc["alternate_amount_scenarios_db"]:
            amount = float(policy_loc["alternate_total_amount_db"])
        elif scenario in policy_loc["default_amount_scenarios_fb"]:
            amount = float(policy_loc["total_amount_fb"])
        elif scenario in (policy["acct_settings"]["lump_sum_accounts"]
                          [county+"_bond_settings"]["enable_in_scenarios"]):
            amount = float(policy_loc["total_amount"])
        # sum annual amount over the simulation period
        if 'amount' in locals():
            regional_funding += amount*5*7
    write("Total funding is $%d" % regional_funding)

    # preservation units
    regional_units = 0
    for geog, value in policy["unit_preservation"]["settings"].items(): 
        l = ['first', 'second', 'third', 'fourth']
        for item in l:
            units = value[item+"_unit_target"]
            if units is not None:
                regional_units += units*8
    write("Total unit target for preserving units is %d" % regional_units)

    f.close()


@orca.step()
def topsheet(households, jobs, buildings, parcels, zones, year,
             run_number, taz_geography, parcels_zoning_calculations,
             summary, settings, parcels_geography, abag_targets, new_tpp_id,
             residential_units, mapping, scenario, policy):

    hh_by_subregion = misc.reindex(taz_geography.subregion,
                                   households.zone_id).value_counts()

    households_df = orca.merge_tables(
        'households',
        [parcels_geography, buildings, households],
        columns=['pda_id_pba40', 'tpp_id', 'trich_id',
                 'pda_id_pba50', 'tra_id', 'ppa_id', 'sesit_id',
                 'income'])

    # use PBA40 new tpp_id
    if settings["use_new_tpp_id_in_topsheet"]:
        del households_df["tpp_id"]
        households_df["tpp_id"] = misc.reindex(new_tpp_id.tpp_id,
                                               households_df.parcel_id)

    # Summaries for PBA40 geographies
    if scenario in policy["geographies_pba40_enable"]:
        hh_by_intpp = households_df.tpp_id.notnull().value_counts()

        hhincome_by_intpp = households_df.income.groupby(
            households_df.tpp_id.notnull()).mean()
        # round to nearest 100s
        hhincome_by_intpp = (hhincome_by_intpp/100).round()*100

        hh_by_inpda_pba40 = households_df.pda_id_pba40.notnull().value_counts()

        hhincome_by_inpda_pba40 = households_df.income.groupby(
            households_df.pda_id_pba40.notnull()).mean()
        # round to nearest 100s
        hhincome_by_inpda_pba40 = (hhincome_by_inpda_pba40/100).round()*100

    # Summaries for Horizon geographies
    if scenario in policy["geographies_fr2_enable"]:
        hh_by_intrich = households_df.trich_id.notnull().value_counts()

        hhincome_by_intrich = households_df.income.groupby(
            households_df.trich_id.notnull()).mean()
        # round to nearest 100s
        hhincome_by_intrich = (hhincome_by_intrich/100).round()*100

    # Summaries for Draft/Final Blueprint geographies
    if scenario in policy["geographies_db_enable"] or \
            scenario in policy["geographies_fb_enable"]:
        hh_by_inpda_pba50 = households_df.pda_id_pba50.notnull().value_counts()

        hhincome_by_inpda_pba50 = households_df.income.groupby(
            households_df.pda_id_pba50.notnull()).mean()
        # round to nearest 100s
        hhincome_by_inpda_pba50 = (hhincome_by_inpda_pba50/100).round()*100

        hh_by_intra = households_df.tra_id.notnull().value_counts()

        hhincome_by_intra = households_df.income.groupby(
            households_df.tra_id.notnull()).mean()
        # round to nearest 100s
        hhincome_by_intra = (hhincome_by_intra/100).round()*100

        hh_by_insesit = households_df.sesit_id.notnull().value_counts()

        hhincome_by_insesit = households_df.income.groupby(
            households_df.sesit_id.notnull()).mean()
        # round to nearest 100s
        hhincome_by_insesit = (hhincome_by_insesit/100).round()*100

    jobs_by_subregion = misc.reindex(taz_geography.subregion,
                                     jobs.zone_id).value_counts()

    jobs_df = orca.merge_tables(
        'jobs',
        [parcels, buildings, jobs],
        columns=['pda_pba40', 'pda_pba50', 'trich_id', 'tra_id'])

    if settings["use_new_tpp_id_in_topsheet"]:
        jobs_df["tpp_id"] = misc.reindex(new_tpp_id.tpp_id,
                                         jobs_df.parcel_id)

    if scenario in policy["geographies_pba40_enable"]:
        jobs_by_inpda_pba40 = jobs_df.pda_pba40.notnull().value_counts()
        jobs_by_intpp = jobs_df.tpp_id.notnull().value_counts()

    if scenario in policy["geographies_fr2_enable"]:
        jobs_by_intrich = jobs_df.trich_id.notnull().value_counts()

    if scenario in policy["geographies_db_enable"] or \
            scenario in policy["geographies_fb_enable"]:
        jobs_by_inpda_pba50 = jobs_df.pda_pba50.notnull().value_counts()
        jobs_by_intra = jobs_df.tra_id.notnull().value_counts()

    capacity = parcels_zoning_calculations.\
        zoned_du_underbuild_nodev.groupby(parcels.subregion).sum()

    if year == 2010:
        # save some info for computing growth measures
        if scenario in policy["geographies_pba40_enable"]:
            orca.add_injectable("base_year_measures", {
                "hh_by_subregion": hh_by_subregion,
                "jobs_by_subregion": jobs_by_subregion,
                "hh_by_inpda_pba40": hh_by_inpda_pba40,
                "jobs_by_inpda_pba40": jobs_by_inpda_pba40,
                "hh_by_intpp": hh_by_intpp,
                "jobs_by_intpp": jobs_by_intpp,
                "hhincome_by_intpp": hhincome_by_intpp,
                "capacity": capacity
            })
        if scenario in policy["geographies_fr2_enable"]:
            orca.add_injectable("base_year_measures", {
                "hh_by_subregion": hh_by_subregion,
                "jobs_by_subregion": jobs_by_subregion,
                "hh_by_intrich": hh_by_intrich,
                "jobs_by_intrich": jobs_by_intrich,
                "hhincome_by_intrich": hhincome_by_intrich,
                "capacity": capacity
            })
        if scenario in policy["geographies_db_enable"] or \
                scenario in policy["geographies_fb_enable"]:
            orca.add_injectable("base_year_measures", {
                "hh_by_subregion": hh_by_subregion,
                "jobs_by_subregion": jobs_by_subregion,
                "hh_by_inpda_pba50": hh_by_inpda_pba50,
                "hh_by_intra": hh_by_intra,
                "hh_by_insesit": hh_by_insesit,
                "jobs_by_inpda_pba50": jobs_by_inpda_pba50,
                "jobs_by_intra": jobs_by_intra,
                "hhincome_by_intra": hhincome_by_intra,
                "hhincome_by_insesit": hhincome_by_insesit,
                "capacity": capacity
            })
    try:
        base_year_measures = orca.get_injectable("base_year_measures")
    except Exception as e:
        # the base year measures don't exist - we didn't run year 2010
        # this can happen when we skip the first year, usually because
        # we don't want to waste time doing so
        return

    f = open(os.path.join("runs", "run%d_topsheet_%d.log" %
             (run_number, year)), "w")

    def write(s):
        # print s
        f.write(s + "\n\n")

    def norm_and_round(s):
        # normalize and round a series
        return str((s/s.sum()).round(2))

    nhh = len(households)
    write("Number of households = %d" % nhh)
    nj = len(jobs)
    write("Number of jobs = %d" % nj)

    n = len(households.building_id[households.building_id == -1])
    write("Number of unplaced households = %d" % n)
    orca.add_injectable("unplaced_hh", n)

    n = len(jobs.building_id[jobs.building_id == -1])
    write("Number of unplaced jobs = %d" % n)

    # we should assert there are no unplaces households and jobs right?
    # this is considered an error for the MTC-style model
    # could be configured in settings.yaml

    n = buildings.vacant_res_units[buildings.vacant_res_units < 0]
    write("Number of overfull buildings = %d" % len(n))
    write("Number of vacant units in overfull buildings = %d" % n.sum())

    du = buildings.residential_units.sum()
    write("Number of residential units in buildings table = %d" % du)
    write("Residential vacancy rate = %.2f" % (1-0 - float(nhh)/du))

    write("Number of residential units in units table = %d"
          % len(residential_units))

    rent_own = residential_units.tenure.value_counts()
    write("Split of units by rent/own = %s" % str(rent_own))

    rent_own = households.tenure[households.building_id == -1].value_counts()
    write("Number of unplaced households by rent/own = %s" % str(rent_own))

    du = buildings.deed_restricted_units.sum()
    write("Number of deed restricted units = %d" % du)

    if scenario in policy["geographies_pba40_enable"]:
        write("Base year mean income by whether household is in tpp:\n%s" %
              base_year_measures["hhincome_by_intpp"])
        write("Horizon year mean income by whether household is in tpp:\n%s" %
              hhincome_by_intpp)

    if scenario in policy["geographies_db_enable"]:
        write("Base year mean income by whether household is in tra:\n%s" %
              base_year_measures["hhincome_by_intra"])
        write("Draft Blueprint year mean income by whether household\
              is in tra:\n%s" % hhincome_by_intra)
        write("Base year mean income by whether household is in hra/dr:\n%s" %
              base_year_measures["hhincome_by_insesit"])
        write("Draft Blueprint year mean income by whether household\
              is in hra/dr:\n%s" % hhincome_by_insesit)

    if scenario in policy["geographies_fb_enable"]:
        write("Base year mean income by whether household is in tra:\n%s" %
              base_year_measures["hhincome_by_intra"])
        write("Final Blueprint year mean income by whether household\
              is in tra:\n%s" % hhincome_by_intra)
        write("Base year mean income by whether household is in hra/dr:\n%s" %
              base_year_measures["hhincome_by_insesit"])
        write("Final Blueprint year mean income by whether household\
              is in hra/dr:\n%s" % hhincome_by_insesit)

    jsp = buildings.job_spaces.sum()
    write("Number of job spaces = %d" % jsp)
    write("Non-residential vacancy rate = %.2f" % (1-0 - float(nj)/jsp))

    tmp = base_year_measures["hh_by_subregion"]
    write("Households base year share by subregion:\n%s" %
          norm_and_round(tmp))

    write("Households share by subregion:\n%s" %
          norm_and_round(hh_by_subregion))
    diff = hh_by_subregion - base_year_measures["hh_by_subregion"]

    write("Households pct of regional growth by subregion:\n%s" %
          norm_and_round(diff))

    tmp = base_year_measures["jobs_by_subregion"]
    write("Jobs base year share by subregion:\n%s" %
          norm_and_round(tmp))

    write("Jobs share by subregion:\n%s" %
          norm_and_round(jobs_by_subregion))
    diff = jobs_by_subregion - base_year_measures["jobs_by_subregion"]

    write("Jobs pct of regional growth by subregion:\n%s" %
          norm_and_round(diff))

    # write PBA40 additional summaries: pda, tpp
    if scenario in policy["geographies_pba40_enable"]:
        tmp = base_year_measures["hh_by_inpda_pba40"]
        write("Households base year share in pdas:\n%s" %
              norm_and_round(tmp))

        write("Households share in pdas:\n%s" %
              norm_and_round(hh_by_inpda_pba40))

        diff = hh_by_inpda_pba40 - base_year_measures["hh_by_inpda_pba40"]
        write("Households pct of regional growth in pdas:\n%s" %
              norm_and_round(diff))

        tmp = base_year_measures["jobs_by_inpda_pba40"]
        write("Jobs base year share in pdas:\n%s" %
              norm_and_round(tmp))

        write("Jobs share in pdas:\n%s" %
              norm_and_round(jobs_by_inpda_pba40))

        diff = jobs_by_inpda_pba40 - base_year_measures["jobs_by_inpda_pba40"]
        write("Jobs pct of regional growth in pdas:\n%s" %
              norm_and_round(diff))

        tmp = base_year_measures["hh_by_intpp"]
        write("Households base year share in tpps:\n%s" %
              norm_and_round(tmp))

        write("Households share in tpps:\n%s" %
              norm_and_round(hh_by_intpp))

        diff = hh_by_intpp - base_year_measures["hh_by_intpp"]
        write("Households pct of regional growth in tpps:\n%s" %
              norm_and_round(diff))

        tmp = base_year_measures["jobs_by_intpp"]
        write("Jobs base year share in tpps:\n%s" %
              norm_and_round(tmp))

        write("Jobs share in tpps:\n%s" %
              norm_and_round(jobs_by_intpp))

        diff = jobs_by_intpp - base_year_measures["jobs_by_intpp"]
        write("Jobs pct of regional growth in tpps:\n%s" %
              norm_and_round(diff))

    # write Horizon additional summaries: trich
    if scenario in policy["geographies_fr2_enable"]:
        tmp = base_year_measures["hh_by_intrich"]
        write("Households base year share in trichs:\n%s" %
              norm_and_round(tmp))

        write("Households share in trichs:\n%s" %
              norm_and_round(hh_by_intrich))

        diff = hh_by_intrich - base_year_measures["hh_by_intrich"]
        write("Households pct of regional growth in trichs:\n%s" %
              norm_and_round(diff))

        tmp = base_year_measures["jobs_by_intrich"]
        write("Jobs base year share in trichs:\n%s" %
              norm_and_round(tmp))

        write("Jobs share in trichs:\n%s" %
              norm_and_round(jobs_by_intrich))

        diff = jobs_by_intrich - base_year_measures["jobs_by_intrich"]
        write("Jobs pct of regional growth in trichs:\n%s" %
              norm_and_round(diff))

    # write Draft/Final Blueprint additional summaries: pda, tra, sesit(hra/dr)
    if scenario in policy["geographies_db_enable"] or \
            scenario in policy["geographies_fb_enable"]:
        tmp = base_year_measures["hh_by_inpda_pba50"]
        write("Households base year share in pdas:\n%s" %
              norm_and_round(tmp))

        write("Households share in pdas:\n%s" %
              norm_and_round(hh_by_inpda_pba50))

        diff = hh_by_inpda_pba50 - base_year_measures["hh_by_inpda_pba50"]
        write("Households pct of regional growth in pdas:\n%s" %
              norm_and_round(diff))

        tmp = base_year_measures["jobs_by_inpda_pba50"]
        write("Jobs base year share in pdas:\n%s" %
              norm_and_round(tmp))

        write("Jobs share in pdas:\n%s" %
              norm_and_round(jobs_by_inpda_pba50))

        diff = jobs_by_inpda_pba50 - base_year_measures["jobs_by_inpda_pba50"]
        write("Jobs pct of regional growth in pdas:\n%s" %
              norm_and_round(diff))

        tmp = base_year_measures["hh_by_intra"]
        write("Households base year share in tras:\n%s" %
              norm_and_round(tmp))

        write("Households share in tras:\n%s" %
              norm_and_round(hh_by_intra))

        diff = hh_by_intra - base_year_measures["hh_by_intra"]
        write("Households pct of regional growth in tras:\n%s" %
              norm_and_round(diff))

        tmp = base_year_measures["jobs_by_intra"]
        write("Jobs base year share in tras:\n%s" %
              norm_and_round(tmp))

        write("Jobs share in tras:\n%s" %
              norm_and_round(jobs_by_intra))

        diff = jobs_by_intra - base_year_measures["jobs_by_intra"]
        write("Jobs pct of regional growth in tras:\n%s" %
              norm_and_round(diff))

        tmp = base_year_measures["hh_by_insesit"]
        write("Households base year share in hra/drs:\n%s" %
              norm_and_round(tmp))

        write("Households share in hra/drs:\n%s" %
              norm_and_round(hh_by_insesit))

        diff = hh_by_insesit - base_year_measures["hh_by_insesit"]
        write("Households pct of regional growth in hra/drs:\n%s" %
              norm_and_round(diff))

    write("Base year dwelling unit raw capacity:\n%s" %
          base_year_measures["capacity"])

    write("Dwelling unit raw capacity:\n%s" % capacity)

    if summary.parcel_output is not None:
        df = summary.parcel_output
        # we mark greenfield as a parcel with less than 500 current sqft
        greenfield = df.total_sqft < 500

        write("Current share of projects which are greenfield development:\n%s"
              % norm_and_round(greenfield.value_counts()))

        write("Current share of units which are greenfield development:\n%s" %
              norm_and_round(df.residential_units.groupby(greenfield).sum()))

    cmap = mapping["county_id_tm_map"]
    jobs_by_county = jobs.zone_id.map(taz_geography.county)\
        .map(cmap).value_counts()
    households_by_county = households.zone_id.map(taz_geography.county)\
        .map(cmap).value_counts()
    jobs_by_housing = jobs_by_county / households_by_county.replace(0, 1)
    write("Jobs/housing balance:\n" + str(jobs_by_housing))

    # for PBA40, compare pda jobs and households with ABAG targets
    if scenario in policy["geographies_pba40_enable"]:
        for geo, typ, corr in compare_to_targets(parcels, buildings, jobs,
                                                 households, abag_targets,
                                                 settings,
                                                 write_comparison_dfs=True):
            write("{} in {} have correlation of {:,.4f} with targets".format(
                typ, geo, corr
            ))

    f.close()


def compare_to_targets(parcels, buildings, jobs, households, abag_targets,
                       settings, write_comparison_dfs=False):

    # yes a similar join is used in the summarize step below - but it's
    # better to keep it clean and separate

    abag_targets = abag_targets.to_frame()
    abag_targets["pda_fill_juris"] = abag_targets["joinkey"].\
        replace("Non-PDA", np.nan).replace("Total", np.nan).\
        str.upper().fillna(abag_targets.juris)

    households_df = orca.merge_tables(
        'households',
        [parcels, buildings, households],
        columns=['pda_pba40', 'pda_pba50', 'juris'])

    jobs_df = orca.merge_tables(
        'jobs',
        [parcels, buildings, jobs],
        columns=['pda_pba40', 'pda_pba50', 'juris'])

    # only runs for pda_PBA40
    households_df["pda_fill_juris"] = \
        households_df.pda_pba40.str.upper().replace("Total", np.nan).\
        str.upper().fillna(households_df.juris)

    jobs_df["pda_fill_juris"] = \
        jobs_df.pda_pba40.str.upper().fillna(jobs_df.juris)

    # compute correlection for pda and juris, for households and for jobs

    li = []

    df = pd.DataFrame()

    for geo in ['pda_fill_juris', 'juris']:

        for typ in ['households', 'jobs']:

            abag_distribution = abag_targets.groupby(geo)[typ].sum()

            df["abag_"+geo+"_"+typ] = abag_distribution

            agents = {
                "households": households_df,
                "jobs": jobs_df
            }[typ]

            baus_distribution = agents.groupby(geo).size().\
                reindex(abag_distribution.index).fillna(0)

            df["baus_"+geo+"_"+typ] = baus_distribution

            assert len(abag_distribution) == len(baus_distribution)

            li.append((geo, typ, abag_distribution.corr(baus_distribution)))

    if write_comparison_dfs:

        run_number = orca.get_injectable("run_number")
        year = orca.get_injectable("year")

        df.to_csv(os.path.join("runs", "run%d_targets_comparison_%d.csv" %
                  (run_number, year)))

    return li


@orca.step()
def diagnostic_output(households, buildings, parcels, taz, jobs, settings,
                      zones, year, summary, run_number, residential_units):
    households = households.to_frame()
    buildings = buildings.to_frame()
    parcels = parcels.to_frame()
    zones = zones.to_frame()

    zones['zoned_du'] = parcels.groupby('zone_id').zoned_du.sum()
    zones['zoned_du_underbuild'] = parcels.groupby('zone_id').\
        zoned_du_underbuild.sum()
    zones['zoned_du_underbuild_ratio'] = zones.zoned_du_underbuild /\
        zones.zoned_du

    zones['residential_units'] = buildings.groupby('zone_id').\
        residential_units.sum()
    zones['job_spaces'] = buildings.groupby('zone_id').\
        job_spaces.sum()
    tothh = households.zone_id.value_counts().reindex(zones.index).fillna(0)
    zones['residential_vacancy'] = \
        1.0 - tothh / zones.residential_units.replace(0, 1)
    zones['non_residential_sqft'] = buildings.groupby('zone_id').\
        non_residential_sqft.sum()
    totjobs = jobs.zone_id.value_counts().reindex(zones.index).fillna(0)
    zones['non_residential_vacancy'] = \
        1.0 - totjobs / zones.job_spaces.replace(0, 1)

    zones['retail_sqft'] = buildings.query('general_type == "Retail"').\
        groupby('zone_id').non_residential_sqft.sum()
    zones['office_sqft'] = buildings.query('general_type == "Office"').\
        groupby('zone_id').non_residential_sqft.sum()
    zones['industrial_sqft'] = buildings.query(
        'general_type == "Industrial"').\
        groupby('zone_id').non_residential_sqft.sum()

    zones['average_income'] = households.groupby('zone_id').income.quantile()
    zones['household_size'] = households.groupby('zone_id').persons.quantile()

    zones['building_count'] = buildings.\
        query('general_type == "Residential"').groupby('zone_id').size()
    # this price is the max of the original unit vector belows
    zones['residential_price'] = buildings.\
        query('general_type == "Residential"').groupby('zone_id').\
        residential_price.quantile()
    # these two are the original unit prices averaged up to the building id
    ru = residential_units
    zones['unit_residential_price'] = \
        ru.unit_residential_price.groupby(ru.zone_id).quantile()
    zones['unit_residential_rent'] = \
        ru.unit_residential_rent.groupby(ru.zone_id).quantile()
    cap_rate = settings.get('cap_rate')
    # this compares price to rent and shows us where price is greater
    # rents are monthly and a cap rate is applied in order to do the conversion
    zones['unit_residential_price_>_rent'] = \
        (zones.unit_residential_price >
         (zones.unit_residential_rent * 12 / cap_rate)).astype('int')

    zones['retail_rent'] = buildings[buildings.general_type == "Retail"].\
        groupby('zone_id').non_residential_rent.quantile()
    zones['office_rent'] = buildings[buildings.general_type == "Office"].\
        groupby('zone_id').non_residential_rent.quantile()
    zones['industrial_rent'] = \
        buildings[buildings.general_type == "Industrial"].\
        groupby('zone_id').non_residential_rent.quantile()

    zones['retail_sqft'] = buildings[buildings.general_type == "Retail"].\
        groupby('zone_id').non_residential_sqft.sum()

    zones['retail_to_res_units_ratio'] = \
        zones.retail_sqft / zones.residential_units.replace(0, 1)

    summary.add_zone_output(zones, "diagnostic_outputs", year)

    # save the dropped buildings to a csv
    if "dropped_buildings" in orca.orca._TABLES:
        df = orca.get_table("dropped_buildings").to_frame()
        print("Dropped buildings", df.describe())
        df.to_csv(
            "runs/run{}_dropped_buildings.csv".format(run_number)
        )


@orca.step()
def geographic_summary(parcels, households, jobs, buildings, taz_geography,
                       run_number, year, summary, final_year, scenario,
                       policy, settings):
    # using the following conditional b/c `year` is used to pull a column
    # from a csv based on a string of the year in add_population()
    # and in add_employment() and 2009 is the
    # 'base'/pre-simulation year, as is the 2010 value in the csv.
    if year == 2009:
        year = 2010
        base = True
    else:
        base = False

    households_df = orca.merge_tables(
        'households',
        [parcels, buildings, households],
        columns=['pda_pba40', 'pda_pba50', 'zone_id', 'juris', 'superdistrict',
                 'persons', 'income', 'base_income_quartile',
                 'juris_trich', 'juris_tra', 'juris_sesit', 'juris_ppa'])

    jobs_df = orca.merge_tables(
        'jobs',
        [parcels, buildings, jobs],
        columns=['pda_pba40', 'pda_pba50', 'superdistrict', 'juris', 'zone_id',
                 'empsix', 'juris_trich', 'juris_tra',
                 'juris_sesit', 'juris_ppa'])

    buildings_df = orca.merge_tables(
        'buildings',
        [parcels, buildings],
        columns=['pda_pba40', 'pda_pba50', 'superdistrict', 'juris',
                 'building_type', 'zone_id', 'residential_units',
                 'deed_restricted_units', 'preserved_units',
<<<<<<< HEAD
                 'inclusionary_units', 'subsidized_units',
=======
                 'inclusionary_units',
>>>>>>> 37cf7fa8
                 'building_sqft', 'non_residential_sqft',
                 'juris_trich', 'juris_tra', 'juris_sesit', 'juris_ppa'])

    parcel_output = summary.parcel_output

    # because merge_tables returns multiple zone_id_'s, but not the one we need
    buildings_df = buildings_df.rename(columns={'zone_id_x': 'zone_id'})

    geographies = ['superdistrict', 'juris']

    if scenario in policy["geographies_pba40_enable"]:
        geographies.append('pda_pba40')

    if (scenario in ["11", "12", "15"]) and\
       (scenario in policy["geographies_fr2_enable"]):
        geographies.append('juris_trich')

# disable final blueprint summaries being handled in post processing summaries
#    # append Draft/Final Blueprint strategy geographis
#    if scenario in policy["geographies_db_enable"] or \
#            scenario in policy["geographies_fb_enable"]:
#        geographies.extend(['pda_pba50', 'juris_tra',
#                            'juris_sesit', 'juris_ppa'])

    if year in [2010, 2015, 2020, 2025, 2030, 2035, 2040, 2045, 2050]:

        for geography in geographies:

            # create table with household/population summaries

            summary_table = pd.pivot_table(households_df,
                                           values=['persons'],
                                           index=[geography],
                                           aggfunc=[np.size])

            summary_table.columns = ['tothh']

            # fill in 0 values where there are NA's so that summary table
            # outputs are the same over the years otherwise a PDA or summary
            # geography would be dropped if it had no employment or housing
            if geography == 'superdistrict':
                all_summary_geographies = buildings_df[geography].unique()
            else:
                all_summary_geographies = parcels[geography].unique()
            summary_table = \
                summary_table.reindex(all_summary_geographies).fillna(0)

            # turns out the lines above had to be moved up - if there are no
            # households in a geography the index is missing that geography
            # right off the bat.  then when we try and add a jobs or buildings
            # aggregation that HAS that geography, it doesn't get saved.  ahh
            # pandas, so powerful but so darn confusing.

            # income quartile counts
            summary_table['hhincq1'] = \
                households_df.query("base_income_quartile == 1").\
                groupby(geography).size()
            summary_table['hhincq2'] = \
                households_df.query("base_income_quartile == 2").\
                groupby(geography).size()
            summary_table['hhincq3'] = \
                households_df.query("base_income_quartile == 3").\
                groupby(geography).size()
            summary_table['hhincq4'] = \
                households_df.query("base_income_quartile == 4").\
                groupby(geography).size()

            # residential buildings by type
            summary_table['res_units'] = buildings_df.groupby(geography).\
                residential_units.sum()
            summary_table['sfdu'] = buildings_df.\
                query("building_type == 'HS' or building_type == 'HT'").\
                groupby(geography).residential_units.sum()
            summary_table['mfdu'] = buildings_df.\
                query("building_type == 'HM' or building_type == 'MR'").\
                groupby(geography).residential_units.sum()

            # employees by sector
            summary_table['totemp'] = jobs_df.\
                groupby(geography).size()
            summary_table['agrempn'] = jobs_df.query("empsix == 'AGREMPN'").\
                groupby(geography).size()
            summary_table['mwtempn'] = jobs_df.query("empsix == 'MWTEMPN'").\
                groupby(geography).size()
            summary_table['retempn'] = jobs_df.query("empsix == 'RETEMPN'").\
                groupby(geography).size()
            summary_table['fpsempn'] = jobs_df.query("empsix == 'FPSEMPN'").\
                groupby(geography).size()
            summary_table['herempn'] = jobs_df.query("empsix == 'HEREMPN'").\
                groupby(geography).size()
            summary_table['othempn'] = jobs_df.query("empsix == 'OTHEMPN'").\
                groupby(geography).size()

            # summary columns
            summary_table['occupancy_rate'] = summary_table['tothh'] / \
                (summary_table['sfdu'] + summary_table['mfdu'])
            summary_table['non_residential_sqft'] = buildings_df.\
                groupby(geography)['non_residential_sqft'].sum()
            summary_table['sq_ft_per_employee'] = \
                summary_table['non_residential_sqft'] / summary_table['totemp']

            # columns re: affordable housing
            summary_table['deed_restricted_units'] = buildings_df.\
                groupby(geography).deed_restricted_units.sum()
            summary_table['preserved_units'] = buildings_df.\
                groupby(geography).preserved_units.sum()
            summary_table['inclusionary_units'] = buildings_df.\
                groupby(geography).inclusionary_units.sum()
<<<<<<< HEAD
            summary_table['subsidized_units'] = buildings_df.\
                groupby(geography).subsidized_units.sum()       
=======
>>>>>>> 37cf7fa8

            # additional columns from parcel_output
            if parcel_output is not None:

                # columns re: affordable housing
<<<<<<< HEAD
=======
                summary_table['subsidized_units'] = \
                    parcel_output.groupby(geography).subsidized_units.sum()
>>>>>>> 37cf7fa8
                summary_table['inclusionary_revenue_reduction'] = \
                    parcel_output.groupby(geography).\
                    policy_based_revenue_reduction.sum()
                summary_table['inclusionary_revenue_reduction_per_unit'] = \
                    summary_table.inclusionary_revenue_reduction / \
                    summary_table.inclusionary_units
                summary_table['total_subsidy'] = \
                    parcel_output[parcel_output.subsidized_units > 0].\
                    groupby(geography).max_profit.sum() * -1    
                summary_table['subsidy_per_unit'] = \
                    summary_table.total_subsidy / \
<<<<<<< HEAD
                    summary_table.subsidized_units
=======
                    summary_table.subsidized_units      
>>>>>>> 37cf7fa8

            summary_table = summary_table.sort_index()

            if base is False:
                summary_csv = "runs/run{}_{}_summaries_{}.csv".\
                    format(run_number, geography, year)
            elif base is True:
                summary_csv = "runs/run{}_{}_summaries_{}.csv".\
                    format(run_number, geography, 2009)

            summary_table.to_csv(summary_csv)

    # Write Summary of Accounts
    if year == final_year:

        for acct_name, acct in orca.get_injectable("coffer").items():
            fname = "runs/run{}_acctlog_{}_{}.csv".\
                format(run_number, acct_name, year)
            acct.to_frame().to_csv(fname)

    if year == final_year:
        baseyear = 2015
        for geography in geographies:
            df_base = pd.read_csv(os.path.join("runs",
                                            "run{}_{}_summaries_{}.csv".\
                                            format(run_number, geography, baseyear)))
            df_final = pd.read_csv(os.path.join("runs",
                                            "run{}_{}_summaries_{}.csv".\
                                            format(run_number, geography, final_year)))
            df_growth = nontaz_calculator(run_number,
                                        df_base, df_final)
            df_growth.to_csv(os.path.join("runs",
                                        "run{}_{}_growth_summaries.csv".\
                                        format(run_number, geography)), index = False)

    # Write Urban Footprint Summary
    if year in [2010, 2015, 2020, 2025, 2030, 2035, 2040, 2045, 2050]:
        # 02 15 2019 ET: Using perffoot there was no greenfield change
        # between 2010 and 2050. Joined the parcels to Urbanized_Footprint
        # instead, which improved the diff. The large majority of greenfield
        # still occurs in 2010 (base year buildings outside of the
        # urbanized area).

        buildings_uf_df = orca.merge_tables(
            'buildings',
            [parcels, buildings],
            columns=['urbanized', 'year_built',
                     'acres', 'residential_units',
                     'non_residential_sqft'])

        buildings_uf_df['count'] = 1

        # residential units per acre in current year
        s1 = buildings_uf_df['residential_units'] / buildings_uf_df['acres']
        # residential units per acre > 1 in current year
        s2 = s1 > 1
        # urban footprint is 0 in base year (there's no development)
        s3 = (buildings_uf_df['urbanized'] == 0) * 1
        # urban footprint is 0 in the base year
        # AND residential units per acre > 1 in current year
        buildings_uf_df['denser_greenfield'] = s3 * s2

        # where buildings were built after the base year,
        # sum whether urban footprint was 0 or 1 in the base year
        df = buildings_uf_df.\
            loc[buildings_uf_df['year_built'] > 2010].\
            groupby('urbanized').sum()
        df = df[['count', 'residential_units', 'non_residential_sqft',
                 'acres']]

        # where buildings were built after the base year,
        # sum if it was denser greenfield
        df2 = buildings_uf_df.\
            loc[buildings_uf_df['year_built'] > 2010].\
            groupby('denser_greenfield').sum()
        df2 = df2[['count', 'residential_units', 'non_residential_sqft',
                   'acres']]

        formatters = {'count': '{:.0f}',
                      'residential_units': '{:.0f}',
                      'non_residential_sqft': '{:.0f}',
                      'acres': '{:.0f}'}

        df = format_df(df, formatters)

        df2 = format_df(df2, formatters)

        df = df.transpose()

        df2 = df2.transpose()

        df[2] = df2[1]

        df.columns = ['urban_footprint_0', 'urban_footprint_1',
                      'denser_greenfield']
        uf_summary_csv = "runs/run{}_urban_footprint_summary_{}.csv".\
            format(run_number, year)
        df.to_csv(uf_summary_csv)

    # Summarize Logsums
    if year in [2010, 2015, 2020, 2025, 2030, 2035, 2040, 2045, 2050]:
        zones = orca.get_table('zones')
        df = zones.to_frame(['zone_cml', 'zone_cnml', 'zone_combo_logsum'])
        df.to_csv(os.path.join("runs",
                               "run%d_taz_logsums_%d.csv"
                               % (run_number, year)))
        parcels = orca.get_table('parcels')
        df = parcels.to_frame(['cml', 'cnml', 'combo_logsum'])
        df.to_csv(os.path.join("runs",
                               "run%d_parcel_logsums_%d.csv"
                               % (run_number, year)))

@orca.step()
def building_summary(parcels, run_number, year,
                     buildings,
                     initial_year, final_year):

    if year not in [initial_year, 2015, final_year]:
        return

    df = orca.merge_tables(
        'buildings',
        [parcels, buildings],
        columns=['performance_zone', 'year_built', 'building_type',
<<<<<<< HEAD
                 'residential_units', 'unit_price', 'zone_id', 
                 'non_residential_sqft', 'vacant_res_units', 
                 'deed_restricted_units', 'inclusionary_units',
                 'preserved_units', 'subsidized_units', 'job_spaces',
=======
                 'residential_units', 'unit_price', 'zone_id',
                 'non_residential_sqft', 'vacant_res_units',
                 'deed_restricted_units', 'inclusionary_units',
                 'preserved_units', 'job_spaces', 
>>>>>>> 37cf7fa8
                 'x', 'y', 'geom_id', 'source'])

    df.to_csv(
        os.path.join("runs", "run%d_building_data_%d.csv" %
                     (run_number, year))
    )


@orca.step()
def parcel_summary(parcels, buildings, households, jobs,
                   run_number, year,
                   parcels_zoning_calculations,
                   initial_year, final_year, parcels_geography,
                   scenario, policy):

    if year not in [2010, 2015, 2035, 2050]:
        return

    df = parcels.to_frame([
        "geom_id",
        "x", "y",
        "total_job_spaces",
        "first_building_type"
    ])

    df2 = parcels_zoning_calculations.to_frame([
        "zoned_du",
        "zoned_du_underbuild",
        "zoned_du_underbuild_nodev"
    ])

    df = df.join(df2)

    # bringing in zoning modifications growth geography tag
    join_col = "fbpchcat"
    if join_col in parcels_geography.to_frame().columns:
        parcel_gg = parcels_geography.to_frame([
            "parcel_id",
            join_col,
            "juris"])
        df = df.merge(parcel_gg, on='parcel_id', how='left')

    households_df = orca.merge_tables(
        'households',
        [buildings, households],
        columns=['parcel_id', 'base_income_quartile'])

    # add households by quartile on each parcel
    for i in range(1, 5):
        df['hhq%d' % i] = households_df[
            households_df.base_income_quartile == i].\
            parcel_id.value_counts()
    df["tothh"] = households_df.groupby('parcel_id').size()

    building_df = orca.merge_tables(
        'buildings',
        [parcels, buildings],
        columns=['parcel_id', 'residential_units', 'deed_restricted_units', 
                 'preserved_units'])
    df['residential_units'] = \
        building_df.groupby('parcel_id')['residential_units'].sum()
    df['deed_restricted_units'] = \
        building_df.groupby('parcel_id')['deed_restricted_units'].sum()
    df['preserved_units'] = \
        building_df.groupby('parcel_id')['preserved_units'].sum()

    jobs_df = orca.merge_tables(
        'jobs',
        [buildings, jobs],
        columns=['parcel_id', 'empsix'])

    # add jobs by empsix category on each parcel
    for cat in jobs_df.empsix.unique():
        df[cat] = jobs_df[jobs_df.empsix == cat].\
            parcel_id.value_counts()
    df["totemp"] = jobs_df.groupby('parcel_id').size()

    df.to_csv(
        os.path.join("runs", "run%d_parcel_data_%d.csv" %
                     (run_number, year))
    )

    if year == final_year:

        # do diff with initial year

        df2 = pd.read_csv(
            os.path.join("runs", "run%d_parcel_data_%d.csv" %
                         (run_number, initial_year)), index_col="parcel_id")

        for col in df.columns:

            if col in ["x", "y", "first_building_type", "juris", join_col]:
                continue

            df[col] = df[col] - df2[col]

        df.to_csv(
            os.path.join("runs", "run%d_parcel_data_diff.csv" %
                         run_number)
        )

    if year == final_year:
        baseyear = 2015
        df_base = pd.read_csv(os.path.join("runs",
                                        "run%d_parcel_data_%d.csv"
                                        % (run_number, baseyear)))
        df_final = pd.read_csv(os.path.join("runs",
                                        "run%d_parcel_data_%d.csv"
                                        % (run_number, final_year)))

        geographies = ['GG','tra','HRA', 'DIS']
        for geography in geographies:
            df_growth = GEO_SUMMARY_LOADER(run_number, geography,
                                            df_base, df_final)
            df_growth['county'] = df_growth['juris'].map(juris_to_county)
            df_growth.sort_values(by = ['county','juris','geo_category'],
                                    ascending=[True, True, False], inplace=True)
            df_growth.set_index(['county','juris','geo_category'], inplace=True)
            df_growth.to_csv(os.path.join("runs", "run{}_{}_growth_summaries.csv".\
                                            format(run_number, geography)),index = False)

        geo_1, geo_2, geo_3 = 'tra','DIS','HRA'
        df_growth_1 = TWO_GEO_SUMMARY_LOADER(run_number, geo_1, geo_2,
                                            df_base, df_final)
        df_growth_1['county'] = df_growth_1['juris'].map(juris_to_county)
        df_growth_1.sort_values(by = ['county','juris','geo_category'],
                                ascending=[True, True, False], inplace=True)
        df_growth_1.set_index(['county','juris','geo_category'], inplace=True)
        df_growth_1.to_csv(os.path.join("runs", "run{}_{}_growth_summaries.csv".\
                                        format(run_number, geo_1 + geo_2)),index = False)

        df_growth_2 = TWO_GEO_SUMMARY_LOADER(run_number, geo_1, geo_3,
                                            df_base, df_final)
        df_growth_2['county'] = df_growth_2['juris'].map(juris_to_county)
        df_growth_2.sort_values(by = ['county','juris','geo_category'],
                                ascending=[True, True, False], inplace=True)
        df_growth_2.set_index(['county','juris','geo_category'], inplace=True)
        df_growth_2.to_csv(os.path.join("runs", "run{}_{}_growth_summaries.csv".\
                                        format(run_number, geo_1 + geo_2)),index = False)

@orca.step()
def travel_model_output(parcels, households, jobs, buildings,
                        zones, maz, year, summary, coffer, final_year,
                        zone_forecast_inputs, run_number,
                        taz, base_year_summary_taz,
                        taz_geography, taz_forecast_inputs,
                        maz_forecast_inputs, regional_demographic_forecast,
                        regional_controls):

    if year not in [2010, 2015, 2020, 2025, 2030, 2035, 2040, 2045, 2050]:
        # only summarize for years which are multiples of 5
        return

    parcels = parcels.to_frame()
    parcels["zone_id_x"] = parcels.zone_id
    orca.add_table('parcels', parcels)
    parcels = orca.get_table("parcels")

    households_df = orca.merge_tables('households',
                                      [parcels, buildings, households],
                                      columns=['zone_id', 'zone_id_x',
                                               'base_income_quartile',
                                               'income', 'persons',
                                               'maz_id'])

    households_df["zone_id"] = households_df.zone_id_x

    taz_df = pd.DataFrame(index=zones.index)

    taz_df["sd"] = taz_geography.superdistrict
    taz_df["zone"] = zones.index
    taz_df["county"] = taz_geography.county
    taz_df["county_name"] = taz_geography.county_name

    jobs_df = orca.merge_tables(
        'jobs',
        [parcels, buildings, jobs],
        columns=['zone_id', 'zone_id_x', 'empsix']
    )

    # totally baffled by this - after joining the three tables we have three
    # zone_ids, one from the parcel table, one from buildings, and one from
    # jobs and the one called zone_id has null values while there others do not
    # going to change this while I think about this - turns out this has to do
    # with major caching issue which has been reported upstream

    # the null values are present in the jobs table, however when you merge the
    # tables, the zone_id columns from the other tables don't have null values
    # however on lumodel, these duplicate columns don't get created in the
    # merge so a copy of zone_id (zone_id_x) is added to parcels to ensure
    # it doesn't get dropped

    # the same has now been repeated for households (as described with lumodel)
    # no duplicate zone_ids emerged to use, so one was created from parcels
    # a taz column existed, but was not consistently the same as zone_id

    jobs_df["zone_id"] = jobs_df.zone_id_x

    def getsectorcounts(sector):
        return jobs_df.query("empsix == '%s'" % sector).\
            groupby('zone_id').size()

    taz_df["agrempn"] = getsectorcounts("AGREMPN")
    taz_df["fpsempn"] = getsectorcounts("FPSEMPN")
    taz_df["herempn"] = getsectorcounts("HEREMPN")
    taz_df["retempn"] = getsectorcounts("RETEMPN")
    taz_df["mwtempn"] = getsectorcounts("MWTEMPN")
    taz_df["othempn"] = getsectorcounts("OTHEMPN")
    taz_df["totemp"] = jobs_df.groupby('zone_id').size()

    def gethhcounts(filter):
        return households_df.query(filter).groupby('zone_id').size()

    taz_df["hhincq1"] = gethhcounts("base_income_quartile == 1")
    taz_df["hhincq2"] = gethhcounts("base_income_quartile == 2")
    taz_df["hhincq3"] = gethhcounts("base_income_quartile == 3")
    taz_df["hhincq4"] = gethhcounts("base_income_quartile == 4")
    taz_df["hhpop"] = households_df.groupby('zone_id').persons.sum()
    taz_df["tothh"] = households_df.groupby('zone_id').size()

    taz_df["shpop62p"] = zone_forecast_inputs.sh_62plus
    taz_df["gqpop"] = zone_forecast_inputs["gqpop" + str(year)[-2:]].fillna(0)

    taz_df["totacre"] = zone_forecast_inputs.totacre_abag
    # total population = group quarters plus households population
    taz_df["totpop"] = (taz_df.hhpop + taz_df.gqpop).fillna(0)
    taz_df["density"] = \
        (taz_df.totpop + (2.5 * taz_df.totemp)) / taz_df.totacre
    taz_df["areatype"] = pd.cut(
        taz_df.density,
        bins=[0, 6, 30, 55, 100, 300, np.inf],
        labels=[5, 4, 3, 2, 1, 0]
    )

    buildings_df = buildings.to_frame(['zone_id',
                                       'building_type',
                                       'residential_units',
                                       'building_sqft',
                                       'lot_size_per_unit'])

    taz_df["res_units"] = buildings_df.\
        groupby('zone_id').residential_units.sum()

    taz_df["mfdu"] = buildings_df.\
        query("building_type == 'HM' or building_type == 'MR'").\
        groupby('zone_id').residential_units.sum()

    taz_df["sfdu"] = buildings_df.\
        query("building_type == 'HS' or building_type == 'HT'").\
        groupby('zone_id').residential_units.sum()

    f = orca.get_injectable('parcel_first_building_type_is')

    def count_acres_with_mask(mask):
        mask *= parcels.acres
        return mask.groupby(parcels.zone_id).sum()

    taz_df["resacre_unweighted"] = count_acres_with_mask(
        f('residential') | f('mixedresidential'))

    taz_df["ciacre_unweighted"] = count_acres_with_mask(
        f('select_non_residential'))

    taz_df["ciacre"] = scaled_ciacre(
        base_year_summary_taz.CIACRE_UNWEIGHTED, taz_df.ciacre_unweighted)
    taz_df["resacre"] = scaled_resacre(
        base_year_summary_taz.RESACRE_UNWEIGHTED, taz_df.resacre_unweighted)
    rc = regional_controls.to_frame()
    taz_df = add_population(taz_df, year, rc)
    taz_df.totpop = taz_df.hhpop + taz_df.gqpop
    taz_df = add_employment(taz_df, year, rc)
    taz_df = add_age_categories(taz_df, year, rc)
    orca.add_table('taz_summary_1', taz_df)

    summary.add_zone_output(taz_df, "travel_model_output", year)
    summary.write_zone_output()

    # otherwise it loses precision
    if summary.parcel_output is not None\
            and "geom_id" in summary.parcel_output:
        summary.parcel_output["geom_id"] = \
            summary.parcel_output.geom_id.astype('str')

    summary.write_parcel_output(add_xy={
        "xy_table": "parcels",
        "foreign_key": "parcel_id",
        "x_col": "x",
        "y_col": "y"
    })

    # uppercase columns to match travel model template
    taz_df.columns = \
        [x.upper() for x in taz_df.columns]

    maz = maz.to_frame(['TAZ', 'COUNTY', 'county_name', 'taz1454'])
    mazi = maz_forecast_inputs.to_frame()
    mazi_yr = str(year)[2:]
    households_df.maz_id = households_df.maz_id.fillna(213906)
    maz["hhpop"] = households_df.groupby('maz_id').persons.sum()
    maz["tothh"] = households_df.groupby('maz_id').size()
    tothh = taz_df.TOTHH.sum()
    maz = add_households(maz, tothh)
    maz['gq_type_univ'] = mazi['gqpopu' + mazi_yr]
    maz['gq_type_mil'] = mazi['gqpopm' + mazi_yr]
    maz['gq_type_othnon'] = mazi['gqpopo' + mazi_yr]
    maz['gq_tot_pop'] = maz['gq_type_univ'] + maz['gq_type_mil']\
        + maz['gq_type_othnon']
    tot_gqpop = maz.gq_tot_pop.sum()

    rdf = regional_demographic_forecast.to_frame()

    tfi = taz_forecast_inputs.to_frame()
    taz_df['gq_type_univ'] = maz.groupby('taz1454'
                                         ).gq_type_univ.sum().fillna(0)
    taz_df['gq_type_mil'] = maz.groupby('taz1454').gq_type_mil.sum().fillna(0)
    taz_df['gq_type_othnon'] = maz.groupby('taz1454'
                                           ).gq_type_othnon.sum().fillna(0)
    taz_df['gq_tot_pop'] = maz.groupby('taz1454').gq_tot_pop.sum().fillna(0)

    taz_df['hh'] = taz_df.TOTHH
    taz_df['hh_size_1'] = taz_df['TOTHH'] * tfi.shrs1_2010
    taz_df['hh_size_2'] = taz_df['TOTHH'] * tfi.shrs2_2010
    taz_df['hh_size_3'] = taz_df['TOTHH'] * tfi.shrs3_2010
    taz_df['hh_size_4_plus'] = taz_df['TOTHH'] * tfi.shrs4_2010

    taz_df['county'] = maz.groupby('taz1454').COUNTY.first()
    taz_df['county_name'] = maz.groupby('taz1454').county_name.first()

    taz_df['hh_wrks_0'] = taz_df['TOTHH'] * tfi.shrw0_2010
    taz_df['hh_wrks_1'] = taz_df['TOTHH'] * tfi.shrw1_2010
    taz_df['hh_wrks_2'] = taz_df['TOTHH'] * tfi.shrw2_2010
    taz_df['hh_wrks_3_plus'] = taz_df['TOTHH'] * tfi.shrw3_2010

    taz_df['hh_kids_no'] = taz_df['TOTHH'] * tfi.shrn_2010
    taz_df['hh_kids_yes'] = taz_df['TOTHH'] * tfi.shry_2010
    taz_df = adjust_hhsize(taz_df, year, rdf, tothh)
    taz_df = adjust_hhwkrs(taz_df, year, rdf, tothh)
    taz_df = adjust_hhkids(taz_df, year, rdf, tothh)
    del taz_df['hh']

    taz_df.index.name = 'TAZ'

    taz_df.fillna(0).to_csv(
        "runs/run{}_taz_summaries_{}.csv".format(run_number, year))

    # aggregate TAZ summaries to create county summaries

    county_df = pd.DataFrame(index=['San Francisco',
                                    'San Mateo',
                                    'Santa Clara',
                                    'Alameda',
                                    'Contra Costa',
                                    'Solano',
                                    'Napa',
                                    'Sonoma',
                                    'Marin'])

    county_df["COUNTY_NAME"] = county_df.index

    taz_cols = ["AGREMPN", "FPSEMPN", "HEREMPN", "RETEMPN", "MWTEMPN",
                "OTHEMPN", "TOTEMP", "HHINCQ1", "HHINCQ2", "HHINCQ3",
                "HHINCQ4", "HHPOP", "TOTHH", "SHPOP62P", "GQPOP",
                "TOTACRE", "TOTPOP", "RES_UNITS", "MFDU", "SFDU",
                "RESACRE_UNWEIGHTED", "CIACRE_UNWEIGHTED", "EMPRES",
                "AGE0004", "AGE0519", "AGE2044", "AGE4564", "AGE65P"]

    for col in taz_cols:
        taz_df_grouped = taz_df.groupby('county_name').sum()
        county_df[col] = taz_df_grouped[col]

    county_df["DENSITY"] = \
        (county_df.TOTPOP + (2.5 * county_df.TOTEMP)) / county_df.TOTACRE

    county_df["AREATYPE"] = pd.cut(
        county_df.DENSITY,
        bins=[0, 6, 30, 55, 100, 300, np.inf],
        labels=[5, 4, 3, 2, 1, 0]
    )

    base_year_summary_taz = \
        base_year_summary_taz.to_frame()
    base_year_summary_county = \
        base_year_summary_taz.groupby('COUNTY_NAME').sum()
    base_year_summary_county_ciacre = \
        base_year_summary_county['CIACRE_UNWEIGHTED']
    base_year_summary_county_resacre = \
        base_year_summary_county['RESACRE_UNWEIGHTED']

    county_df["CIACRE"] = scaled_ciacre(
        base_year_summary_county_ciacre, county_df.CIACRE_UNWEIGHTED)
    county_df["RESACRE"] = scaled_resacre(
        base_year_summary_county_resacre, county_df.RESACRE_UNWEIGHTED)

    county_df = county_df[["COUNTY_NAME", "AGREMPN", "FPSEMPN", "HEREMPN",
                           "RETEMPN", "MWTEMPN", "OTHEMPN", "TOTEMP",
                           "HHINCQ1", "HHINCQ2", "HHINCQ3", "HHINCQ4",
                           "HHPOP", "TOTHH", "SHPOP62P", "GQPOP",
                           "TOTACRE", "TOTPOP", "DENSITY", "AREATYPE",
                           "RES_UNITS", "MFDU", "SFDU", "RESACRE_UNWEIGHTED",
                           "CIACRE_UNWEIGHTED", "CIACRE", "RESACRE", "EMPRES",
                           "AGE0004", "AGE0519", "AGE2044", "AGE4564",
                           "AGE65P"]]
    county_df = county_df.set_index('COUNTY_NAME')

    county_df.fillna(0).to_csv(
        "runs/run{}_county_summaries_{}.csv".format(run_number, year))

    if year == final_year: 
        baseyear = 2015
        df_base = pd.read_csv(os.path.join("runs",
                                        "run%d_taz_summaries_%d.csv"
                                        % (run_number, baseyear)))
        df_final = pd.read_csv(os.path.join("runs",
                                        "run%d_taz_summaries_%d.csv"
                                        % (run_number, final_year)))
        df_growth = taz_calculator(run_number,
                                df_base, df_final)
        df_growth.to_csv(os.path.join("runs", 
                                    "run%d_taz_growth_summaries.csv" %
                                    run_number),index = False)
        df_growth_c = county_calculator(run_number,
                                        df_base, df_final)
        df_growth_c.to_csv(os.path.join("runs", 
                                    "run%d_county_growth_summaries.csv" %
                                    run_number),index = False)
    # add region marginals
    pd.DataFrame(data={'REGION': [1],
                       'gq_num_hh_region': [tot_gqpop]}).to_csv(
                 "runs/run{}_regional_marginals_{}.csv".format(run_number,
                                                               year),
                 index=False)


@orca.step()
def travel_model_2_output(parcels, households, jobs, buildings,
                          maz, year, empsh_to_empsix, run_number,
                          zone_forecast_inputs, maz_forecast_inputs,
                          taz2_forecast_inputs, county_forecast_inputs,
                          county_employment_forecast, taz_forecast_inputs,
                          regional_demographic_forecast, regional_controls):
    if year not in [2010, 2015, 2020, 2025, 2030, 2035, 2040, 2045, 2050]:
        # only summarize for years which are multiples of 5
        return

    maz = maz.to_frame(['TAZ', 'COUNTY', 'county_name', 'taz1454'])
    rc = regional_controls.to_frame()

    pcl = parcels.to_frame(['maz_id', 'acres'])
    maz['ACRES'] = pcl.groupby('maz_id').acres.sum()

    hh_df = orca.merge_tables('households',
                              [parcels, buildings, households],
                              columns=['zone_id',
                                       'base_income_quartile',
                                       'income',
                                       'persons',
                                       'maz_id'])

    hh_df.maz_id = hh_df.maz_id.fillna(213906)

    def gethhcounts(filter):
        return hh_df.query(filter).groupby('maz_id').size()

    tothh = len(hh_df)
    maz["hhincq1"] = gethhcounts("base_income_quartile == 1")
    maz["hhincq2"] = gethhcounts("base_income_quartile == 2")
    maz["hhincq3"] = gethhcounts("base_income_quartile == 3")
    maz["hhincq4"] = gethhcounts("base_income_quartile == 4")
    maz["hhpop"] = hh_df.groupby('maz_id').persons.sum()
    maz["tothh"] = hh_df.groupby('maz_id').size()
    maz = add_households(maz, tothh)

    jobs_df = orca.merge_tables('jobs',
                                [parcels, buildings, jobs],
                                columns=['maz_id', 'empsix'])

    bldg_df = orca.merge_tables('buildings',
                                [buildings, parcels],
                                columns=['maz_id', 'residential_units'])

    empsh_to_empsix = empsh_to_empsix.to_frame()

    def getsectorcounts(empsix, empsh):
        emp = jobs_df.query("empsix == '%s'" % empsix).\
            groupby('maz_id').size()
        return emp * empsh_to_empsix.loc[empsh_to_empsix.empsh == empsh,
                                         str(year)].values[0]

    maz["ag"] = getsectorcounts("AGREMPN", "ag")
    maz["natres"] = getsectorcounts("AGREMPN", "natres")

    maz["fire"] = getsectorcounts("FPSEMPN", "fire")
    maz["serv_bus"] = getsectorcounts("FPSEMPN", "serv_bus")
    maz["prof"] = getsectorcounts("FPSEMPN", "prof")
    maz["lease"] = getsectorcounts("FPSEMPN", "lease")

    maz["art_rec"] = getsectorcounts("HEREMPN", "art_rec")
    maz["serv_soc"] = getsectorcounts("HEREMPN", "serv_soc")
    maz["serv_per"] = getsectorcounts("HEREMPN", "serv_per")
    maz["ed_high"] = getsectorcounts("HEREMPN", "ed_high")
    maz["ed_k12"] = getsectorcounts("HEREMPN", "ed_k12")
    maz["ed_oth"] = getsectorcounts("HEREMPN", "ed_oth")
    maz["health"] = getsectorcounts("HEREMPN", "health")

    maz["man_tech"] = getsectorcounts("MWTEMPN", "man_tech")
    maz["man_lgt"] = getsectorcounts("MWTEMPN", "man_lgt")
    maz["logis"] = getsectorcounts("MWTEMPN", "logis")
    maz["man_bio"] = getsectorcounts("MWTEMPN", "man_bio")
    maz["transp"] = getsectorcounts("MWTEMPN", "transp")
    maz["man_hvy"] = getsectorcounts("MWTEMPN", "man_hvy")
    maz["util"] = getsectorcounts("MWTEMPN", "util")

    maz["info"] = getsectorcounts("OTHEMPN", "info")
    maz["gov"] = getsectorcounts("OTHEMPN", "gov")
    maz["constr"] = getsectorcounts("OTHEMPN", "constr")

    maz["hotel"] = getsectorcounts("RETEMPN", "hotel")
    maz["ret_loc"] = getsectorcounts("RETEMPN", "ret_loc")
    maz["ret_reg"] = getsectorcounts("RETEMPN", "ret_reg")
    maz["eat"] = getsectorcounts("RETEMPN", "eat")

    maz["emp_total"] = jobs_df.groupby('maz_id').size()

    maz = maz.fillna(0)

    emp_cols = ['ag', 'natres', 'logis', 'man_bio', 'man_hvy', 'man_lgt',
                'man_tech', 'transp', 'util', 'eat', 'hotel', 'ret_loc',
                'ret_reg', 'fire', 'lease', 'prof', 'serv_bus', 'art_rec',
                'ed_high', 'ed_k12', 'ed_oth', 'health', 'serv_per',
                'serv_soc', 'constr', 'info', 'gov']
    for i, r in maz.iterrows():
        c = r[emp_cols]
        maz.loc[i, emp_cols] = round_series_match_target(r[emp_cols],
                                                         r.emp_total, 0)

    maz['num_hh'] = maz['tothh']

    mazi = maz_forecast_inputs.to_frame()
    mazi_yr = str(year)[2:]
    maz['gq_type_univ'] = mazi['gqpopu' + mazi_yr]
    maz['gq_type_mil'] = mazi['gqpopm' + mazi_yr]
    maz['gq_type_othnon'] = mazi['gqpopo' + mazi_yr]
    maz['gq_tot_pop'] = maz['gq_type_univ'] + maz['gq_type_mil']\
        + maz['gq_type_othnon']
    maz['gqpop'] = maz['gq_tot_pop']
    maz = add_population_tm2(maz, year)

    maz['POP'] = maz.gq_tot_pop + maz.hhpop
    maz['HH'] = maz.tothh.fillna(0)

    maz['RetEmp'] = maz.hotel + maz.ret_loc + maz.ret_reg + maz.eat
    maz['ACRES'] = pcl.groupby('maz_id').acres.sum()
    maz['residential_units'] = bldg_df.groupby('maz_id').\
        residential_units.sum()
    maz['DUDen'] = maz.residential_units / maz.ACRES
    maz['EmpDen'] = maz.emp_total / maz.ACRES
    maz['RetEmpDen'] = maz.RetEmp / maz.ACRES
    maz['PopDen'] = maz.POP / maz.ACRES

    maz['hh_size_1'] = maz.tothh.fillna(0) * mazi.shrs1_2010
    maz['hh_size_2'] = maz.tothh.fillna(0) * mazi.shrs2_2010
    maz['hh_size_3'] = maz.tothh.fillna(0) * mazi.shrs3_2010
    maz['hh_size_4_plus'] = maz.tothh.fillna(0) * mazi.shs4_2010
    rdf = regional_demographic_forecast.to_frame()
    maz = adjust_hhsize(maz, year, rdf, tothh)

    taz2 = pd.DataFrame(index=taz2_forecast_inputs.index)
    t2fi = taz2_forecast_inputs.to_frame()
    taz2['hh'] = maz.groupby('TAZ').tothh.sum()
    taz2['hh_inc_30'] = maz.groupby('TAZ').hhincq1.sum().fillna(0)
    taz2['hh_inc_30_60'] = maz.groupby('TAZ').hhincq2.sum().fillna(0)
    taz2['hh_inc_60_100'] = maz.groupby('TAZ').hhincq3.sum().fillna(0)
    taz2['hh_inc_100_plus'] = maz.groupby('TAZ').hhincq4.sum().fillna(0)

    taz2['pop_hhsize1'] = maz.groupby('TAZ').hh_size_1.sum()
    taz2['pop_hhsize2'] = maz.groupby('TAZ').hh_size_2.sum() * 2
    taz2['pop_hhsize3'] = maz.groupby('TAZ').hh_size_3.sum() * 3
    taz2['pop_hhsize4'] = maz.groupby('TAZ').hh_size_4_plus.sum() * 4.781329

    taz2['pop'] = taz2.pop_hhsize1 + taz2.pop_hhsize2\
        + taz2.pop_hhsize3 + taz2.pop_hhsize4

    taz2['hhpop'] = maz.groupby('TAZ').hhpop.sum()
    taz2['county_name'] = maz.groupby('TAZ').county_name.first()

    taz2['pers_age_00_19'] = taz2['hhpop'] * t2fi.shra1_2010
    taz2['pers_age_20_34'] = taz2['hhpop'] * t2fi.shra2_2010
    taz2['pers_age_35_64'] = taz2['hhpop'] * t2fi.shra3_2010
    taz2['pers_age_65_plus'] = taz2['hhpop'] * t2fi.shra4_2010

    taz2['hh_wrks_0'] = taz2['hh'] * t2fi.shrw0_2010
    taz2['hh_wrks_1'] = taz2['hh'] * t2fi.shrw1_2010
    taz2['hh_wrks_2'] = taz2['hh'] * t2fi.shrw2_2010
    taz2['hh_wrks_3_plus'] = taz2['hh'] * t2fi.shrw3_2010

    taz2['hh_kids_no'] = taz2['hh'] * t2fi.shrn_2010
    taz2['hh_kids_yes'] = taz2['hh'] * t2fi.shry_2010
    taz2 = adjust_hhwkrs(taz2, year, rdf, tothh)
    taz2 = adjust_page(taz2, year)
    taz2 = adjust_hhkids(taz2, year, rdf, tothh)
    taz2.index.name = 'TAZ2'

    cfi = county_forecast_inputs.to_frame()
    county = pd.DataFrame(index=cfi.index)
    county['pop'] = maz.groupby('county_name').POP.sum()

    county[['hh_wrks_1', 'hh_wrks_2', 'hh_wrks_3_plus']] =\
        taz2.groupby('county_name').agg({'hh_wrks_1': 'sum',
                                         'hh_wrks_2': 'sum',
                                         'hh_wrks_3_plus': 'sum'})

    county['workers'] = county.hh_wrks_1 + county.hh_wrks_2 * 2\
        + county.hh_wrks_3_plus * 3.474036

    cef = county_employment_forecast.to_frame()
    cef = cef.loc[cef.year == year].set_index('county_name')
    county['pers_occ_management'] = county.workers * cef.shr_occ_management
    county['pers_occ_management'] = round_series_match_target(
        county['pers_occ_management'], np.round(
            county['pers_occ_management'].sum()), 0)
    county['pers_occ_professional'] = county.workers *\
        cef.shr_occ_professional
    county['pers_occ_professional'] = round_series_match_target(
        county['pers_occ_professional'], np.round(
            county['pers_occ_professional'].sum()), 0)
    county['pers_occ_services'] = county.workers * cef.shr_occ_services
    county['pers_occ_services'] = round_series_match_target(
        county['pers_occ_services'], np.round(
            county['pers_occ_services'].sum()), 0)
    county['pers_occ_retail'] = county.workers * cef.shr_occ_retail
    county['pers_occ_retail'] = round_series_match_target(
        county['pers_occ_retail'], np.round(
            county['pers_occ_retail'].sum()), 0)
    county['pers_occ_manual'] = county.workers * cef.shr_occ_manual
    county['pers_occ_manual'] = round_series_match_target(
        county['pers_occ_manual'], np.round(
            county['pers_occ_manual'].sum()), 0)
    county['pers_occ_military'] = county.workers * cef.shr_occ_military
    county['pers_occ_military'] = round_series_match_target(
        county['pers_occ_military'], np.round(
            county['pers_occ_military'].sum()), 0)

    county['gq_tot_pop'] = maz.groupby('county_name').gq_tot_pop.sum()

    maz[['HH', 'POP', 'emp_total', 'ag', 'natres', 'logis',
         'man_bio', 'man_hvy', 'man_lgt', 'man_tech',
         'transp', 'util', 'eat', 'hotel',
         'ret_loc', 'ret_reg', 'fire', 'lease',
         'prof', 'serv_bus', 'art_rec', 'ed_high',
         'ed_k12', 'ed_oth', 'health', 'serv_per',
         'serv_soc', 'constr', 'info', 'gov',
         'DUDen', 'EmpDen', 'PopDen', 'RetEmpDen']].fillna(0).to_csv(
        "runs/run{}_maz_summaries_{}.csv".format(run_number, year))

    maz[['num_hh', 'hh_size_1', 'hh_size_2',
         'hh_size_3', 'hh_size_4_plus', 'gq_tot_pop',
         'gq_type_univ', 'gq_type_mil', 'gq_type_othnon']].fillna(0).to_csv(
        "runs/run{}_maz_marginals_{}.csv".format(run_number, year))

    taz2[['hh_inc_30', 'hh_inc_30_60',
          'hh_inc_60_100', 'hh_inc_100_plus',
          'hh_wrks_0', 'hh_wrks_1', 'hh_wrks_2',
          'hh_wrks_3_plus', 'pers_age_00_19',
          'pers_age_20_34', 'pers_age_35_64',
          'pers_age_65_plus', 'hh_kids_no',
          'hh_kids_yes']].fillna(0).to_csv(
        "runs/run{}_taz2_marginals_{}.csv".format(run_number, year))

    county[['pers_occ_management', 'pers_occ_professional',
            'pers_occ_services', 'pers_occ_retail',
            'pers_occ_manual', 'pers_occ_military',
            'gq_tot_pop']].fillna(0).to_csv(
        "runs/run{}_county_marginals_{}.csv".format(run_number, year))


def scaled_ciacre(mtcc, us_outc):
    zfi = zone_forecast_inputs()
    abgc = zfi.ciacre10_abag
    sim_difference = [us_outc - mtcc][0]
    sim_difference[sim_difference < 0] = 0
    combined_acres = abgc + sim_difference
    return combined_acres


def scaled_resacre(mtcr, us_outr):
    zfi = zone_forecast_inputs()
    abgr = zfi.resacre10_abag
    sim_difference = [us_outr - mtcr][0]
    sim_difference[sim_difference < 0] = 0
    combined_acres = abgr + sim_difference
    return combined_acres


def zone_forecast_inputs():
    return pd.read_csv(os.path.join('data', 'zone_forecast_inputs.csv'),
                       index_col="zone_id")


def add_population(df, year, regional_controls):
    rc = regional_controls
    target = rc.totpop.loc[year] - df.gqpop.sum()
    zfi = zone_forecast_inputs()
    s = df.tothh * zfi.meanhhsize

    s = scale_by_target(s, target)  # , .15

    df["hhpop"] = round_series_match_target(s, target, 0)
    df["hhpop"] = df.hhpop.fillna(0)
    return df


def add_population_tm2(df, year, regional_controls):
    rc = regional_controls
    target = rc.totpop.loc[year] - df.gqpop.sum()
    s = df.hhpop
    s = scale_by_target(s, target, .15)
    df["hhpop"] = round_series_match_target(s, target, 0)
    df["hhpop"] = df.hhpop.fillna(0)
    return df


# temporary function to balance hh while some parcels have
# unassigned MAZ
def add_households(df, tothh):
    s = scale_by_target(df.tothh, tothh)  # , .15

    df["tothh"] = round_series_match_target(s, tothh, 0)
    df["tothh"] = df.tothh.fillna(0)
    return df


# add employemnt to the dataframe - this uses a regression with
# estimated coefficients done by @mkreilly


def add_employment(df, year, regional_controls):

    hhs_by_inc = df[["hhincq1", "hhincq2", "hhincq3", "hhincq4"]]
    hh_shares = hhs_by_inc.divide(hhs_by_inc.sum(axis=1), axis="index")

    zfi = zone_forecast_inputs()

    empshare = 0.46381 * hh_shares.hhincq1 + 0.49361 * hh_shares.hhincq2 +\
        0.56938 * hh_shares.hhincq3 + 0.29818 * hh_shares.hhincq4 +\
        zfi.zonal_emp_sh_resid10

    # I really don't think more than 70% of people should be employed
    # in a given zone - this also makes sure that the employed residents
    # is less then the total population (after scaling) - if the
    # assertion below is triggered you can fix it by reducing this
    # .7 even a little bit more
    empshare = empshare.fillna(0).clip(.3, .7)

    empres = empshare * df.totpop

    rc = regional_controls
    target = rc.empres.loc[year]

    empres = scale_by_target(empres, target)

    df["empres"] = round_series_match_target(empres, target, 0)

    # this should really make the assertion below pass, but this now
    # only occurs very infrequently
    df["empres"] = df[["empres", "totpop"]].min(axis=1)

    # make sure employed residents is less than total residents
    assert (df.empres <= df.totpop).all()

    return df


# add age categories necessary for the TM
def add_age_categories(df, year, regional_controls):
    zfi = zone_forecast_inputs()
    rc = regional_controls

    seed_matrix = zfi[["sh_age0004", "sh_age0519", "sh_age2044",
                       "sh_age4564", "sh_age65p"]].\
        mul(df.totpop, axis='index').as_matrix()

    row_marginals = df.totpop.values
    agecols = ["age0004", "age0519", "age2044", "age4564", "age65p"]
    col_marginals = rc[agecols].loc[year].values

    target = df.totpop.sum()
    col_marginals = scale_by_target(pd.Series(col_marginals),
                                    target).round().astype('int')

    seed_matrix[seed_matrix == 0] = .1
    seed_matrix[row_marginals == 0, :] = 0

    mat = simple_ipf(seed_matrix, col_marginals, row_marginals)
    agedf = pd.DataFrame(mat)
    agedf.columns = [col.upper() for col in agecols]
    agedf.index = zfi.index
    for ind, row in agedf.iterrows():
        target = df.totpop.loc[ind]
        row = row.round()
        agedf.loc[ind] = round_series_match_target(row, target, 0)

    for col in agedf.columns:
        df[col] = agedf[col]

    return df


def adjust_hhsize(df, year, rdf, total_hh):
    col_marginals = (rdf.loc[rdf.year == year,
                             ['shrs1', 'shrs2', 'shrs3',
                              'shrs4']] * total_hh).values[0]
    row_marginals = df.hh.fillna(0).values
    seed_matrix = np.round(df[['hh_size_1', 'hh_size_2',
                               'hh_size_3', 'hh_size_4_plus']]).as_matrix()

    target = df.hh.sum()
    col_marginals = scale_by_target(col_marginals,
                                    target).round().astype('int')

    seed_matrix[seed_matrix == 0] = .1
    seed_matrix[row_marginals == 0, :] = 0

    mat = simple_ipf(seed_matrix, col_marginals, row_marginals)
    hhsizedf = pd.DataFrame(mat)

    hhsizedf.columns = ['hh_size_1', 'hh_size_2',
                        'hh_size_3', 'hh_size_4_plus']
    hhsizedf.index = df.index
    for ind, row in hhsizedf.iterrows():
        target = df.hh.loc[ind]
        row = row.round()
        hhsizedf.loc[ind] = round_series_match_target(row, target, 0)

    for col in hhsizedf.columns:
        df[col] = hhsizedf[col]

    return df


def adjust_hhwkrs(df, year, rdf, total_hh):
    col_marginals = (rdf.loc[rdf.year == year,
                             ['shrw0', 'shrw1', 'shrw2',
                              'shrw3']] * total_hh).values[0]
    row_marginals = df.hh.fillna(0).values
    seed_matrix = np.round(df[['hh_wrks_0', 'hh_wrks_1',
                               'hh_wrks_2', 'hh_wrks_3_plus']]).as_matrix()

    target = df.hh.sum()
    col_marginals = scale_by_target(col_marginals,
                                    target).round().astype('int')

    seed_matrix[seed_matrix == 0] = .1
    seed_matrix[row_marginals == 0, :] = 0

    mat = simple_ipf(seed_matrix, col_marginals, row_marginals)
    hhwkrdf = pd.DataFrame(mat)

    hhwkrdf.columns = ['hh_wrks_0', 'hh_wrks_1', 'hh_wrks_2', 'hh_wrks_3_plus']
    hhwkrdf.index = df.index
    for ind, row in hhwkrdf.iterrows():
        target = df.hh.loc[ind]
        row = row.round()
        hhwkrdf.loc[ind] = round_series_match_target(row, target, 0)

    for col in hhwkrdf.columns:
        df[col] = hhwkrdf[col]

    return df


def adjust_page(df, year, regional_controls):
    rc = regional_controls
    rc['age0019'] = rc.age0004 + rc.age0519
    col_marginals = rc.loc[year,
                           ['age0019', 'age2044', 'age4564',
                            'age65p']]
    row_marginals = df['hhpop'].fillna(0).values
    seed_matrix = np.round(df[['pers_age_00_19', 'pers_age_20_34',
                               'pers_age_35_64',
                               'pers_age_65_plus']]).as_matrix()

    target = df['hhpop'].sum()
    col_marginals = scale_by_target(col_marginals,
                                    target).round().astype('int')

    seed_matrix[seed_matrix == 0] = .1
    seed_matrix[row_marginals == 0, :] = 0

    mat = simple_ipf(seed_matrix, col_marginals, row_marginals)
    pagedf = pd.DataFrame(mat)

    pagedf.columns = ['pers_age_00_19', 'pers_age_20_34',
                      'pers_age_35_64', 'pers_age_65_plus']
    pagedf.index = df.index
    for ind, row in pagedf.iterrows():
        target = np.round(df['hhpop'].loc[ind])
        row = row.round()
        pagedf.loc[ind] = round_series_match_target(row, target, 0)

    for col in pagedf.columns:
        df[col] = pagedf[col]

    return df


def adjust_hhkids(df, year, rdf, total_hh):
    col_marginals = (rdf.loc[rdf.year == year,
                             ['shrn', 'shry']] * total_hh).values[0]
    row_marginals = df.hh.fillna(0).values
    seed_matrix = np.round(df[['hh_kids_no', 'hh_kids_yes']]).as_matrix()

    target = df.hh.sum()
    col_marginals = scale_by_target(col_marginals,
                                    target).round().astype('int')

    seed_matrix[seed_matrix == 0] = .1
    seed_matrix[row_marginals == 0, :] = 0

    mat = simple_ipf(seed_matrix, col_marginals, row_marginals)
    hhkidsdf = pd.DataFrame(mat)

    hhkidsdf.columns = ['hh_kids_no', 'hh_kids_yes']
    hhkidsdf.index = df.index
    for ind, row in hhkidsdf.iterrows():
        target = np.round(df.hh.loc[ind])
        row = row.round()
        hhkidsdf.loc[ind] = round_series_match_target(row, target, 0)

    for col in hhkidsdf.columns:
        df[col] = hhkidsdf[col]

    return df


@orca.step()
def hazards_slr_summary(run_number, year, scenario, households, jobs, parcels,
                        hazards):

    if scenario not in hazards["slr_scenarios"]["enable_in"]:
        return

    destroy_parcels = orca.get_table("destroy_parcels")
    if len(destroy_parcels) > 0:

        def write(s):
            # print s
            f.write(s + "\n\n")

        f = open(os.path.join("runs", "run%d_hazards_slr_%d.log" %
                 (run_number, year)), "w")

        n = len(destroy_parcels)
        write("Number of impacted parcels = %d" % n)

        try:
            slr_demolish_cum = orca.get_table("slr_demolish_cum").to_frame()
        except Exception as e:
            slr_demolish_cum = pd.DataFrame()
        slr_demolish = orca.get_table("slr_demolish").to_frame()
        slr_demolish_cum = slr_demolish.append(slr_demolish_cum)
        orca.add_table("slr_demolish_cum", slr_demolish_cum)

        n = slr_demolish_cum['residential_units'].sum()
        write("Number of impacted residential units = %d" % n)
        n = slr_demolish_cum['building_sqft'].sum()
        write("Number of impacted building sqft = %d" % n)

        # income quartile counts
        try:
            hh_unplaced_slr_cum = \
                orca.get_table("hh_unplaced_slr_cum").to_frame()
        except Exception as e:
            hh_unplaced_slr_cum = pd.DataFrame()
        hh_unplaced_slr = orca.get_injectable("hh_unplaced_slr")
        hh_unplaced_slr_cum = hh_unplaced_slr.append(hh_unplaced_slr_cum)
        orca.add_table("hh_unplaced_slr_cum", hh_unplaced_slr_cum)

        write("Number of impacted households by type")
        hs = pd.DataFrame(index=[0])
        hs['hhincq1'] = \
            (hh_unplaced_slr_cum["base_income_quartile"] == 1).sum()
        hs['hhincq2'] = \
            (hh_unplaced_slr_cum["base_income_quartile"] == 2).sum()
        hs['hhincq3'] = \
            (hh_unplaced_slr_cum["base_income_quartile"] == 3).sum()
        hs['hhincq4'] = \
            (hh_unplaced_slr_cum["base_income_quartile"] == 4).sum()
        hs.to_string(f, index=False)

        write("")

        # employees by sector
        try:
            jobs_unplaced_slr_cum = \
                orca.get_table("jobs_unplaced_slr_cum").to_frame()
        except Exception as e:
            jobs_unplaced_slr_cum = pd.DataFrame()
        jobs_unplaced_slr = orca.get_injectable("jobs_unplaced_slr")
        jobs_unplaced_slr_cum = jobs_unplaced_slr.append(jobs_unplaced_slr_cum)
        orca.add_table("jobs_unplaced_slr_cum", jobs_unplaced_slr_cum)

        write("Number of impacted jobs by sector")
        js = pd.DataFrame(index=[0])
        js['agrempn'] = (jobs_unplaced_slr_cum["empsix"] == 'AGREMPN').sum()
        js['mwtempn'] = (jobs_unplaced_slr_cum["empsix"] == 'MWTEMPN').sum()
        js['retempn'] = (jobs_unplaced_slr_cum["empsix"] == 'RETEMPN').sum()
        js['fpsempn'] = (jobs_unplaced_slr_cum["empsix"] == 'FPSEMPN').sum()
        js['herempn'] = (jobs_unplaced_slr_cum["empsix"] == 'HEREMPN').sum()
        js['othempn'] = (jobs_unplaced_slr_cum["empsix"] == 'OTHEMPN').sum()
        js.to_string(f, index=False)

        f.close()

        slr_demolish.to_csv(os.path.join("runs",
                                         "run%d_hazards_slr_buildings_%d.csv"
                                         % (run_number, year)))


@orca.step()
def hazards_eq_summary(run_number, year, households, jobs, parcels, buildings,
                       scenario, hazards):

    if scenario not in hazards["eq_scenarios"]["enable_in"]:
        return

    if year == 2035:

        f = open(os.path.join("runs", "run%d_hazards_eq_%d.log" %
                 (run_number, year)), "w")

        def write(s):
            # print s
            f.write(s + "\n\n")

        write("Number of buildings with earthquake buildings codes")
        code = orca.get_injectable("code")
        code_counts = [[x, code.count(x)] for x in set(code)]
        code_counts_df = pd.DataFrame(code_counts,
                                      columns=['building_code', 'count'])
        code_counts_df.to_string(f, index=False)

        write("")

        write("Number of buildings with fragility codes")
        fragilities = orca.get_injectable("fragilities")
        fragility_counts = [[x, fragilities.count(x)]
                            for x in set(fragilities)]
        fragility_counts_df = pd.DataFrame(fragility_counts,
                                           columns=['fragility_code', 'count'])
        fragility_counts_df.to_string(f, index=False)

        write("")

        # buildings counts
        eq_buildings = orca.get_injectable("eq_buildings")
        n = len(eq_buildings)
        write("Total number of buildings destroyed = %d" % n)
        existing_buildings = orca.get_injectable("existing_buildings")
        n = len(existing_buildings)
        write("Number of existing buildings destroyed = %d" % n)
        new_buildings = orca.get_injectable("new_buildings")
        n = len(new_buildings)
        write("Number of new buildings destroyed = %d" % n)
        fire_buildings = orca.get_injectable("fire_buildings")
        n = len(fire_buildings)
        write("Number of buildings destroyed by fire = %d" % n)

        eq_demolish = orca.get_table("eq_demolish")
        n = eq_demolish['residential_units'].sum()
        write("Number of impacted residential units = %d" % n)
        n = eq_demolish['building_sqft'].sum()
        write("Number of impacted building sqft = %d" % n)

        # income quartile counts
        write("Number of impacted households by type")
        hh_unplaced_eq = orca.get_injectable("hh_unplaced_eq")
        hh_summary = pd.DataFrame(index=[0])
        hh_summary['hhincq1'] = \
            (hh_unplaced_eq["base_income_quartile"] == 1).sum()
        hh_summary['hhincq2'] = \
            (hh_unplaced_eq["base_income_quartile"] == 2).sum()
        hh_summary['hhincq3'] = \
            (hh_unplaced_eq["base_income_quartile"] == 3).sum()
        hh_summary['hhincq4'] = \
            (hh_unplaced_eq["base_income_quartile"] == 4).sum()
        hh_summary.to_string(f, index=False)

        write("")

        # employees by sector
        write("Number of impacted jobs by sector")
        jobs_unplaced_eq = orca.get_injectable("jobs_unplaced_eq")
        jobs_summary = pd.DataFrame(index=[0])
        jobs_summary['agrempn'] = \
            (jobs_unplaced_eq["empsix"] == 'AGREMPN').sum()
        jobs_summary['mwtempn'] = \
            (jobs_unplaced_eq["empsix"] == 'MWTEMPN').sum()
        jobs_summary['retempn'] = \
            (jobs_unplaced_eq["empsix"] == 'RETEMPN').sum()
        jobs_summary['fpsempn'] = \
            (jobs_unplaced_eq["empsix"] == 'FPSEMPN').sum()
        jobs_summary['herempn'] = \
            (jobs_unplaced_eq["empsix"] == 'HEREMPN').sum()
        jobs_summary['othempn'] = \
            (jobs_unplaced_eq["empsix"] == 'OTHEMPN').sum()
        jobs_summary.to_string(f, index=False)

        f.close()

        # print out demolished buildings
        eq_demolish = eq_demolish.to_frame()
        eq_demolish_taz = misc.reindex(parcels.zone_id,
                                       eq_demolish.parcel_id)
        eq_demolish['taz'] = eq_demolish_taz
        eq_demolish['count'] = 1
        eq_demolish = eq_demolish.drop(['parcel_id', 'year_built',
                                       'redfin_sale_year'], axis=1)
        eq_demolish = eq_demolish.groupby(['taz']).sum()
        eq_demolish.to_csv(os.path.join("runs",
                           "run%d_hazards_eq_demolish_buildings_%d.csv"
                                        % (run_number, year)))

        # print out retrofit buildings that were saved
        if scenario in hazards["eq_scenarios"]["mitigation"]:
            retrofit_bldgs_tot = orca.get_table("retrofit_bldgs_tot")
            retrofit_bldgs_tot = retrofit_bldgs_tot.to_frame()
            retrofit_bldgs_tot_taz = misc.reindex(parcels.zone_id,
                                                  retrofit_bldgs_tot.parcel_id)
            retrofit_bldgs_tot['taz'] = retrofit_bldgs_tot_taz
            retrofit_bldgs_tot['count'] = 1
            retrofit_bldgs_tot = retrofit_bldgs_tot[[
                'taz', 'residential_units', 'residential_sqft',
                'non_residential_sqft', 'building_sqft', 'stories',
                'redfin_sale_price', 'non_residential_rent',
                'deed_restricted_units', 'residential_price', 'count']]
            retrofit_bldgs_tot = retrofit_bldgs_tot.groupby(['taz']).sum()
            retrofit_bldgs_tot.\
                to_csv(os.path.join(
                       "runs", "run%d_hazards_eq_retrofit_buildings_%d.csv"
                       % (run_number, year)))

    # print out buildings in 2030, 2035, and 2050 so Horizon team can compare
    # building inventory by TAZ
    if year in [2030, 2035, 2050] and scenario in \
       hazards["eq_scenarios"]["enable_in"]:
        buildings = buildings.to_frame()
        buildings_taz = misc.reindex(parcels.zone_id,
                                     buildings.parcel_id)
        buildings['taz'] = buildings_taz
        buildings['count'] = 1
        buildings = buildings[['taz', 'count', 'residential_units',
                               'residential_sqft', 'non_residential_sqft',
                               'building_sqft', 'stories', 'redfin_sale_price',
                               'non_residential_rent', 'deed_restricted_units',
                               'residential_price']]
        buildings = buildings.groupby(['taz']).sum()
        buildings.to_csv(os.path.join("runs",
                         "run%d_hazards_eq_buildings_list_%d.csv"
                                      % (run_number, year)))


@orca.step()
def slack_report(year, base_year, slack_enabled, run_number, devproj_len,
                 devproj_len_scen, devproj_len_geomid, devproj_len_proc):

    if slack_enabled:
        from slacker import Slacker
        import socket
        slack = Slacker(os.environ["SLACK_TOKEN"])
        host = socket.gethostname()

        if year == base_year:
            dropped_devproj_scen = devproj_len - devproj_len_scen
            dropped_devproj_geomid = devproj_len_scen - devproj_len_geomid
            dropped_devproj_proc = devproj_len_geomid - devproj_len_proc
            slack.chat.post_message(
                '#urbansim_sim_update',
                'Development projects for run %d on %s: %d to start, '
                '%d dropped by scenario filter, '
                '%d dropped by geom_id check, '
                '%d dropped by processing'
                % (run_number, host, devproj_len, dropped_devproj_scen,
                   dropped_devproj_geomid, dropped_devproj_proc), as_user=True)

        unplaced_hh = orca.get_injectable("unplaced_hh")
        if unplaced_hh > 0:
            slack.chat.post_message(
                '#urbansim_sim_update',
                'WARNING: unplaced households in %d for run %d on %s'
                % (year, run_number, host), as_user=True)<|MERGE_RESOLUTION|>--- conflicted
+++ resolved
@@ -971,11 +971,7 @@
         columns=['pda_pba40', 'pda_pba50', 'superdistrict', 'juris',
                  'building_type', 'zone_id', 'residential_units',
                  'deed_restricted_units', 'preserved_units',
-<<<<<<< HEAD
                  'inclusionary_units', 'subsidized_units',
-=======
-                 'inclusionary_units',
->>>>>>> 37cf7fa8
                  'building_sqft', 'non_residential_sqft',
                  'juris_trich', 'juris_tra', 'juris_sesit', 'juris_ppa'])
 
@@ -1084,21 +1080,13 @@
                 groupby(geography).preserved_units.sum()
             summary_table['inclusionary_units'] = buildings_df.\
                 groupby(geography).inclusionary_units.sum()
-<<<<<<< HEAD
             summary_table['subsidized_units'] = buildings_df.\
                 groupby(geography).subsidized_units.sum()       
-=======
->>>>>>> 37cf7fa8
 
             # additional columns from parcel_output
             if parcel_output is not None:
 
                 # columns re: affordable housing
-<<<<<<< HEAD
-=======
-                summary_table['subsidized_units'] = \
-                    parcel_output.groupby(geography).subsidized_units.sum()
->>>>>>> 37cf7fa8
                 summary_table['inclusionary_revenue_reduction'] = \
                     parcel_output.groupby(geography).\
                     policy_based_revenue_reduction.sum()
@@ -1110,11 +1098,7 @@
                     groupby(geography).max_profit.sum() * -1    
                 summary_table['subsidy_per_unit'] = \
                     summary_table.total_subsidy / \
-<<<<<<< HEAD
                     summary_table.subsidized_units
-=======
-                    summary_table.subsidized_units      
->>>>>>> 37cf7fa8
 
             summary_table = summary_table.sort_index()
 
@@ -1239,17 +1223,10 @@
         'buildings',
         [parcels, buildings],
         columns=['performance_zone', 'year_built', 'building_type',
-<<<<<<< HEAD
                  'residential_units', 'unit_price', 'zone_id', 
                  'non_residential_sqft', 'vacant_res_units', 
                  'deed_restricted_units', 'inclusionary_units',
                  'preserved_units', 'subsidized_units', 'job_spaces',
-=======
-                 'residential_units', 'unit_price', 'zone_id',
-                 'non_residential_sqft', 'vacant_res_units',
-                 'deed_restricted_units', 'inclusionary_units',
-                 'preserved_units', 'job_spaces', 
->>>>>>> 37cf7fa8
                  'x', 'y', 'geom_id', 'source'])
 
     df.to_csv(
