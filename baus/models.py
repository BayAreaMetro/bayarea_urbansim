from __future__ import print_function

import os
import sys
import yaml

import numpy as np
import pandas as pd

import orca
import pandana.network as pdna
from urbansim.developer import sqftproforma
from urbansim.developer.developer import Developer as dev
from urbansim.utils import misc, networks
from urbansim_defaults import models, utils

from baus import datasources, subsidies, summaries, variables
from baus.utils import \
    add_buildings, geom_id_to_parcel_id, groupby_random_choice, \
    parcel_id_to_geom_id, round_series_match_target


@orca.step()
def elcm_simulate(jobs, buildings, aggregations, elcm_config):
    buildings.local["non_residential_rent"] = \
        buildings.local.non_residential_rent.fillna(0)
    return utils.lcm_simulate(elcm_config, jobs, buildings, aggregations,
                              "building_id", "job_spaces",
                              "vacant_job_spaces", cast=True)


@orca.step()
def households_transition(households, household_controls, year, settings):
    s = orca.get_table('households').base_income_quartile.value_counts()
    print("Distribution by income before:\n", (s/s.sum()))
    ret = utils.full_transition(households,
                                household_controls,
                                year,
                                settings['households_transition'],
                                "building_id")
    s = orca.get_table('households').base_income_quartile.value_counts()
    print("Distribution by income after:\n", (s/s.sum()))
    return ret


@orca.table(cache=True)
def employment_relocation_rates():
    df = pd.read_csv(os.path.join("data", "employment_relocation_rates.csv"))
    df = df.set_index("zone_id").stack().reset_index()
    df.columns = ["zone_id", "empsix", "rate"]
    return df

# this for future round2
# also includes draft blueprint 
@orca.table(cache=True)
def household_relocation_rates(scenario, policy):
    if scenario in policy['futures_scenarios']:
        if scenario in policy['reloc_fr2_enable']:
            df = pd.read_csv(os.path.join("data",
                                      "household_relocation_rates_fr2.csv"))
            orca.add_injectable("hh_reloc", 'activated')
            print("File used is: household_relocation_rates_fr2.csv")
        else:
            df = pd.read_csv(os.path.join("data",
                                      "household_relocation_rates_fr_base.csv"))
            orca.add_injectable("hh_reloc", 'not activated')
            print("File used is: household_relocation_rates_fr_base.csv")
    elif scenario in policy['reloc_db_enable']:
        df = pd.read_csv(os.path.join("data",
                                      "household_relocation_rates_db_var.csv"))
        orca.add_injectable("hh_reloc", 'activated')
        print("File used is: household_relocation_rates_db_var.csv")
    else:
        df = pd.read_csv(os.path.join("data",
                                      "household_relocation_rates_db_base.csv"))
        orca.add_injectable("hh_reloc", 'not activated')
        print("File used is: household_relocation_rates_db_base.csv")
    return df

# this is a list of parcel_ids which are to be treated as static
@orca.injectable()
def static_parcels(settings, parcels):
    # list of geom_ids to not relocate
    static_parcels = settings["static_parcels"]
    # geom_ids -> parcel_ids
    return geom_id_to_parcel_id(
        pd.DataFrame(index=static_parcels), parcels).index.values


def _proportional_jobs_model(
    target_ratio,  # ratio of jobs of this sector to households
    sector,        # empsix sector
    groupby_col,   # ratio will be matched at this level of geog
    hh_df,
    jobs_df,
    locations_series,
    target_jobs=None  # pass this if you want to compute target jobs
):

    if target_jobs is None:
        # compute it if not passed
        target_jobs = hh_df[groupby_col].value_counts() * target_ratio
        target_jobs = target_jobs.astype('int')

    current_jobs = jobs_df[
        jobs_df.empsix == sector][groupby_col].value_counts()
    need_more_jobs = target_jobs - current_jobs
    need_more_jobs = need_more_jobs[need_more_jobs > 0]
    need_more_jobs_total = int(need_more_jobs.sum())

    available_jobs = \
        jobs_df.query("empsix == '%s' and building_id == -1" % sector)

    print("Need more jobs total: %d" % need_more_jobs_total)
    print("Available jobs: %d" % len(available_jobs))

    if len(available_jobs) == 0:
        # corner case
        return pd.Series()

    if len(available_jobs) >= need_more_jobs_total:

        # have enough jobs to assign, truncate available jobs
        available_jobs = available_jobs.head(need_more_jobs_total)

    else:

        # don't have enough jobs - random sample locations to partially
        # match the need (won't succed matching the entire need)
        need_more_jobs = round_series_match_target(
            need_more_jobs, len(available_jobs), 0)
        need_more_jobs_total = need_more_jobs.sum()

    assert need_more_jobs_total == len(available_jobs)

    if need_more_jobs_total <= 0:
        return pd.Series()

    print("Need more jobs\n", need_more_jobs)

    excess = need_more_jobs.sub(locations_series.value_counts(), fill_value=0)
    print("Excess demand\n", excess[excess > 0])

    # there's an issue with groupby_random_choice where it can't choose from
    # a set of locations that don't exist - e.g. we have 2 jobs in a certain
    # city but not locations to put them in.  we need to drop this demand
    drop = need_more_jobs.index.difference(locations_series.unique())
    print("We don't have any locations for these locations:\n", drop)
    need_more_jobs = need_more_jobs.drop(drop).astype('int')

    # choose random locations within jurises to match need_more_jobs totals
    choices = groupby_random_choice(locations_series, need_more_jobs,
                                    replace=True)

    # these might not be the same length after dropping a few lines above
    available_jobs = available_jobs.head(len(choices))

    return pd.Series(choices.index, available_jobs.index)


@orca.step()
def accessory_units(year, buildings, parcels, scenario, policy):
    if scenario in policy["adus_db_enable"]:
        add_units = pd.read_csv("data/accessory_units_db.csv",
                                index_col="juris")[str(year)]
    else:
        add_units = pd.read_csv("data/accessory_units.csv",
                                index_col="juris")[str(year)]
    buildings_juris = misc.reindex(parcels.juris, buildings.parcel_id)
    res_buildings = buildings_juris[buildings.general_type == "Residential"]
    add_buildings = groupby_random_choice(res_buildings, add_units)
    add_buildings = pd.Series(add_buildings.index).value_counts()
    buildings.local.loc[add_buildings.index, "residential_units"] += \
        add_buildings.values


@orca.step()
def proportional_elcm(jobs, households, buildings, parcels,
                      year, run_number):

    juris_assumptions_df = pd.read_csv(os.path.join(
        "data",
        "juris_assumptions.csv"
    ), index_col="juris")

    # not a big fan of this - jobs with building_ids of -1 get dropped
    # by the merge so you have to grab the columns first and fill in
    # juris iff the building_id is != -1
    jobs_df = jobs.to_frame(["building_id", "empsix"])
    df = orca.merge_tables(
        target='jobs',
        tables=[jobs, buildings, parcels],
        columns=['juris', 'zone_id'])
    jobs_df["juris"] = df["juris"]
    jobs_df["zone_id"] = df["zone_id"]

    hh_df = orca.merge_tables(
        target='households',
        tables=[households, buildings, parcels],
        columns=['juris', 'zone_id', 'county'])

    # the idea here is to make sure we don't lose local retail and gov't
    # jobs - there has to be some amount of basic services to support an
    # increase in population

    buildings_df = orca.merge_tables(
        target='buildings',
        tables=[buildings, parcels],
        columns=['juris', 'zone_id', 'general_type', 'vacant_job_spaces'])

    buildings_df = buildings_df.rename(columns={
      'zone_id_x': 'zone_id', 'general_type_x': 'general_type'})

    # location options are vacant job spaces in retail buildings - this will
    # overfill certain location because we don't have enough space
    building_subset = buildings_df[buildings_df.general_type == "Retail"]
    location_options = building_subset.juris.repeat(
        building_subset.vacant_job_spaces.clip(0))

    print("Running proportional jobs model for retail")

    s = _proportional_jobs_model(
        # we now take the ratio of retail jobs to households as an input
        # that is manipulable by the modeler - this is stored in a csv
        # per jurisdiction
        juris_assumptions_df.minimum_forecast_retail_jobs_per_household,
        "RETEMPN",
        "juris",
        hh_df,
        jobs_df,
        location_options
    )

    jobs.update_col_from_series("building_id", s, cast=True)

    # first read the file from disk - it's small so no table source
    taz_assumptions_df = pd.read_csv(os.path.join(
        "data",
        "taz_growth_rates_gov_ed.csv"
    ), index_col="Taz")

    # we're going to multiply various aggregations of populations by factors
    # e.g. high school jobs are multiplied by county pop and so forth - this
    # is the dict of the aggregations of household counts
    mapping_d = {
        "TAZ Pop": hh_df["zone_id"].dropna().astype('int').value_counts(),
        "County Pop": taz_assumptions_df.County.map(
            hh_df["county"].value_counts()),
        "Reg Pop": len(hh_df)
    }
    # the factors are set up in relation to pop, not hh count
    pop_to_hh = .43

    # don't need county anymore
    del taz_assumptions_df["County"]

    # multipliers are in first row (not counting the headers)
    multipliers = taz_assumptions_df.iloc[0]
    # done with the row
    taz_assumptions_df = taz_assumptions_df.iloc[1:]

    # this is weird but Pandas was giving me a strange error when I tried
    # to change the type of the index directly
    taz_assumptions_df = taz_assumptions_df.reset_index()
    taz_assumptions_df["Taz"] = taz_assumptions_df.Taz.astype("int")
    taz_assumptions_df = taz_assumptions_df.set_index("Taz")

    # now go through and multiply each factor by the aggregation it applied to
    target_jobs = pd.Series(0, taz_assumptions_df.index)
    for col, mult in zip(taz_assumptions_df.columns, multipliers):
        target_jobs += (taz_assumptions_df[col].astype('float') *
                        mapping_d[mult] * pop_to_hh).fillna(0)

    target_jobs = target_jobs.astype('int')

    print("Running proportional jobs model for gov/edu")

    # location options are vacant job spaces in retail buildings - this will
    # overfill certain location because we don't have enough space
    building_subset = buildings_df[
        buildings.general_type.isin(["Office", "School"])]
    location_options = building_subset.zone_id.repeat(
        building_subset.vacant_job_spaces.clip(0))

    # now do the same thing for gov't jobs
    s = _proportional_jobs_model(
        None,  # computing jobs directly
        "OTHEMPN",
        "zone_id",
        hh_df,
        jobs_df,
        location_options,
        target_jobs=target_jobs
    )

    jobs.update_col_from_series("building_id", s, cast=True)


@orca.step()
def jobs_relocation(jobs, employment_relocation_rates, years_per_iter,
                    settings, static_parcels, buildings):

    # get buildings that are on those parcels
    static_buildings = buildings.index[
        buildings.parcel_id.isin(static_parcels)]

    df = pd.merge(jobs.to_frame(["zone_id", "empsix"]),
                  employment_relocation_rates.local,
                  on=["zone_id", "empsix"],
                  how="left")

    df.index = jobs.index

    # get the move rate for each job
    rate = (df.rate * years_per_iter).clip(0, 1.0)
    # get random floats and move jobs if they're less than the rate
    move = np.random.random(len(rate)) < rate

    # also don't move jobs that are on static parcels
    move &= ~jobs.building_id.isin(static_buildings)

    # get the index of the moving jobs
    index = jobs.index[move]

    # set jobs that are moving to a building_id of -1 (means unplaced)
    jobs.update_col_from_series("building_id",
                                pd.Series(-1, index=index))


@orca.step()
def household_relocation(households, household_relocation_rates,
                         settings, static_parcels, buildings):

    # get buildings that are on those parcels
    static_buildings = buildings.index[
        buildings.parcel_id.isin(static_parcels)]

    df = pd.merge(households.to_frame(["zone_id", "base_income_quartile",
                                       "tenure"]),
                  household_relocation_rates.local,
                  on=["zone_id", "base_income_quartile", "tenure"],
                  how="left")

    df.index = households.index

    # get random floats and move households if they're less than the rate
    move = np.random.random(len(df.rate)) < df.rate

    # also don't move households that are on static parcels
    move &= ~households.building_id.isin(static_buildings)

    # get the index of the moving jobs
    index = households.index[move]
    print("{} households are relocating".format(len(index)))

    # set households that are moving to a building_id of -1 (means unplaced)
    households.update_col_from_series("building_id",
                                      pd.Series(-1, index=index), cast=True)


# this deviates from the step in urbansim_defaults only in how it deals with
# demolished buildings - this version only demolishes when there is a row to
# demolish in the csv file - this also allows building multiple buildings and
# just adding capacity on an existing parcel, by adding one building at a time
@orca.step()
def scheduled_development_events(buildings, development_projects,
                                 demolish_events, summary, year, parcels,
                                 mapping, years_per_iter, parcels_geography,
                                 building_sqft_per_job, vmt_fee_categories,
<<<<<<< HEAD
                                 static_parcels, scenario, policy):
=======
                                 static_parcels, base_year):
>>>>>>> 3b40bf28
    # first demolish
    # 6/3/20: current approach is to grab projects from the simulation year
    # and previous four years, however the base year is treated differently,
    # eg 2015 pulls 2015-2010
    # this should be improved in the future so that the base year
    # also runs SDEM, eg 2015 pulls 2015-2014, while 2010 pulls 2010 projects
    if year == (base_year + years_per_iter):
        demolish = demolish_events.to_frame().\
            query("%d <= year_built <= %d" % (year - years_per_iter, year))
    else:
        demolish = demolish_events.to_frame().\
            query("%d < year_built <= %d" % (year - years_per_iter, year))
    print("Demolishing/building %d buildings" % len(demolish))
    l1 = len(buildings)
    buildings = utils._remove_developed_buildings(
        buildings.to_frame(buildings.local_columns),
        demolish,
        unplace_agents=["households", "jobs"])
    orca.add_injectable('static_parcels',
                        np.append(static_parcels,
                                  demolish.loc[demolish.action == 'build',
                                               'parcel_id']))
    orca.add_table("buildings", buildings)
    buildings = orca.get_table("buildings")
    print("Demolished %d buildings" % (l1 - len(buildings)))
    print("    (this number is smaller when parcel has no existing buildings)")

    # then build
    # 6/3/20: current approach is to grab projects from the simulation year
    # and previous four years, however the base year is treated differently,
    # eg 2015 pulls 2015-2010
    # this should be improved in the future so that the base year
    # also runs SDEM, eg 2015 pulls 2015-2014, while 2010 pulls 2010 projects
    if year == (base_year + years_per_iter):
        dps = development_projects.to_frame().\
            query("%d <= year_built <= %d" % (year - years_per_iter, year))
    else:
        dps = development_projects.to_frame().\
            query("%d < year_built <= %d" % (year - years_per_iter, year))

    if len(dps) == 0:
        return

    new_buildings = utils.scheduled_development_events(
        buildings, dps,
        remove_developed_buildings=False,
        unplace_agents=['households', 'jobs'])
    new_buildings["form"] = new_buildings.building_type.map(
        mapping['building_type_map']).str.lower()
    new_buildings["job_spaces"] = new_buildings.non_residential_sqft / \
        new_buildings.building_type.fillna("OF").map(building_sqft_per_job)
    new_buildings["job_spaces"] = new_buildings.job_spaces.\
        fillna(0).astype('int')
    new_buildings["geom_id"] = parcel_id_to_geom_id(new_buildings.parcel_id)
    new_buildings["SDEM"] = True
    new_buildings["subsidized"] = False

    new_buildings["zone_id"] = misc.reindex(
        parcels.zone_id, new_buildings.parcel_id)
    new_buildings["vmt_res_cat"] = misc.reindex(
        vmt_fee_categories.res_cat, new_buildings.zone_id)
    new_buildings["vmt_nonres_cat"] = misc.reindex(
        vmt_fee_categories.nonres_cat, new_buildings.zone_id)
    del new_buildings["zone_id"]
    new_buildings["pda"] = parcels_geography.pda_id.loc[
        new_buildings.parcel_id].values
    
    # add Horizon geographies
    new_buildings["juris_trich"] = parcels_geography.juris_trich.loc[
        new_buildings.parcel_id].values

    # add Draft Blueprint geographies
    if scenario in policy["geographies_db_enable"]:
        new_buildings["tra_id"] = parcels_geography.tra_id.loc[
            new_buildings.parcel_id].values
        new_buildings["ppa_id"] = parcels_geography.ppa_id.loc[
            new_buildings.parcel_id].values
        new_buildings["sesit_id"] = parcels_geography.sesit_id.loc[
            new_buildings.parcel_id].values

    summary.add_parcel_output(new_buildings)


@orca.injectable(autocall=False)
def supply_and_demand_multiplier_func(demand, supply):
    s = demand / supply
    settings = orca.get_injectable('settings')
    print("Number of submarkets where demand exceeds supply:", len(s[s > 1.0]))
    # print "Raw relationship of supply and demand\n", s.describe()
    supply_correction = settings["price_equilibration"]
    clip_change_high = supply_correction["kwargs"]["clip_change_high"]
    t = s
    t -= 1.0
    t = t / t.max() * (clip_change_high-1)
    t += 1.0
    s.loc[s > 1.0] = t.loc[s > 1.0]
    return s, (s <= 1.0).all()


# this if the function for mapping a specific building that we build to a
# specific building type
@orca.injectable(autocall=False)
def form_to_btype_func(building):
    mapping = orca.get_injectable('mapping')
    form = building.form
    dua = building.residential_units / (building.parcel_size / 43560.0)
    # precise mapping of form to building type for residential
    if form is None or form == "residential":
        if dua < 16:
            return "HS"
        elif dua < 32:
            return "HT"
        return "HM"
    return mapping["form_to_btype"][form][0]


@orca.injectable(autocall=False)
def add_extra_columns_func(df):
    for col in ["residential_price", "non_residential_rent"]:
        df[col] = 0

    if "deed_restricted_units" not in df.columns:
        df["deed_restricted_units"] = 0
    else:
        print("Number of deed restricted units built = %d" %
              df.deed_restricted_units.sum())

    df["redfin_sale_year"] = 2012
    df["redfin_sale_price"] = np.nan

    if "residential_units" not in df:
        df["residential_units"] = 0

    if "parcel_size" not in df:
        df["parcel_size"] = \
            orca.get_table("parcels").parcel_size.loc[df.parcel_id]

    if orca.is_injectable("year") and "year_built" not in df:
        df["year_built"] = orca.get_injectable("year")

    if orca.is_injectable("form_to_btype_func") and \
            "building_type" not in df:
        form_to_btype_func = orca.get_injectable("form_to_btype_func")
        df["building_type"] = df.apply(form_to_btype_func, axis=1)

    return df


@orca.step()
def alt_feasibility(parcels, settings,
                    parcel_sales_price_sqft_func,
                    parcel_is_allowed_func):
    kwargs = settings['feasibility']
    config = sqftproforma.SqFtProFormaConfig()
    config.parking_rates["office"] = 1.5
    config.parking_rates["retail"] = 1.5
    config.building_efficiency = .85
    config.parcel_coverage = .85
    # use the cap rate from settings.yaml
    config.cap_rate = settings["cap_rate"]

    utils.run_feasibility(parcels,
                          parcel_sales_price_sqft_func,
                          parcel_is_allowed_func,
                          config=config,
                          **kwargs)

    f = subsidies.policy_modifications_of_profit(
        orca.get_table('feasibility').to_frame(),
        parcels)

    orca.add_table("feasibility", f)


@orca.step()
def residential_developer(feasibility, households, buildings, parcels, year,
                          settings, summary, form_to_btype_func,
                          add_extra_columns_func, parcels_geography,
                          limits_settings, final_year,
                          regional_controls):

    kwargs = settings['residential_developer']
    rc = regional_controls.to_frame()
    target_vacancy = rc.loc[year].st_res_vac

    num_units = dev.compute_units_to_build(
        len(households),
        buildings["residential_units"].sum(),
        target_vacancy)

    targets = []
    typ = "Residential"
    # now apply limits - limits are assumed to be yearly, apply to an
    # entire jurisdiction and be in terms of residential_units or job_spaces
    if typ in limits_settings:

        juris_name = parcels_geography.juris_name.\
            reindex(parcels.index).fillna('Other')

        juris_list = limits_settings[typ].keys()
        for juris, limit in limits_settings[typ].items():

            # the actual target is the limit times the number of years run
            # so far in the simulation (plus this year), minus the amount
            # built in previous years - in other words, you get rollover
            # and development is lumpy

            current_total = parcels.total_residential_units[
                (juris_name == juris) & (parcels.newest_building >= 2010)]\
                .sum()

            target = (year - 2010 + 1) * limit - current_total
            # make sure we don't overshoot the total development of the limit
            # for the horizon year - for instance, in Half Moon Bay we have
            # a very low limit and a single development in a far out year can
            # easily build over the limit for the total simulation
            max_target = (final_year - 2010 + 1) * limit - current_total

            if target <= 0:
                continue

            targets.append((juris_name == juris, target, max_target, juris))
            num_units -= target

        # other cities not in the targets get the remaining target
        targets.append((~juris_name.isin(juris_list), num_units, None, "none"))

    else:
        # otherwise use all parcels with total number of units
        targets.append((parcels.index == parcels.index,
                        num_units, None, "none"))

    for parcel_mask, target, final_target, juris in targets:

        print("Running developer for %s with target of %d" %
              (str(juris), target))

        # this was a fairly heinous bug - have to get the building wrapper
        # again because the buildings df gets modified by the run_developer
        # method below
        buildings = orca.get_table('buildings')

        new_buildings = utils.run_developer(
            "residential",
            households,
            buildings,
            "residential_units",
            parcels.parcel_size[parcel_mask],
            parcels.ave_sqft_per_unit[parcel_mask],
            parcels.total_residential_units[parcel_mask],
            feasibility,
            year=year,
            form_to_btype_callback=form_to_btype_func,
            add_more_columns_callback=add_extra_columns_func,
            num_units_to_build=int(target),
            profit_to_prob_func=subsidies.profit_to_prob_func,
            **kwargs)

        buildings = orca.get_table('buildings')

        if new_buildings is not None:
            new_buildings["subsidized"] = False

        if final_target is not None and new_buildings is not None:
            # make sure we don't overbuild the target for the whole simulation
            overshoot = new_buildings.net_units.sum() - final_target

            if overshoot > 0:
                index = new_buildings.tail(1).index[0]
                index = int(index)
                # make sure we don't get into a negative unit situation
                current_units = buildings.local.loc[index, "residential_units"]
                # only can reduce by as many units as we have
                overshoot = min(overshoot, current_units)
                # used below - this is the pct we need to reduce the building
                overshoot_pct = \
                    (current_units - overshoot) / float(current_units)

                buildings.local.loc[index, "residential_units"] -= overshoot

                # we also need to fix the other columns so they make sense
                for col in ["residential_sqft", "building_sqft",
                            "deed_restricted_units"]:
                    val = buildings.local.loc[index, col]
                    # reduce by pct but round to int
                    buildings.local.loc[index, col] = int(val * overshoot_pct)

        summary.add_parcel_output(new_buildings)


@orca.step()
def retail_developer(jobs, buildings, parcels, nodes, feasibility,
                     settings, summary, add_extra_columns_func, net):

    dev_settings = settings['non_residential_developer']
    all_units = dev.compute_units_to_build(
        len(jobs),
        buildings.job_spaces.sum(),
        dev_settings['kwargs']['target_vacancy'])

    target = all_units * float(dev_settings['type_splits']["Retail"])
    # target here is in sqft
    target *= settings["building_sqft_per_job"]["HS"]

    feasibility = feasibility.to_frame().loc[:, "retail"]
    feasibility = feasibility.dropna(subset=["max_profit"])

    feasibility["non_residential_sqft"] = \
        feasibility.non_residential_sqft.astype("int")

    feasibility["retail_ratio"] = parcels.retail_ratio
    feasibility = feasibility.reset_index()

    # create features
    f1 = feasibility.retail_ratio / feasibility.retail_ratio.max()
    f2 = feasibility.max_profit / feasibility.max_profit.max()

    # combine features in probability function - it's like combining expense
    # of building the building with the market in the neighborhood
    p = f1 * 1.5 + f2
    p = p.clip(lower=1.0/len(p)/10)

    print("Attempting to build {:,} retail sqft".format(target))

    # order by weighted random sample
    feasibility = feasibility.sample(frac=1.0, weights=p)

    bldgs = buildings.to_frame(buildings.local_columns + ["general_type"])

    devs = []

    for dev_id, d in feasibility.iterrows():

        if target <= 0:
            break

        # any special logic to filter these devs?

        # remove new dev sqft from target
        target -= d.non_residential_sqft

        # add redeveloped sqft to target
        filt = "general_type == 'Retail' and parcel_id == %d" % \
            d["parcel_id"]
        target += bldgs.query(filt).non_residential_sqft.sum()

        devs.append(d)

    if len(devs) == 0:
        return

    # record keeping - add extra columns to match building dataframe
    # add the buidings and demolish old buildings, and add to debug output
    devs = pd.DataFrame(devs, columns=feasibility.columns)

    print("Building {:,} retail sqft in {:,} projects".format(
        devs.non_residential_sqft.sum(), len(devs)))
    if target > 0:
        print("   WARNING: retail target not met")

    devs["form"] = "retail"
    devs = add_extra_columns_func(devs)

    add_buildings(buildings, devs)

    summary.add_parcel_output(devs)


@orca.step()
def office_developer(feasibility, jobs, buildings, parcels, year,
                     settings, summary, form_to_btype_func, scenario,
                     add_extra_columns_func, parcels_geography,
                     limits_settings):

    dev_settings = settings['non_residential_developer']

    # I'm going to try a new way of computing this because the math the other
    # way is simply too hard.  Basically we used to try and apportion sectors
    # into the demand for office, retail, and industrial, but there's just so
    # much dirtyness to the data, for instance 15% of jobs are in residential
    # buildings, and 15% in other buildings, it's just hard to know how much
    # to build, we I think the right thing to do is to compute the number of
    # job spaces that are required overall, and then to apportion that new dev
    # into the three non-res types with a single set of coefficients
    all_units = dev.compute_units_to_build(
        len(jobs),
        buildings.job_spaces.sum(),
        dev_settings['kwargs']['target_vacancy'])

    print("Total units to build = %d" % all_units)
    if all_units <= 0:
        return

    for typ in ["Office"]:

        print("\nRunning for type: ", typ)

        num_units = all_units * float(dev_settings['type_splits'][typ])

        targets = []
        # now apply limits - limits are assumed to be yearly, apply to an
        # entire jurisdiction and be in terms of residential_units or
        # job_spaces
        if year > 2015 and typ in limits_settings:

            juris_name = parcels_geography.juris_name.\
                reindex(parcels.index).fillna('Other')

            juris_list = limits_settings[typ].keys()
            for juris, limit in limits_settings[typ].items():

                # the actual target is the limit times the number of years run
                # so far in the simulation (plus this year), minus the amount
                # built in previous years - in other words, you get rollover
                # and development is lumpy

                current_total = parcels.total_job_spaces[
                    (juris_name == juris) &
                    (parcels.newest_building > 2015)].sum()

                target = (year - 2015 + 1) * limit - current_total

                if target <= 0:
                    print("Already met target for juris = %s" % juris)
                    print("    target = %d, current_total = %d" %
                          (target, current_total))
                    continue

                targets.append((juris_name == juris, target, juris))
                num_units -= target

            # other cities not in the targets get the remaining target
            targets.append((~juris_name.isin(juris_list), num_units, "none"))

        else:
            # otherwise use all parcels with total number of units
            targets.append((parcels.index == parcels.index, num_units, "none"))

        for parcel_mask, target, juris in targets:

            print("Running developer for %s with target of %d" %
                  (str(juris), target))
            print("Parcels in play:\n", pd.Series(parcel_mask).value_counts())

            # this was a fairly heinous bug - have to get the building wrapper
            # again because the buildings df gets modified by the run_developer
            # method below
            buildings = orca.get_table('buildings')

            new_buildings = utils.run_developer(
                typ.lower(),
                jobs,
                buildings,
                "job_spaces",
                parcels.parcel_size[parcel_mask],
                parcels.ave_sqft_per_unit[parcel_mask],
                parcels.total_job_spaces[parcel_mask],
                feasibility,
                year=year,
                form_to_btype_callback=form_to_btype_func,
                add_more_columns_callback=add_extra_columns_func,
                residential=False,
                num_units_to_build=int(target),
                profit_to_prob_func=subsidies.profit_to_prob_func,
                **dev_settings['kwargs'])

            if new_buildings is not None:
                new_buildings["subsidized"] = False

            summary.add_parcel_output(new_buildings)


@orca.step()
def developer_reprocess(buildings, year, years_per_iter, jobs,
                        parcels, summary, parcel_is_allowed_func):
    # this takes new units that come out of the developer, both subsidized
    # and non-subsidized and reprocesses them as required - please read
    # comments to see what this means in detail

    # 20% of base year buildings which are "residential" have job spaces - I
    # mean, there is a ratio of job spaces to res units in residential
    # buildings of 1 to 5 - this ratio should be kept for future year
    # buildings
    s = buildings.general_type == "Residential"
    res_units = buildings.residential_units[s].sum()
    job_spaces = buildings.job_spaces[s].sum()

    to_add = res_units * .05 - job_spaces
    if to_add > 0:
        print("Adding %d job_spaces" % to_add)
        res_units = buildings.residential_units[s]
        # bias selection of places to put job spaces based on res units
        print(res_units.describe())
        print(res_units[res_units < 0])
        add_indexes = np.random.choice(res_units.index.values, size=to_add,
                                       replace=True,
                                       p=(res_units/res_units.sum()))
        # collect same indexes
        add_indexes = pd.Series(add_indexes).value_counts()
        # this is sqft per job for residential bldgs
        add_sizes = add_indexes * 400
        print("Job spaces in res before adjustment: ",
              buildings.job_spaces[s].sum())
        buildings.local.loc[add_sizes.index,
                            "non_residential_sqft"] += add_sizes.values
        print("Job spaces in res after adjustment: ",
              buildings.job_spaces[s].sum())

    # the second step here is to add retail to buildings that are greater than
    # X stories tall - presumably this is a ground floor retail policy
    old_buildings = buildings.to_frame(buildings.local_columns)
    new_buildings = old_buildings.query(
       '%d == year_built and stories >= 4' % year)

    print("Attempting to add ground floor retail to %d devs" %
          len(new_buildings))
    retail = parcel_is_allowed_func("retail")
    new_buildings = new_buildings[retail.loc[new_buildings.parcel_id].values]
    print("Disallowing dev on these parcels:")
    print("    %d devs left after retail disallowed" % len(new_buildings))

    # this is the key point - make these new buildings' nonres sqft equal
    # to one story of the new buildings
    new_buildings.non_residential_sqft = new_buildings.building_sqft / \
        new_buildings.stories * .8

    new_buildings["residential_units"] = 0
    new_buildings["residential_sqft"] = 0
    new_buildings["deed_restricted_units"] = 0
    new_buildings["building_sqft"] = new_buildings.non_residential_sqft
    new_buildings["stories"] = 1
    new_buildings["building_type"] = "RB"

    # this is a fairly arbitrary rule, but we're only adding ground floor
    # retail in areas that are underserved right now - this is defined as
    # the location where the retail ratio (ratio of income to retail sqft)
    # is greater than the median
    ratio = parcels.retail_ratio.loc[new_buildings.parcel_id]
    new_buildings = new_buildings[ratio.values > ratio.median()]

    print("Adding %d sqft of ground floor retail in %d locations" %
          (new_buildings.non_residential_sqft.sum(), len(new_buildings)))

    all_buildings = dev.merge(old_buildings, new_buildings)
    orca.add_table("buildings", all_buildings)

    new_buildings["form"] = "retail"
    # this is sqft per job for retail use - this is all rather
    # ad-hoc so I'm hard-coding
    new_buildings["job_spaces"] = \
        (new_buildings.non_residential_sqft / 445.0).astype('int')
    new_buildings["net_units"] = new_buildings.job_spaces
    summary.add_parcel_output(new_buildings)

    # got to get the frame again because we just added rows
    buildings = orca.get_table('buildings')
    buildings_df = buildings.to_frame(
        ['year_built', 'building_sqft', 'general_type'])
    sqft_by_gtype = buildings_df.query('year_built >= %d' % year).\
        groupby('general_type').building_sqft.sum()
    print("New square feet by general type in millions:\n",
          sqft_by_gtype / 1000000.0)


def proportional_job_allocation(parcel_id):
    # this method takes a parcel and increases the number of jobs on the
    # parcel in proportion to the ratio of sectors that existed in the base yr
    # this is because elcms can't get the distribution right in some cases, eg
    # to keep mostly gov't jobs in city hall, etc - these are largely
    # institutions and not subject to the market

    # get buildings on this parcel
    buildings = orca.get_table("buildings").to_frame(
        ["parcel_id", "job_spaces", "zone_id", "year_built"]).\
        query("parcel_id == %d" % parcel_id)

    # get jobs in those buildings
    all_jobs = orca.get_table("jobs").local
    jobs = all_jobs[
        all_jobs.building_id.isin(buildings.query("year_built <= 2015").index)]

    # get job distribution by sector for this parcel
    job_dist = jobs.empsix.value_counts()

    # only add jobs to new buildings records
    for index, building in buildings.query("year_built > 2015").iterrows():

        num_new_jobs = building.job_spaces - len(
            all_jobs.query("building_id == %d" % index))

        if num_new_jobs == 0:
            continue

        sectors = np.random.choice(job_dist.index, size=num_new_jobs,
                                   p=job_dist/job_dist.sum())
        new_jobs = pd.DataFrame({"empsix": sectors, "building_id": index})
        # make sure index is incrementing
        new_jobs.index = new_jobs.index + 1 + np.max(all_jobs.index.values)

        print("Adding {} new jobs to parcel {} with proportional model".format(
            num_new_jobs, parcel_id))
        print(new_jobs.head())
        all_jobs = all_jobs.append(new_jobs)
        orca.add_table("jobs", all_jobs)


@orca.step()
def static_parcel_proportional_job_allocation(static_parcels):
    for parcel_id in static_parcels:
        proportional_job_allocation(parcel_id)


def make_network(name, weight_col, max_distance):
    st = pd.HDFStore(os.path.join(misc.data_dir(), name), "r")
    nodes, edges = st.nodes, st.edges
    net = pdna.Network(nodes["x"], nodes["y"], edges["from"], edges["to"],
                       edges[[weight_col]])
    net.precompute(max_distance)
    return net


def make_network_from_settings(settings):
    return make_network(
        settings["name"],
        settings.get("weight_col", "weight"),
        settings['max_distance']
    )


@orca.injectable(cache=True)
def net(settings):
    nets = {}
    pdna.reserve_num_graphs(len(settings["build_networks"]))

    # yeah, starting to hardcode stuff, not great, but can only
    # do nearest queries on the first graph I initialize due to crummy
    # limitation in pandana
    for key in settings["build_networks"].keys():
        nets[key] = make_network_from_settings(
            settings['build_networks'][key]
        )

    return nets


@orca.step()
def local_pois(settings):
    # because of the aforementioned limit of one netowrk at a time for the
    # POIS, as well as the large amount of memory used, this is now a
    # preprocessing step
    n = make_network(
        settings['build_networks']['walk']['name'],
        "weight", 3000)

    n.init_pois(
        num_categories=1,
        max_dist=3000,
        max_pois=1)

    cols = {}

    locations = pd.read_csv(os.path.join(misc.data_dir(), 'bart_stations.csv'))
    n.set_pois("tmp", locations.lng, locations.lat)
    cols["bartdist"] = n.nearest_pois(3000, "tmp", num_pois=1)[1]

    locname = 'pacheights'
    locs = orca.get_table('landmarks').local.query("name == '%s'" % locname)
    n.set_pois("tmp", locs.lng, locs.lat)
    cols["pacheights"] = n.nearest_pois(3000, "tmp", num_pois=1)[1]

    df = pd.DataFrame(cols)
    df.index.name = "node_id"
    df.to_csv('local_poi_distances.csv')


@orca.step()
def neighborhood_vars(net):
    nodes = networks.from_yaml(net["walk"], "neighborhood_vars.yaml")
    nodes = nodes.replace(-np.inf, np.nan)
    nodes = nodes.replace(np.inf, np.nan)
    nodes = nodes.fillna(0)

    print(nodes.describe())
    orca.add_table("nodes", nodes)


@orca.step()
def regional_vars(net):
    nodes = networks.from_yaml(net["drive"], "regional_vars.yaml")
    nodes = nodes.fillna(0)

    nodes2 = pd.read_csv('data/regional_poi_distances.csv',
                         index_col="tmnode_id")
    nodes = pd.concat([nodes, nodes2], axis=1)

    print(nodes.describe())
    orca.add_table("tmnodes", nodes)


@orca.step()
def regional_pois(settings, landmarks):
    # because of the aforementioned limit of one netowrk at a time for the
    # POIS, as well as the large amount of memory used, this is now a
    # preprocessing step
    n = make_network(
        settings['build_networks']['drive']['name'],
        "CTIMEV", 75)

    n.init_pois(
        num_categories=1,
        max_dist=75,
        max_pois=1)

    cols = {}
    for locname in ["embarcadero", "stanford", "pacheights"]:
        locs = landmarks.local.query("name == '%s'" % locname)
        n.set_pois("tmp", locs.lng, locs.lat)
        cols[locname] = n.nearest_pois(75, "tmp", num_pois=1)[1]

    df = pd.DataFrame(cols)
    print(df.describe())
    df.index.name = "tmnode_id"
    df.to_csv('regional_poi_distances.csv')


@orca.step()
def price_vars(net):
    nodes2 = networks.from_yaml(net["walk"], "price_vars.yaml")
    nodes2 = nodes2.fillna(0)
    print(nodes2.describe())
    nodes = orca.get_table('nodes')
    nodes = nodes.to_frame().join(nodes2)
    orca.add_table("nodes", nodes)<|MERGE_RESOLUTION|>--- conflicted
+++ resolved
@@ -367,11 +367,7 @@
                                  demolish_events, summary, year, parcels,
                                  mapping, years_per_iter, parcels_geography,
                                  building_sqft_per_job, vmt_fee_categories,
-<<<<<<< HEAD
                                  static_parcels, scenario, policy):
-=======
-                                 static_parcels, base_year):
->>>>>>> 3b40bf28
     # first demolish
     # 6/3/20: current approach is to grab projects from the simulation year
     # and previous four years, however the base year is treated differently,
