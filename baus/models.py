from __future__ import print_function

import os
import sys
import yaml

import numpy as np
import pandas as pd
import orca
import pandana.network as pdna
from urbansim.developer import sqftproforma
from urbansim.developer.developer import Developer as dev
from urbansim.utils import misc, networks
<<<<<<< HEAD
from urbansim_defaults import models , utils
from baus import urbansim_default_utils as utils_local # local slightly modified version of urbansim_defaults utils
=======
from urbansim_defaults import models #, utils
from baus import urbansim_default_utils as utils # local slightly modified version of urbansim_defaults utils
>>>>>>> 2ceb4908

from baus import datasources, subsidies, variables
from baus.utils import \
    add_buildings, geom_id_to_parcel_id, groupby_random_choice, \
    parcel_id_to_geom_id, round_series_match_target


@orca.step()
def elcm_simulate(jobs, buildings, aggregations, year, run_name, outputs_dir):
    """
    testing docstring documentation for automated documentation creation
    """
    
    buildings.local["non_residential_rent"] = \
        buildings.local.non_residential_rent.fillna(0)
    
    spec_path = os.path.join("location_choice", orca.get_injectable("elcm_spec_file"))
    
    print(f'Simulating elcm with {spec_path}')
    print('Agents:')
    print('\tJobs:',jobs.to_frame().shape[0])
    print('\tBuildings:',buildings.to_frame().shape[0])
    print('Office rents - before estimation', buildings.to_frame().query('building_type=="OF"').non_residential_rent.describe())

    # temporary use of modified local version with different signature
    # for debug / testing purposes
    elcm = utils_local.lcm_simulate(spec_path, 
                              jobs, buildings, aggregations,
                              "building_id", "job_spaces",
                              "vacant_job_spaces", cast=True,
                              debug=True,
                              run_name=run_name,
                              year=year,
                              outputs_dir=outputs_dir)
<<<<<<< HEAD
    return elcm
=======
    
    # outputs_dir = os.path.join(outputs_dir,'debug')
    # os.makedirs(outputs_dir,exist_ok=True)
    
    # out_path = os.path.join(outputs_dir,  f"{run_name}_{year}_DEBUG_elcm_probs.csv")
    # elcm.to_csv(out_path)

>>>>>>> 2ceb4908
    


@orca.step()
def elcm_simulate_ec5(jobs, buildings, aggregations, year, run_name):
    """
    testing docstring documentation for automated documentation creation
    """
    if year<=2030:
        # hold off until 2030 simulation
        return

    #spec_path = os.path.join("location_choice", orca.get_injectable("elcm_spec_file"))
    spec_path = os.path.join("location_choice",'elcm_ec5.yaml')
    
    elcm = utils.lcm_simulate(spec_path, 
                              jobs, buildings, aggregations,
                              "building_id", "job_spaces",
                              "vacant_job_spaces", cast=True)
    return elcm



# EC5 jobs-to-transit buffers assignment testing
@orca.step()
def gov_transit_elcm(jobs, buildings, parcels, run_setup, year):

    """
    This function assigns jobs in the NAICS 91 sector (Real Estate and Rental and Leasing) to vacant job spaces in transit hubs (ec5_cat='Transit_Hub').

    Args:
        jobs (orca.DataFrameWrapper(): A pandas DataFrame containing job data.
        buildings (orca.DataFrameWrapper(): An orca DataFrameWrapper containing building data.
        parcels (orca.DataFrameWrapper(): An orca DataFrameWrapper containing parcel data.

    Returns:
        None (updates jobs in-place)

    Modifies:
        jobs (pd.DataFrame): In-place modification of the jobs DataFrame to update building assignments.

    """

    if year<=2030:
        # hold off until 2030 simulation
        return
    # We look for a rate in the yaml and fall back on a conservative .25 (since this is a five year rate)
    GOVT_RELOCATION_RATE = run_setup.get('jobs_to_transit_strategy_random_reloc_rate',.25)

    # Jobs prep
    jobs_df = jobs.to_frame(["building_id", "empsix", "sector_id"])
    print(f'Beginning jobs: {jobs_df.shape[0]:,} of which {jobs_df.query("building_id==-1").shape[0]:,} dont have a building assignment')

    # this is used for a pre-allocation summary of jobs by ec5 transit category
    # but not that useful for selection since it excludes unplaced jobs
    jobs_buildings_df = orca.merge_tables(target='jobs', tables=[jobs, buildings, parcels], 
                    columns=["building_id", "empsix", "sector_id","county","ec5_cat"], 
                    drop_intersection=True)

    print('Jobs by ec5 category, county before\n', jobs_buildings_df.groupby(['county','ec5_cat']).size().unstack(1))
    print('Jobs by ec5 category, before\n', jobs_buildings_df.groupby(['ec5_cat']).size())
    
    # Buildings prep
    buildings_df = orca.merge_tables(target='buildings', tables=[buildings, parcels], 
                                     columns=['juris', 'county', 'general_type', 'job_spaces','vacant_job_spaces','ec5_cat'],
                                     drop_intersection=True)

    #buildings_df = buildings_df.rename(columns={'county_x': 'county', 'general_type_x': 'general_type'})

    # Where to go? Buffers!
    building_hosts = buildings_df.query('ec5_cat=="Transit_Hub" & vacant_job_spaces > 0 & general_type!="Residential"')

    # first - enumerate job spaces - but index to building_id is retained
    building_hosts_enum = building_hosts.index.repeat(building_hosts.vacant_job_spaces.clip(0))

    print('Building hosts in Transit Hubs:')
    print(f'Building count: {len(building_hosts)}')
    print(f'Building vacant job spaces: {building_hosts.vacant_job_spaces.sum()}')

    
    # second - get Move candidates
    moving_jobs_candidates = jobs_df[jobs_df.sector_id.isin([91])]
    print('Move candidates, by placement status: ',
            moving_jobs_candidates.groupby(moving_jobs_candidates.building_id!=-1).size())
    # Suppose we don't want all but just some - we could add logic for filtering later

    # We consider these movers a ceiling of sorts - the buffers may not actually have that many job spaces
    # We essentially just use the movers to "top them off" so to speak 

    # note this overrides the normal relocation rate mechanism and asserts
    # relocation - many of these will have an existing building assignment already 
    
    # get count of move candidates for NAICS 91
    movers_n = len(moving_jobs_candidates)
    
    # Scale according to this relocation rate - how many movers?
    relocating_n = int(movers_n * GOVT_RELOCATION_RATE)

    # Get the moving subset - while checking against target space capacity
    
    if len(building_hosts_enum) > relocating_n:
        # case where there is enough space for the relocating jobs
        moving_jobs = moving_jobs_candidates.sample(relocating_n, replace=False)
    else:
        # Where we have too many jobs - to avoid overfilling - 
        # clip relocating jobs to building_hosts_enum length - which means we top off - but not more -
        # in the buffer areas
        moving_jobs = moving_jobs_candidates.sample(len(building_hosts_enum), replace=False)
    
        print(f'Number of NAICS 91 jobs moving: {len(moving_jobs):,}, clipped from {relocating_n:,}')

    # Now we have the "visitors" - now sample the hosts.
    
    print(f"{building_hosts.vacant_job_spaces.sum():,} job spaces  in {len(building_hosts)} buildings")
    
    # for jobs randomly assign a building id from building_hosts_enum
    moving_jobs['building_id'] = np.random.choice(building_hosts_enum, size = len(moving_jobs), replace=False)

    # set jobs that are moving to the just assigned building_id
    jobs.update_col_from_series("building_id", moving_jobs['building_id'])

    # this is used for a post-allocation summary of jobs by ec5 transit category
    # a bit inefficient, but we can't just update new building ids since ec5_cat comes through parcels
    jobs_buildings_df_new = orca.merge_tables(target='jobs', tables=[jobs, buildings, parcels], 
                    columns=["building_id", "empsix", "sector_id","ec5_cat"])

    print('Jobs by ec5 category, after', jobs_buildings_df_new.groupby(['ec5_cat']).size())



@orca.step()
def households_transition(households, household_controls, year, transition_relocation_settings):
    s = orca.get_table('households').base_income_quartile.value_counts()
    print("Distribution by income before:\n", (s/s.sum()))
    ret = utils.full_transition(households,
                                household_controls,
                                year,
                                transition_relocation_settings['households_transition'],
                                "building_id")
    s = orca.get_table('households').base_income_quartile.value_counts()
    print("Distribution by income after:\n", (s/s.sum()))
    return ret


# this is a list of parcel_ids which are to be treated as static
@orca.injectable()
def static_parcels(developer_settings, parcels):
    # list of geom_ids to not relocate
    static_parcels = developer_settings["static_parcels"]
    # geom_ids -> parcel_ids
    return geom_id_to_parcel_id(
        pd.DataFrame(index=static_parcels), parcels).index.values


def _proportional_jobs_model(
    target_ratio,  # ratio of jobs of this sector to households
    sector,        # empsix sector
    groupby_col,   # ratio will be matched at this level of geog
    hh_df,
    jobs_df,
    locations_series,
    target_jobs=None  # pass this if you want to compute target jobs
):

    if target_jobs is None:
        # compute it if not passed
        target_jobs = hh_df[groupby_col].value_counts() * target_ratio
        target_jobs = target_jobs.astype('int')

    current_jobs = jobs_df[
        jobs_df.empsix == sector][groupby_col].value_counts()
    need_more_jobs = target_jobs - current_jobs
    need_more_jobs = need_more_jobs[need_more_jobs > 0]
    need_more_jobs_total = int(need_more_jobs.sum())

    available_jobs = \
        jobs_df.query("empsix == '%s' and building_id == -1" % sector)

    print("Need more jobs total: %d" % need_more_jobs_total)
    print("Available jobs: %d" % len(available_jobs))

    if len(available_jobs) == 0:
        # corner case
        return pd.Series()

    if len(available_jobs) >= need_more_jobs_total:

        # have enough jobs to assign, truncate available jobs
        available_jobs = available_jobs.head(need_more_jobs_total)

    else:

        # don't have enough jobs - random sample locations to partially
        # match the need (won't succed matching the entire need)
        need_more_jobs = round_series_match_target(
            need_more_jobs, len(available_jobs), 0)
        need_more_jobs_total = need_more_jobs.sum()

    assert need_more_jobs_total == len(available_jobs)

    if need_more_jobs_total <= 0:
        return pd.Series()

    print("Need more jobs\n", need_more_jobs)

    excess = need_more_jobs.sub(locations_series.value_counts(), fill_value=0)
    print("Excess demand\n", excess[excess > 0])

    # there's an issue with groupby_random_choice where it can't choose from
    # a set of locations that don't exist - e.g. we have 2 jobs in a certain
    # city but not locations to put them in.  we need to drop this demand
    drop = need_more_jobs.index.difference(locations_series.unique())
    print("We don't have any locations for these locations:\n", drop)
    need_more_jobs = need_more_jobs.drop(drop).astype('int')

    # choose random locations within jurises to match need_more_jobs totals
    choices = groupby_random_choice(locations_series, need_more_jobs,
                                    replace=True)

    # these might not be the same length after dropping a few lines above
    available_jobs = available_jobs.head(len(choices))

    return pd.Series(choices.index, available_jobs.index)


@orca.step()
def accessory_units_strategy(run_setup, year, buildings, parcels, accessory_units):

    add_units = accessory_units[str(year)]

    buildings_juris = misc.reindex(parcels.juris, buildings.parcel_id)
    res_buildings = buildings_juris[buildings.general_type == "Residential"]

    add_buildings = groupby_random_choice(res_buildings, add_units)
    add_buildings = pd.Series(add_buildings.index).value_counts()
    buildings.local.loc[add_buildings.index, "residential_units"] += add_buildings.values


@orca.step()
def proportional_elcm(jobs, households, buildings, parcels, proportional_retail_jobs_forecast, 
                      proportional_gov_ed_jobs_forecast):

    juris_assumptions_df = proportional_retail_jobs_forecast.to_frame()

    # not a big fan of this - jobs with building_ids of -1 get dropped
    # by the merge so you have to grab the columns first and fill in
    # juris iff the building_id is != -1
    jobs_df = jobs.to_frame(["building_id", "empsix"])
    df = orca.merge_tables(target='jobs', tables=[jobs, buildings, parcels], columns=['juris', 'zone_id'])
    jobs_df["juris"] = df["juris"]
    jobs_df["zone_id"] = df["zone_id"]

    hh_df = orca.merge_tables(target='households', tables=[households, buildings, parcels], columns=['juris', 'zone_id', 'county'])

    # the idea here is to make sure we don't lose local retail and gov't
    # jobs - there has to be some amount of basic services to support an
    # increase in population

    buildings_df = orca.merge_tables(target='buildings', tables=[buildings, parcels], 
                                     columns=['juris', 'zone_id', 'general_type', 'vacant_job_spaces'])

    buildings_df = buildings_df.rename(columns={'zone_id_x': 'zone_id', 'general_type_x': 'general_type'})

    # location options are vacant job spaces in retail buildings - this will
    # overfill certain location because we don't have enough space
    building_subset = buildings_df[buildings_df.general_type == "Retail"]
    building_hosts_enum = building_subset.juris.repeat(building_subset.vacant_job_spaces.clip(0))

    print("Running proportional jobs model for retail")

    # we now take the ratio of retail jobs to households as an input
    # that is manipulable by the modeler - this is stored in a csv per jurisdiction
    s = _proportional_jobs_model(juris_assumptions_df.minimum_forecast_retail_jobs_per_household,
                                 "RETEMPN", "juris", hh_df, jobs_df, building_hosts_enum)

    jobs.update_col_from_series("building_id", s, cast=True)

    taz_assumptions_df = proportional_gov_ed_jobs_forecast.to_frame()

    # we're going to multiply various aggregations of populations by factors
    # e.g. high school jobs are multiplied by county pop and so forth - this
    # is the dict of the aggregations of household counts
    mapping_d = {"TAZ Pop": hh_df["zone_id"].dropna().astype('int').value_counts(), 
                 "County Pop": taz_assumptions_df.County.map(hh_df["county"].value_counts()), "Reg Pop": len(hh_df)}
    # the factors are set up in relation to pop, not hh count
    pop_to_hh = .43

    # don't need county anymore
    del taz_assumptions_df["County"]

    # multipliers are in first row (not counting the headers)
    multipliers = taz_assumptions_df.iloc[0]
    # done with the row
    taz_assumptions_df = taz_assumptions_df.iloc[1:]

    # this is weird but Pandas was giving me a strange error when I tried
    # to change the type of the index directly
    taz_assumptions_df = taz_assumptions_df.reset_index()
    taz_assumptions_df["Taz"] = taz_assumptions_df.Taz.astype("int")
    taz_assumptions_df = taz_assumptions_df.set_index("Taz")

    # now go through and multiply each factor by the aggregation it applied to
    target_jobs = pd.Series(0, taz_assumptions_df.index)
    for col, mult in zip(taz_assumptions_df.columns, multipliers):
        target_jobs += (taz_assumptions_df[col].astype('float') * mapping_d[mult] * pop_to_hh).fillna(0)

    target_jobs = target_jobs.astype('int')

    print("Running proportional jobs model for gov/edu")

    # location options are vacant job spaces in retail buildings - this will
    # overfill certain location because we don't have enough space
    building_subset = buildings_df[buildings.general_type.isin(["Office", "School"])]
    building_hosts_enum = building_subset.zone_id.repeat(building_subset.vacant_job_spaces.clip(0))

    # now do the same thing for gov't jobs
    # computing jobs directly
    s = _proportional_jobs_model(None, "OTHEMPN", "zone_id", hh_df, jobs_df, building_hosts_enum, target_jobs=target_jobs)

    jobs.update_col_from_series("building_id", s, cast=True)


@orca.step()
def jobs_relocation(jobs, employment_relocation_rates, run_setup, employment_relocation_rates_adjusters, years_per_iter, settings, 
	                static_parcels, buildings):

    # get buildings that are on those parcels
    static_buildings = buildings.index[buildings.parcel_id.isin(static_parcels)]

    rates = employment_relocation_rates.local    
    # update the relocation rates with the adjusters if adjusters are being used
    if run_setup["employment_relocation_rates_adjusters"]:
        rates.update(employment_relocation_rates_adjusters.to_frame())

    rates = rates.stack().reset_index()
    rates.columns = ["zone_id", "empsix", "rate"]

    df = pd.merge(jobs.to_frame(["zone_id", "empsix"]), rates, on=["zone_id", "empsix"], how="left")
    df.index = jobs.index

    # get random floats and move jobs if they're less than the rate
    move = np.random.random(len(df.rate)) < df.rate
    # also don't move jobs that are on static parcels
    move &= ~jobs.building_id.isin(static_buildings)

    # get the index of the moving jobs
    index = jobs.index[move]
    print("{} jobs are relocating".format(len(index)))

    # set jobs that are moving to a building_id of -1 (means unplaced)
    jobs.update_col_from_series("building_id", pd.Series(-1, index=index))


@orca.step()
def household_relocation(households, household_relocation_rates, run_setup, static_parcels, buildings):

    # get buildings that are on those parcels
    static_buildings = buildings.index[buildings.parcel_id.isin(static_parcels)]

    rates = household_relocation_rates.local
    # update the relocation rates with the renter protections strategy if applicable
    if run_setup["run_renter_protections_strategy"]:
        renter_protections_relocation_rates = orca.get_table("renter_protections_relocation_rates")
        rates = pd.concat([rates, renter_protections_relocation_rates.to_frame()]).drop_duplicates(subset=["zone_id", "base_income_quartile", "tenure"], keep="last")
        rates = rates.reset_index(drop=True)
    
    df = pd.merge(households.to_frame(["zone_id", "base_income_quartile", "tenure"]), rates, on=["zone_id", "base_income_quartile", "tenure"], how="left")
    df.index = households.index

    # get random floats and move households if they're less than the rate
    move = np.random.random(len(df.rate)) < df.rate
    # also don't move households that are on static parcels
    move &= ~households.building_id.isin(static_buildings)

    # get the index of the moving jobs
    index = households.index[move]
    print("{} households are relocating".format(len(index)))

    # set households that are moving to a building_id of -1 (means unplaced)
    households.update_col_from_series("building_id", pd.Series(-1, index=index), cast=True)


# this deviates from the step in urbansim_defaults only in how it deals with
# demolished buildings - this version only demolishes when there is a row to
# demolish in the csv file - this also allows building multiple buildings and
# just adding capacity on an existing parcel, by adding one building at a time
@orca.step()
def scheduled_development_events(buildings, development_projects, demolish_events, summary, year, parcels, mapping, years_per_iter, 
                                 parcels_geography, building_sqft_per_job, static_parcels, base_year, run_setup):
    # first demolish
    # 6/3/20: current approach is to grab projects from the simulation year
    # and previous four years, however the base year is treated differently,
    # eg 2015 pulls 2015-2010
    # this should be improved in the future so that the base year
    # also runs SDEM, eg 2015 pulls 2015-2014, while 2010 pulls 2010 projects
    if year == (base_year + years_per_iter):
        demolish = demolish_events.to_frame().query("%d <= year_built <= %d" % (year - years_per_iter, year))
    else:
        demolish = demolish_events.to_frame().query("%d < year_built <= %d" % (year - years_per_iter, year))
    print("Demolishing/building %d buildings" % len(demolish))

    l1 = len(buildings)
    buildings = utils._remove_developed_buildings(buildings.to_frame(buildings.local_columns), demolish,
                                                  unplace_agents=["households", "jobs"])
    orca.add_injectable('static_parcels', np.append(static_parcels, demolish.loc[demolish.action == 'build', 'parcel_id']))
    orca.add_table("buildings", buildings)
    buildings = orca.get_table("buildings")
    print("Demolished %d buildings" % (l1 - len(buildings)))
    print("    (this number is smaller when parcel has no existing buildings)")

    # then build
    # 6/3/20: current approach is to grab projects from the simulation year
    # and previous four years, however the base year is treated differently,
    # eg 2015 pulls 2015-2010
    # this should be improved in the future so that the base year
    # also runs SDEM, eg 2015 pulls 2015-2014, while 2010 pulls 2010 projects
    if year == (base_year + years_per_iter):
        dps = development_projects.to_frame().query("%d <= year_built <= %d" % (year - years_per_iter, year))
    else:
        dps = development_projects.to_frame().query("%d < year_built <= %d" % (year - years_per_iter, year))

    if len(dps) == 0:
        return

    new_buildings = utils.scheduled_development_events(buildings, dps, remove_developed_buildings=False,
                                                       unplace_agents=['households', 'jobs'])
    new_buildings["form"] = new_buildings.building_type.map(mapping['building_type_map']).str.lower()
    new_buildings["job_spaces"] = new_buildings.non_residential_sqft / new_buildings.building_type.fillna("OF").map(building_sqft_per_job)
    new_buildings["job_spaces"] = new_buildings.job_spaces.fillna(0).astype('int')
    new_buildings["geom_id"] = parcel_id_to_geom_id(new_buildings.parcel_id)
    new_buildings["SDEM"] = True
    new_buildings["subsidized"] = False

    new_buildings["zone_id"] = misc.reindex(parcels.zone_id, new_buildings.parcel_id)
    if run_setup['run_vmt_fee_res_for_res_strategy'] or run_setup["run_sb_743_strategy"]:
        vmt_fee_categories = orca.get_table("vmt_fee_categories")
        new_buildings["vmt_res_cat"] = misc.reindex(vmt_fee_categories.res_cat, new_buildings.zone_id)
    if (run_setup['run_vmt_fee_com_for_com_strategy'] or run_setup['run_vmt_fee_com_for_res_strategy']):
        vmt_fee_categories = orca.get_table("vmt_fee_categories")
        new_buildings["vmt_nonres_cat"] = misc.reindex(vmt_fee_categories.nonres_cat, new_buildings.zone_id)
    del new_buildings["zone_id"]

    for col in run_setup["parcels_geography_cols"]:
        new_buildings[col] = parcels_geography[col].loc[new_buildings.parcel_id].values


@orca.injectable(autocall=False)
def supply_and_demand_multiplier_func(demand, supply):
    s = demand / supply
    settings = orca.get_injectable('price_settings')
    print("Number of submarkets where demand exceeds supply:", len(s[s > 1.0]))
    # print "Raw relationship of supply and demand\n", s.describe()
    supply_correction = settings["price_equilibration"]
    clip_change_high = supply_correction["kwargs"]["clip_change_high"]
    t = s
    t -= 1.0
    t = t / t.max() * (clip_change_high-1)
    t += 1.0
    s.loc[s > 1.0] = t.loc[s > 1.0]
    return s, (s <= 1.0).all()


# this if the function for mapping a specific building that we build to a
# specific building type
@orca.injectable(autocall=False)
def form_to_btype_func(building):
    mapping = orca.get_injectable('mapping')
    form = building.form
    dua = building.residential_units / (building.parcel_size / 43560.0)
    # precise mapping of form to building type for residential
    if form is None or form == "residential":
        if dua < 16:
            # this will lead to counterintuitive results for, say, larger parcels of several acres
            # where dozens of units would be classified as HS all the same
            return "HS"
        elif dua < 32:
            return "HT"
        return "HM"
    return mapping["form_to_btype"][form][0]


@orca.injectable(autocall=False)
def add_extra_columns_func(df):
    df['source'] = 'developer_model'

    for col in ["residential_price", "non_residential_rent"]:
        df[col] = 0

    if "deed_restricted_units" not in df.columns:
        df["deed_restricted_units"] = 0
    else:
        print("Number of deed restricted units built = %d" %
              df.deed_restricted_units.sum())
    df["preserved_units"] = 0.0

    if "inclusionary_units" not in df.columns:
        df["inclusionary_units"] = 0
    else:
        print("Number of inclusionary units built = %d" %
              df.inclusionary_units.sum())

    if "subsidized_units" not in df.columns:
        df["subsidized_units"] = 0
    else:
        print("Number of subsidized units built = %d" %
              df.subsidized_units.sum())

    df["redfin_sale_year"] = 2012
    df["redfin_sale_price"] = np.nan

    if "residential_units" not in df:
        df["residential_units"] = 0

    if "parcel_size" not in df:
        df["parcel_size"] = \
            orca.get_table("parcels").parcel_size.loc[df.parcel_id]

    if orca.is_injectable("year") and "year_built" not in df:
        df["year_built"] = orca.get_injectable("year")

    if orca.is_injectable("form_to_btype_func") and \
            "building_type" not in df:
        form_to_btype_func = orca.get_injectable("form_to_btype_func")
        df["building_type"] = df.apply(form_to_btype_func, axis=1)

    return df


@orca.step()
def alt_feasibility(parcels, developer_settings,
                    parcel_sales_price_sqft_func,
                    parcel_is_allowed_func):
    kwargs = developer_settings['feasibility']
    config = sqftproforma.SqFtProFormaConfig()
    config.parking_rates["office"] = 1.5
    config.parking_rates["retail"] = 1.5
    config.building_efficiency = .85
    config.parcel_coverage = .85
    # use the cap rate from settings.yaml
    config.cap_rate = developer_settings["cap_rate"]

    utils.run_feasibility(parcels,
                          parcel_sales_price_sqft_func,
                          parcel_is_allowed_func,
                          config=config,
                          **kwargs)
    
    # save feasibility table state for summaries
    orca.add_injectable("feasibility_before_policy", orca.get_table("feasibility").to_frame())

    f = subsidies.policy_modifications_of_profit(orca.get_table('feasibility').to_frame(),parcels)

    # save feasibility table state for summaries
    orca.add_injectable("feasibility_after_policy", f)

    orca.add_table("feasibility", f)


@orca.step()
def residential_developer(feasibility, households, buildings, parcels, year,
                          developer_settings, summary, form_to_btype_func,
                          add_extra_columns_func, parcels_geography,
                          limits_settings, final_year, run_setup):

    kwargs = developer_settings['residential_developer']

    if run_setup["residential_vacancy_rate_mods"]:
        res_vacancy = orca.get_table("residential_vacancy_rate_mods").to_frame()
        target_vacancy =  res_vacancy.loc[year].st_res_vac
    else:
        target_vacancy =  kwargs["target_vacancy"]

    num_units = dev.compute_units_to_build(
        len(households),
        buildings["residential_units"].sum(),
        target_vacancy)

    targets = []
    typ = "Residential"
    # now apply limits - limits are assumed to be yearly, apply to an
    # entire jurisdiction and be in terms of residential_units or job_spaces
    if typ in limits_settings:

        juris_name = parcels_geography.juris_name.\
            reindex(parcels.index).fillna('Other')

        juris_list = limits_settings[typ].keys()
        for juris, limit in limits_settings[typ].items():

            # the actual target is the limit times the number of years run
            # so far in the simulation (plus this year), minus the amount
            # built in previous years - in other words, you get rollover
            # and development is lumpy

            current_total = parcels.total_residential_units[
                (juris_name == juris) & (parcels.newest_building >= 2010)]\
                .sum()

            target = (year - 2010 + 1) * limit - current_total
            # make sure we don't overshoot the total development of the limit
            # for the horizon year - for instance, in Half Moon Bay we have
            # a very low limit and a single development in a far out year can
            # easily build over the limit for the total simulation
            max_target = (final_year - 2010 + 1) * limit - current_total

            if target <= 0:
                continue

            targets.append((juris_name == juris, target, max_target, juris))
            num_units -= target

        # other cities not in the targets get the remaining target
        targets.append((~juris_name.isin(juris_list), num_units, None, "none"))

    else:
        # otherwise use all parcels with total number of units
        targets.append((parcels.index == parcels.index,
                        num_units, None, "none"))

    for parcel_mask, target, final_target, juris in targets:

        print("Running developer for %s with target of %d" %
              (str(juris), target))

        # this was a fairly heinous bug - have to get the building wrapper
        # again because the buildings df gets modified by the run_developer
        # method below
        buildings = orca.get_table('buildings')
        print('Stats of buildings before run_developer(): \n{}'.format(
             buildings.to_frame()[['deed_restricted_units','preserved_units','inclusionary_units']].sum()))
        new_buildings = utils.run_developer(
            "residential",
            households,
            buildings,
            "residential_units",
            parcels.parcel_size[parcel_mask],
            parcels.ave_sqft_per_unit[parcel_mask],
            parcels.total_residential_units[parcel_mask],
            feasibility,
            year=year,
            form_to_btype_callback=form_to_btype_func,
            add_more_columns_callback=add_extra_columns_func,
            num_units_to_build=int(target),
            profit_to_prob_func=subsidies.profit_to_prob_func,
            **kwargs)
        print('Stats of buildings before run_developer(): \n{}'.format(
             buildings.to_frame()[['deed_restricted_units','preserved_units','inclusionary_units']].sum()))

        buildings = orca.get_table('buildings')

        if new_buildings is not None:
            new_buildings["subsidized"] = False

        if final_target is not None and new_buildings is not None:
            # make sure we don't overbuild the target for the whole simulation
            overshoot = new_buildings.net_units.sum() - final_target

            if overshoot > 0:
                index = new_buildings.tail(1).index[0]
                index = int(index)
                # make sure we don't get into a negative unit situation
                current_units = buildings.local.loc[index, "residential_units"]
                # only can reduce by as many units as we have
                overshoot = min(overshoot, current_units)
                # used below - this is the pct we need to reduce the building
                overshoot_pct = \
                    (current_units - overshoot) / float(current_units)

                buildings.local.loc[index, "residential_units"] -= overshoot

                # we also need to fix the other columns so they make sense
                for col in ["residential_sqft", "building_sqft",
                            "deed_restricted_units", "inclusionary_units",
                            "subsidized_units"]:
                    val = buildings.local.loc[index, col]
                    # reduce by pct but round to int
                    buildings.local.loc[index, col] = int(val * overshoot_pct)
                # also fix the corresponding columns in new_buildings
                for col in ["residential_sqft","building_sqft",
                            "residential_units", "deed_restricted_units",
                            "inclusionary_units", "subsidized_units"]:
                    val = new_buildings.loc[index, col]
                    new_buildings.loc[index, col] = int(val * overshoot_pct)
                for col in ["policy_based_revenue_reduction",
                            "max_profit"]:
                    val = new_buildings.loc[index, col]
                    new_buildings.loc[index, col] = val * overshoot_pct


@orca.step()
def retail_developer(jobs, buildings, parcels, nodes, feasibility,
                     developer_settings, summary, add_extra_columns_func, net):

    dev_settings = developer_settings['non_residential_developer']
    all_units = dev.compute_units_to_build(
        len(jobs),
        buildings.job_spaces.sum(),
        dev_settings['kwargs']['target_vacancy'])

    target = all_units * float(dev_settings['type_splits']["Retail"])
    # target here is in sqft
    target *= developer_settings["building_sqft_per_job"]["HS"]

    feasibility = feasibility.to_frame().loc[:, "retail"]
    feasibility = feasibility.dropna(subset=["max_profit"])

    feasibility["non_residential_sqft"] = \
        feasibility.non_residential_sqft.astype("int")

    feasibility["retail_ratio"] = parcels.retail_ratio
    feasibility = feasibility.reset_index()

    # create features
    f1 = feasibility.retail_ratio / feasibility.retail_ratio.max()
    f2 = feasibility.max_profit / feasibility.max_profit.max()

    # combine features in probability function - it's like combining expense
    # of building the building with the market in the neighborhood
    p = f1 * 1.5 + f2
    p = p.clip(lower=1.0/len(p)/10)

    print("Attempting to build {:,} retail sqft".format(target))

    # order by weighted random sample
    feasibility = feasibility.sample(frac=1.0, weights=p)

    bldgs = buildings.to_frame(buildings.local_columns + ["general_type"])

    devs = []

    for dev_id, d in feasibility.iterrows():

        if target <= 0:
            break

        # any special logic to filter these devs?

        # remove new dev sqft from target
        target -= d.non_residential_sqft

        # add redeveloped sqft to target
        filt = "general_type == 'Retail' and parcel_id == %d" % \
            d["parcel_id"]
        target += bldgs.query(filt).non_residential_sqft.sum()

        devs.append(d)

    if len(devs) == 0:
        return

    # record keeping - add extra columns to match building dataframe
    # add the buidings and demolish old buildings, and add to debug output
    devs = pd.DataFrame(devs, columns=feasibility.columns)

    print("Building {:,} retail sqft in {:,} projects".format(
        devs.non_residential_sqft.sum(), len(devs)))
    if target > 0:
        print("   WARNING: retail target not met")

    devs["form"] = "retail"
    devs = add_extra_columns_func(devs)

    add_buildings(buildings, devs)


@orca.step()
def office_developer(feasibility, jobs, buildings, parcels, year,
                     developer_settings, summary, form_to_btype_func,
                     add_extra_columns_func, parcels_geography,
                     limits_settings):

    dev_settings = developer_settings['non_residential_developer']

    # I'm going to try a new way of computing this because the math the other
    # way is simply too hard.  Basically we used to try and apportion sectors
    # into the demand for office, retail, and industrial, but there's just so
    # much dirtyness to the data, for instance 15% of jobs are in residential
    # buildings, and 15% in other buildings, it's just hard to know how much
    # to build, we I think the right thing to do is to compute the number of
    # job spaces that are required overall, and then to apportion that new dev
    # into the three non-res types with a single set of coefficients
    all_units = dev.compute_units_to_build(
        len(jobs),
        buildings.job_spaces.sum(),
        dev_settings['kwargs']['target_vacancy'])

    print("Total units to build = %d" % all_units)
    if all_units <= 0:
        return

    for typ in ["Office"]:

        print("\nRunning for type: ", typ)

        num_units = all_units * float(dev_settings['type_splits'][typ])

        targets = []
        # now apply limits - limits are assumed to be yearly, apply to an
        # entire jurisdiction and be in terms of residential_units or
        # job_spaces
        if year > 2015 and typ in limits_settings:

            juris_name = parcels_geography.juris_name.\
                reindex(parcels.index).fillna('Other')

            juris_list = limits_settings[typ].keys()
            for juris, limit in limits_settings[typ].items():

                # the actual target is the limit times the number of years run
                # so far in the simulation (plus this year), minus the amount
                # built in previous years - in other words, you get rollover
                # and development is lumpy

                current_total = parcels.total_job_spaces[
                    (juris_name == juris) &
                    (parcels.newest_building > 2015)].sum()

                target = (year - 2015 + 1) * limit - current_total

                if target <= 0:
                    print("Already met target for juris = %s" % juris)
                    print("    target = %d, current_total = %d" %
                          (target, current_total))
                    continue

                targets.append((juris_name == juris, target, juris))
                num_units -= target

            # other cities not in the targets get the remaining target
            targets.append((~juris_name.isin(juris_list), num_units, "none"))

        else:
            # otherwise use all parcels with total number of units
            targets.append((parcels.index == parcels.index, num_units, "none"))

        for parcel_mask, target, juris in targets:

            print("Running developer for %s with target of %d" %
                  (str(juris), target))
            print("Parcels in play:\n", pd.Series(parcel_mask).value_counts())

            # this was a fairly heinous bug - have to get the building wrapper
            # again because the buildings df gets modified by the run_developer
            # method below
            buildings = orca.get_table('buildings')

            new_buildings = utils.run_developer(
                typ.lower(),
                jobs,
                buildings,
                "job_spaces",
                parcels.parcel_size[parcel_mask],
                parcels.ave_sqft_per_unit[parcel_mask],
                parcels.total_job_spaces[parcel_mask],
                feasibility,
                year=year,
                form_to_btype_callback=form_to_btype_func,
                add_more_columns_callback=add_extra_columns_func,
                residential=False,
                num_units_to_build=int(target),
                profit_to_prob_func=subsidies.profit_to_prob_func,
                **dev_settings['kwargs'])

            if new_buildings is not None:
                new_buildings["subsidized"] = False


@orca.step()
def developer_reprocess(buildings, year, years_per_iter, jobs,
                        parcels, summary, parcel_is_allowed_func):
    # this takes new units that come out of the developer, both subsidized
    # and non-subsidized and reprocesses them as required - please read
    # comments to see what this means in detail

    # 20% of base year buildings which are "residential" have job spaces - I
    # mean, there is a ratio of job spaces to res units in residential
    # buildings of 1 to 5 - this ratio should be kept for future year
    # buildings
    s = buildings.general_type == "Residential"
    res_units = buildings.residential_units[s].sum()
    job_spaces = buildings.job_spaces[s].sum()

    to_add = res_units * .05 - job_spaces
    if to_add > 0:
        print("Adding %d job_spaces" % to_add)
        res_units = buildings.residential_units[s]
        # bias selection of places to put job spaces based on res units
        print(res_units.describe())
        print(res_units[res_units < 0])
        add_indexes = np.random.choice(res_units.index.values, size=to_add,
                                       replace=True,
                                       p=(res_units/res_units.sum()))
        # collect same indexes
        add_indexes = pd.Series(add_indexes).value_counts()
        # this is sqft per job for residential bldgs
        add_sizes = add_indexes * 400
        print("Job spaces in res before adjustment: ",
              buildings.job_spaces[s].sum())
        buildings.local.loc[add_sizes.index,
                            "non_residential_sqft"] += add_sizes.values
        print("Job spaces in res after adjustment: ",
              buildings.job_spaces[s].sum())

    # the second step here is to add retail to buildings that are greater than
    # X stories tall - presumably this is a ground floor retail policy
    old_buildings = buildings.to_frame(buildings.local_columns)
    new_buildings = old_buildings.query(
       '%d == year_built and stories >= 4' % year)

    print("Attempting to add ground floor retail to %d devs" %
          len(new_buildings))
    retail = parcel_is_allowed_func("retail")
    new_buildings = new_buildings[retail.loc[new_buildings.parcel_id].values]
    print("Disallowing dev on these parcels:")
    print("    %d devs left after retail disallowed" % len(new_buildings))

    # this is the key point - make these new buildings' nonres sqft equal
    # to one story of the new buildings
    new_buildings.non_residential_sqft = new_buildings.building_sqft / \
        new_buildings.stories * .8

    new_buildings["residential_units"] = 0
    new_buildings["residential_sqft"] = 0
    new_buildings["deed_restricted_units"] = 0
    new_buildings["inclusionary_units"] = 0
    new_buildings["subsidized_units"] = 0
    new_buildings["building_sqft"] = new_buildings.non_residential_sqft
    new_buildings["stories"] = 1
    new_buildings["building_type"] = "RB"

    # this is a fairly arbitrary rule, but we're only adding ground floor
    # retail in areas that are underserved right now - this is defined as
    # the location where the retail ratio (ratio of income to retail sqft)
    # is greater than the median
    ratio = parcels.retail_ratio.loc[new_buildings.parcel_id]
    new_buildings = new_buildings[ratio.values > ratio.median()]

    print("Adding %d sqft of ground floor retail in %d locations" %
          (new_buildings.non_residential_sqft.sum(), len(new_buildings)))

    all_buildings = dev.merge(old_buildings, new_buildings)
    orca.add_table("buildings", all_buildings)

    new_buildings["form"] = "retail"
    # this is sqft per job for retail use - this is all rather
    # ad-hoc so I'm hard-coding
    new_buildings["job_spaces"] = \
        (new_buildings.non_residential_sqft / 445.0).astype('int')
    new_buildings["net_units"] = new_buildings.job_spaces

    # got to get the frame again because we just added rows
    buildings = orca.get_table('buildings')
    buildings_df = buildings.to_frame(
        ['year_built', 'building_sqft', 'general_type'])
    sqft_by_gtype = buildings_df.query('year_built >= %d' % year).\
        groupby('general_type').building_sqft.sum()
    print("New square feet by general type in millions:\n",
          sqft_by_gtype / 1000000.0)


def proportional_job_allocation(parcel_id):
    # this method takes a parcel and increases the number of jobs on the
    # parcel in proportion to the ratio of sectors that existed in the base yr
    # this is because elcms can't get the distribution right in some cases, eg
    # to keep mostly gov't jobs in city hall, etc - these are largely
    # institutions and not subject to the market

    # get buildings on this parcel
    buildings = orca.get_table("buildings").to_frame(
        ["parcel_id", "job_spaces", "zone_id", "year_built"]).\
        query("parcel_id == %d" % parcel_id)

    # get jobs in those buildings
    all_jobs = orca.get_table("jobs").local
    jobs = all_jobs[
        all_jobs.building_id.isin(buildings.query("year_built <= 2015").index)]

    # get job distribution by sector for this parcel
    job_dist = jobs.empsix.value_counts()

    # only add jobs to new buildings records
    for index, building in buildings.query("year_built > 2015").iterrows():

        num_new_jobs = building.job_spaces - len(
            all_jobs.query("building_id == %d" % index))

        if num_new_jobs == 0:
            continue

        sectors = np.random.choice(job_dist.index, size=num_new_jobs,
                                   p=job_dist/job_dist.sum())
        new_jobs = pd.DataFrame({"empsix": sectors, "building_id": index})
        # make sure index is incrementing
        new_jobs.index = new_jobs.index + 1 + np.max(all_jobs.index.values)

        print("Adding {} new jobs to parcel {} with proportional model".format(
            num_new_jobs, parcel_id))
        print(new_jobs.head())
        all_jobs = all_jobs.append(new_jobs)
        orca.add_table("jobs", all_jobs)


@orca.step()
def static_parcel_proportional_job_allocation(static_parcels):
    for parcel_id in static_parcels:
        proportional_job_allocation(parcel_id)


def make_network(name, weight_col, max_distance):
    st = pd.HDFStore(os.path.join(orca.get_injectable("inputs_dir"), name), "r")
    nodes, edges = st.nodes, st.edges
    net = pdna.Network(nodes["x"], nodes["y"], edges["from"], edges["to"],
                       edges[[weight_col]])
    net.precompute(max_distance)
    return net


def make_network_from_settings(settings):
    return make_network(
        settings["name"],
        settings.get("weight_col", "weight"),
        settings['max_distance']
    )


@orca.injectable(cache=True)
def net(accessibility_settings):
    nets = {}
    pdna.reserve_num_graphs(len(accessibility_settings["build_networks"]))

    # yeah, starting to hardcode stuff, not great, but can only
    # do nearest queries on the first graph I initialize due to crummy
    # limitation in pandana
    for key in accessibility_settings["build_networks"].keys():
        nets[key] = make_network_from_settings(
            accessibility_settings['build_networks'][key]
        )

    return nets


@orca.step()
def local_pois(accessibility_settings):
    # because of the aforementioned limit of one network at a time for the
    # POIS, as well as the large amount of memory used, this is now a
    # preprocessing step
    n = make_network(
        accessibility_settings['build_networks']['walk']['name'],
        "weight", 3000)

    n.init_pois(
        num_categories=1,
        max_dist=3000,
        max_pois=1)

    cols = {}

    locations = pd.read_csv(os.path.join(orca.get_injectable("inputs_dir"), 'accessibility/pandana/bart_stations.csv'))
    n.set_pois("tmp", locations.lng, locations.lat)
    cols["bartdist"] = n.nearest_pois(3000, "tmp", num_pois=1)[1]

    locname = 'pacheights'
    locs = orca.get_table('landmarks').local.query("name == '%s'" % locname)
    n.set_pois("tmp", locs.lng, locs.lat)
    cols["pacheights"] = n.nearest_pois(3000, "tmp", num_pois=1)[1]

    df = pd.DataFrame(cols)
    df.index.name = "node_id"
    df.to_csv('local_poi_distances.csv')


@orca.step()
def neighborhood_vars(net):
    """
    Applies pandana to create 226060 network nodes (focusing on pedestrian level), dividing the region into 226060 neighborhoods; 
    key variables that reflect neighborhood characteristics (existing units, hh, income, jobs, etc.) are gathered from various tables
    (households, buildings, jobs) following certain rules defined in "neighborhood_vars.yaml", e.g. referencing radii (e.g. 1500, 3000),
    aggregation method (75%, average, median, etc.), filter (e.g. residential vs non-residential buildings).
    
    The pandana network is based on the base year OSM network from the H5 file. 
    How pandana works: quickly moves along the network, uses the H5 file has openstreet existing year network to run a mini-travel model
    (focusing on pedestrian level), get job counts, etc. along the network.
    """
    nodes = networks.from_yaml(net["walk"], "accessibility/neighborhood_vars.yaml")
    nodes = nodes.replace(-np.inf, np.nan)
    nodes = nodes.replace(np.inf, np.nan)
    nodes = nodes.fillna(0)

    print(nodes.describe())
    orca.add_table("nodes", nodes)


@orca.step()
def regional_vars(net):
    nodes = networks.from_yaml(net["drive"], "accessibility/regional_vars.yaml")
    nodes = nodes.fillna(0)

    nodes2 = pd.read_csv(os.path.join(orca.get_injectable("inputs_dir"), "accessibility/pandana/regional_poi_distances.csv"),
                         index_col="tmnode_id")
    nodes = pd.concat([nodes, nodes2], axis=1)

    print(nodes.describe())
    orca.add_table("tmnodes", nodes)


@orca.step()
def regional_pois(accessibility_settings, landmarks):
    # because of the aforementioned limit of one netowrk at a time for the
    # POIS, as well as the large amount of memory used, this is now a
    # preprocessing step
    n = make_network(
        accessibility_settings['build_networks']['drive']['name'],
        "CTIMEV", 75)

    n.init_pois(
        num_categories=1,
        max_dist=75,
        max_pois=1)

    cols = {}
    for locname in ["embarcadero", "stanford", "pacheights"]:
        locs = landmarks.local.query("name == '%s'" % locname)
        n.set_pois("tmp", locs.lng, locs.lat)
        cols[locname] = n.nearest_pois(75, "tmp", num_pois=1)[1]

    df = pd.DataFrame(cols)
    print(df.describe())
    df.index.name = "tmnode_id"
    df.to_csv('regional_poi_distances.csv')


@orca.step()
def price_vars(net):
    """
    Adds price variables to neighborhood_nodes, 4 new columns: 'residential', 'retail', 'office', 'industrial'.

    The 'residential' field feeds into "parcel_sales_price_sqft_func" to get an adjusted (the shifters)
    parcel-level residential price (average among all units on the same parcel):
    https://github.com/BayAreaMetro/bayarea_urbansim/blob/820554cbabee51725c445b9fd211542db8876c9f/baus/variables.py#L538
    https://github.com/BayAreaMetro/bayarea_urbansim/blob/820554cbabee51725c445b9fd211542db8876c9f/baus/variables.py#L333.

    The adjusted residential price ("parcel_sales_price_sqft_func") then is applied in the feasibility model:
    https://github.com/BayAreaMetro/bayarea_urbansim/blob/900cfd8674be3569ae42cc0afb532ee12581188f/baus/models.py#L452,
    corresponding to the "residential_sales_price_sqft" column.
    
    """
    nodes2 = networks.from_yaml(net["walk"], "accessibility/price_vars.yaml")
    nodes2 = nodes2.fillna(0)
    print(nodes2.describe())
    nodes = orca.get_table('nodes')
    nodes = nodes.to_frame().join(nodes2)
    orca.add_table("nodes", nodes)<|MERGE_RESOLUTION|>--- conflicted
+++ resolved
@@ -11,13 +11,8 @@
 from urbansim.developer import sqftproforma
 from urbansim.developer.developer import Developer as dev
 from urbansim.utils import misc, networks
-<<<<<<< HEAD
 from urbansim_defaults import models , utils
 from baus import urbansim_default_utils as utils_local # local slightly modified version of urbansim_defaults utils
-=======
-from urbansim_defaults import models #, utils
-from baus import urbansim_default_utils as utils # local slightly modified version of urbansim_defaults utils
->>>>>>> 2ceb4908
 
 from baus import datasources, subsidies, variables
 from baus.utils import \
@@ -52,18 +47,10 @@
                               run_name=run_name,
                               year=year,
                               outputs_dir=outputs_dir)
-<<<<<<< HEAD
     return elcm
-=======
-    
-    # outputs_dir = os.path.join(outputs_dir,'debug')
-    # os.makedirs(outputs_dir,exist_ok=True)
-    
-    # out_path = os.path.join(outputs_dir,  f"{run_name}_{year}_DEBUG_elcm_probs.csv")
-    # elcm.to_csv(out_path)
-
->>>>>>> 2ceb4908
-    
+    
+
+
 
 
 @orca.step()
