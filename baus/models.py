from __future__ import print_function

import os
import sys
import yaml

import numpy as np
import pandas as pd
import orca
import pandana.network as pdna
from urbansim.developer import sqftproforma
from urbansim.developer.developer import Developer as dev
from urbansim.utils import misc, networks
from urbansim_defaults import models, utils

from baus import datasources, subsidies, variables
from baus.utils import \
    add_buildings, geom_id_to_parcel_id, groupby_random_choice, \
    parcel_id_to_geom_id, round_series_match_target

import logging

# Get a logger specific to this module
logger = logging.getLogger(__name__)

@orca.step()
def elcm_simulate(jobs, buildings, aggregations, year):
    """
    testing docstring documentation for automated documentation creation
    """
    
    buildings.local["non_residential_rent"] = \
        buildings.local.non_residential_rent.fillna(0)
    
    spec_path = os.path.join("location_choice", orca.get_injectable("elcm_spec_file"))
    
    logger.debug(f'Simulating elcm with {spec_path}')
    logger.debug('Agents:')
    logger.debug('\tJobs: {}'.format(jobs.to_frame().shape[0]))
    logger.debug('\tBuildings: {}'.format(buildings.to_frame().shape[0]))
    logger.debug('Office rents - before estimation:\n{}'.format(buildings.to_frame().query('building_type=="OF"').non_residential_rent.describe()))

    elcm = utils.lcm_simulate(spec_path, 
                              jobs, buildings, aggregations,
                              "building_id", "job_spaces",
                              "vacant_job_spaces", cast=True,
                              move_in_year=year)
    return elcm


@orca.step()
def elcm_simulate_ec5(jobs, buildings, aggregations, year):
    """
    testing docstring documentation for automated documentation creation
    """
    if year<=2030:
        # hold off until 2030 simulation
        return

    #spec_path = os.path.join("location_choice", orca.get_injectable("elcm_spec_file"))
    spec_path = os.path.join("location_choice",'elcm_ec5.yaml')

    logger.debug("Running utils.lcm_simulate() with cfg={} choosers=jobs buildings=buildings out_fname=building_id".format(spec_path))
    elcm = utils.lcm_simulate(spec_path, 
                              jobs, buildings, aggregations,
                              "building_id", "job_spaces",
                              "vacant_job_spaces", cast=True, move_in_year=year)
    return elcm



# EC5 jobs-to-transit buffers assignment testing
@orca.step()
def gov_transit_elcm(jobs, buildings, parcels, run_setup, year):

    """
    This function assigns jobs in the NAICS 91 sector (Real Estate and Rental and Leasing) to vacant job spaces in transit hubs (ec5_cat='Transit_Hub').

    Args:
        jobs (orca.DataFrameWrapper(): A pandas DataFrame containing job data.
        buildings (orca.DataFrameWrapper(): An orca DataFrameWrapper containing building data.
        parcels (orca.DataFrameWrapper(): An orca DataFrameWrapper containing parcel data.

    Returns:
        None (updates jobs in-place)

    Modifies:
        jobs (pd.DataFrame): In-place modification of the jobs DataFrame to update building assignments.

    """

    if year<=2030:
        # hold off until 2030 simulation
        return
    # We look for a rate in the yaml and fall back on a conservative .25 (since this is a five year rate)
    GOVT_RELOCATION_RATE = run_setup.get('jobs_to_transit_strategy_random_reloc_rate',.25)

    # Jobs prep
    jobs_df = jobs.to_frame(["building_id", "empsix", "sector_id"])
    print(f'Beginning jobs: {jobs_df.shape[0]:,} of which {jobs_df.query("building_id==-1").shape[0]:,} dont have a building assignment')

    # this is used for a pre-allocation summary of jobs by ec5 transit category
    # but not that useful for selection since it excludes unplaced jobs
    jobs_buildings_df = orca.merge_tables(target='jobs', tables=[jobs, buildings, parcels], 
                    columns=["building_id", "empsix", "sector_id","county","ec5_cat"], 
                    drop_intersection=True)

    print('Jobs by ec5 category, county before\n', jobs_buildings_df.groupby(['county','ec5_cat']).size().unstack(1))
    print('Jobs by ec5 category, before\n', jobs_buildings_df.groupby(['ec5_cat']).size())
    
    # Buildings prep
    buildings_df = orca.merge_tables(target='buildings', tables=[buildings, parcels], 
                                     columns=['juris', 'county', 'general_type', 'job_spaces','vacant_job_spaces','ec5_cat'],
                                     drop_intersection=True)

    #buildings_df = buildings_df.rename(columns={'county_x': 'county', 'general_type_x': 'general_type'})

    # Where to go? Buffers!
    building_hosts = buildings_df.query('ec5_cat=="Transit_Hub" & vacant_job_spaces > 0 & general_type!="Residential"')

    # first - enumerate job spaces - but index to building_id is retained
    building_hosts_enum = building_hosts.index.repeat(building_hosts.vacant_job_spaces.clip(0))

    print('Building hosts in Transit Hubs:')
    print(f'Building count: {len(building_hosts)}')
    print(f'Building vacant job spaces: {building_hosts.vacant_job_spaces.sum()}')

    
    # second - get Move candidates
    moving_jobs_candidates = jobs_df[jobs_df.sector_id.isin([91])]
    print('Move candidates, by placement status: ',
            moving_jobs_candidates.groupby(moving_jobs_candidates.building_id!=-1).size())
    # Suppose we don't want all but just some - we could add logic for filtering later

    # We consider these movers a ceiling of sorts - the buffers may not actually have that many job spaces
    # We essentially just use the movers to "top them off" so to speak 

    # note this overrides the normal relocation rate mechanism and asserts
    # relocation - many of these will have an existing building assignment already 
    
    # get count of move candidates for NAICS 91
    movers_n = len(moving_jobs_candidates)
    
    # Scale according to this relocation rate - how many movers?
    relocating_n = int(movers_n * GOVT_RELOCATION_RATE)

    # Get the moving subset - while checking against target space capacity
    
    if len(building_hosts_enum) > relocating_n:
        # case where there is enough space for the relocating jobs
        moving_jobs = moving_jobs_candidates.sample(relocating_n, replace=False)
    else:
        # Where we have too many jobs - to avoid overfilling - 
        # clip relocating jobs to building_hosts_enum length - which means we top off - but not more -
        # in the buffer areas
        moving_jobs = moving_jobs_candidates.sample(len(building_hosts_enum), replace=False)
    
        print(f'Number of NAICS 91 jobs moving: {len(moving_jobs):,}, clipped from {relocating_n:,}')

    # Now we have the "visitors" - now sample the hosts.
    
    print(f"{building_hosts.vacant_job_spaces.sum():,} job spaces  in {len(building_hosts)} buildings")
    
    # for jobs randomly assign a building id from building_hosts_enum
    moving_jobs['building_id'] = np.random.choice(building_hosts_enum, size = len(moving_jobs), replace=False)

    # set jobs that are moving to the just assigned building_id
    jobs.update_col_from_series("building_id", moving_jobs['building_id'])

    # this is used for a post-allocation summary of jobs by ec5 transit category
    # a bit inefficient, but we can't just update new building ids since ec5_cat comes through parcels
    jobs_buildings_df_new = orca.merge_tables(target='jobs', tables=[jobs, buildings, parcels], 
                    columns=["building_id", "empsix", "sector_id","ec5_cat"])

    print('Jobs by ec5 category, after', jobs_buildings_df_new.groupby(['ec5_cat']).size())



@orca.step()
def households_transition(households, household_controls, year, transition_relocation_settings):
    s = orca.get_table('households').base_income_quartile.value_counts()
    print("Distribution by income before:\n", (s/s.sum()))
    ret = utils.full_transition(households,
                                household_controls,
                                year,
                                transition_relocation_settings['households_transition'],
                                "building_id")
    s = orca.get_table('households').base_income_quartile.value_counts()
    print("Distribution by income after:\n", (s/s.sum()))
    return ret


# this is a list of parcel_ids which are to be treated as static
@orca.injectable()
def static_parcels(developer_settings, parcels):
    # list of parcel ids to not relocate
    static_parcels_list = developer_settings["static_parcels"]
    print("static_parcels(): {}".format(static_parcels_list))

    return static_parcels_list


def _proportional_jobs_model(
    target_ratio,  # ratio of jobs of this sector to households
    sector,        # empsix sector
    groupby_col,   # ratio will be matched at this level of geog
    hh_df,
    jobs_df,
    locations_series,
    target_jobs=None  # pass this if you want to compute target jobs
):

    if target_jobs is None:
        # compute it if not passed
        target_jobs = hh_df[groupby_col].value_counts() * target_ratio
        target_jobs = target_jobs.astype('int')

    current_jobs = jobs_df[
        jobs_df.empsix == sector][groupby_col].value_counts()
    need_more_jobs = target_jobs - current_jobs
    need_more_jobs = need_more_jobs[need_more_jobs > 0]
    need_more_jobs_total = int(need_more_jobs.sum())

    available_jobs = \
        jobs_df.query("empsix == '%s' and building_id == -1" % sector)

    print("Need more jobs total: %d" % need_more_jobs_total)
    print("Available jobs: %d" % len(available_jobs))

    if len(available_jobs) == 0:
        # corner case
        return pd.Series()

    if len(available_jobs) >= need_more_jobs_total:

        # have enough jobs to assign, truncate available jobs
        available_jobs = available_jobs.head(need_more_jobs_total)

    else:

        # don't have enough jobs - random sample locations to partially
        # match the need (won't succed matching the entire need)
        need_more_jobs = round_series_match_target(
            need_more_jobs, len(available_jobs), 0)
        need_more_jobs_total = need_more_jobs.sum()

    assert need_more_jobs_total == len(available_jobs)

    if need_more_jobs_total <= 0:
        return pd.Series()

    print("Need more jobs\n", need_more_jobs)

    excess = need_more_jobs.sub(locations_series.value_counts(), fill_value=0)
    print("Excess demand\n", excess[excess > 0])

    # there's an issue with groupby_random_choice where it can't choose from
    # a set of locations that don't exist - e.g. we have 2 jobs in a certain
    # city but not locations to put them in.  we need to drop this demand
    drop = need_more_jobs.index.difference(locations_series.unique())
    print("We don't have any locations for these locations:\n", drop)
    need_more_jobs = need_more_jobs.drop(drop).astype('int')

    # choose random locations within jurises to match need_more_jobs totals
    choices = groupby_random_choice(locations_series, need_more_jobs,
                                    replace=True)

    # these might not be the same length after dropping a few lines above
    available_jobs = available_jobs.head(len(choices))

    return pd.Series(choices.index, available_jobs.index)


@orca.step()
def accessory_units_strategy(run_setup, year, buildings, parcels, accessory_units):

    add_units = accessory_units[str(year)]

    buildings_juris = misc.reindex(parcels.juris, buildings.parcel_id)
    res_buildings = buildings_juris[buildings.general_type == "Residential"]

    add_buildings = groupby_random_choice(res_buildings, add_units)
    add_buildings = pd.Series(add_buildings.index).value_counts()
    buildings.local.loc[add_buildings.index, "residential_units"] += add_buildings.values


@orca.step()
def proportional_elcm(jobs, households, buildings, parcels, proportional_retail_jobs_forecast, 
                      proportional_gov_ed_jobs_forecast):

    juris_assumptions_df = proportional_retail_jobs_forecast.to_frame()

    # not a big fan of this - jobs with building_ids of -1 get dropped
    # by the merge so you have to grab the columns first and fill in
    # juris iff the building_id is != -1
    jobs_df = jobs.to_frame(["building_id", "empsix"])
    df = orca.merge_tables(target='jobs', tables=[jobs, buildings, parcels], columns=['juris', 'zone_id'])
    jobs_df["juris"] = df["juris"]
    jobs_df["zone_id"] = df["zone_id"]

    hh_df = orca.merge_tables(target='households', tables=[households, buildings, parcels], columns=['juris', 'zone_id', 'county'])

    # the idea here is to make sure we don't lose local retail and gov't
    # jobs - there has to be some amount of basic services to support an
    # increase in population

    buildings_df = orca.merge_tables(target='buildings', tables=[buildings, parcels], 
                                     columns=['juris', 'zone_id', 'general_type', 'vacant_job_spaces'])

    buildings_df = buildings_df.rename(columns={'zone_id_x': 'zone_id', 'general_type_x': 'general_type'})

    # location options are vacant job spaces in retail buildings - this will
    # overfill certain location because we don't have enough space
    building_subset = buildings_df[buildings_df.general_type == "Retail"]
    building_hosts_enum = building_subset.juris.repeat(building_subset.vacant_job_spaces.clip(0))

    print("Running proportional jobs model for retail")

    # we now take the ratio of retail jobs to households as an input
    # that is manipulable by the modeler - this is stored in a csv per jurisdiction
    s = _proportional_jobs_model(juris_assumptions_df.minimum_forecast_retail_jobs_per_household,
                                 "RETEMPN", "juris", hh_df, jobs_df, building_hosts_enum)

    jobs.update_col_from_series("building_id", s, cast=True)

    taz_assumptions_df = proportional_gov_ed_jobs_forecast.to_frame()

    # we're going to multiply various aggregations of populations by factors
    # e.g. high school jobs are multiplied by county pop and so forth - this
    # is the dict of the aggregations of household counts
    mapping_d = {"TAZ Pop": hh_df["zone_id"].dropna().astype('int').value_counts(), 
                 "County Pop": taz_assumptions_df.County.map(hh_df["county"].value_counts()), "Reg Pop": len(hh_df)}
    # the factors are set up in relation to pop, not hh count
    pop_to_hh = .43

    # don't need county anymore
    del taz_assumptions_df["County"]

    # multipliers are in first row (not counting the headers)
    multipliers = taz_assumptions_df.iloc[0]
    # done with the row
    taz_assumptions_df = taz_assumptions_df.iloc[1:]

    # this is weird but Pandas was giving me a strange error when I tried
    # to change the type of the index directly
    taz_assumptions_df = taz_assumptions_df.reset_index()
    taz_assumptions_df["Taz"] = taz_assumptions_df.Taz.astype("int")
    taz_assumptions_df = taz_assumptions_df.set_index("Taz")

    # now go through and multiply each factor by the aggregation it applied to
    target_jobs = pd.Series(0, taz_assumptions_df.index)
    for col, mult in zip(taz_assumptions_df.columns, multipliers):
        target_jobs += (taz_assumptions_df[col].astype('float') * mapping_d[mult] * pop_to_hh).fillna(0)

    target_jobs = target_jobs.astype('int')

    print("Running proportional jobs model for gov/edu")

    # location options are vacant job spaces in retail buildings - this will
    # overfill certain location because we don't have enough space
    building_subset = buildings_df[buildings.general_type.isin(["Office", "School"])]
    building_hosts_enum = building_subset.zone_id.repeat(building_subset.vacant_job_spaces.clip(0))

    # now do the same thing for gov't jobs
    # computing jobs directly
    s = _proportional_jobs_model(None, "OTHEMPN", "zone_id", hh_df, jobs_df, building_hosts_enum, target_jobs=target_jobs)

    jobs.update_col_from_series("building_id", s, cast=True)


@orca.step()
def jobs_relocation(jobs, employment_relocation_rates, run_setup, employment_relocation_rates_adjusters, years_per_iter, settings, 
	                static_parcels, buildings, year):

    # get buildings that are on those parcels
    static_buildings = buildings.index[buildings.parcel_id.isin(static_parcels)]

    rates = employment_relocation_rates.local    
    # update the relocation rates with the adjusters if adjusters are being used
    if run_setup["employment_relocation_rates_adjusters"]:
        rates.update(employment_relocation_rates_adjusters.to_frame())

    rates = rates.stack().reset_index()
    rates.columns = ["zone_id", "empsix", "rate"]

    df = pd.merge(jobs.to_frame(["zone_id", "empsix"]), rates, on=["zone_id", "empsix"], how="left")
    df.index = jobs.index

    # get random floats and move jobs if they're less than the rate
    move = np.random.random(len(df.rate)) < df.rate
    # also don't move jobs that are on static parcels
    move &= ~jobs.building_id.isin(static_buildings)

    # get the index of the moving jobs
    index = jobs.index[move]
    print("{:,} jobs are relocating in {}".format(len(index), year))

    # set jobs that are moving to a building_id of -1 (means unplaced)
    jobs.update_col_from_series("building_id", pd.Series(-1, index=index))


@orca.step()
def household_relocation(households, household_relocation_rates, run_setup, static_parcels, buildings, year):

    # get buildings that are on those parcels
    static_buildings = buildings.index[buildings.parcel_id.isin(static_parcels)]

    rates = household_relocation_rates.local
    # update the relocation rates with the renter protections strategy if applicable
    if run_setup["run_renter_protections_strategy"]:
        renter_protections_relocation_rates = orca.get_table("renter_protections_relocation_rates")
        rates = pd.concat([rates, renter_protections_relocation_rates.to_frame()]).drop_duplicates(
            subset=["zone_id", "base_income_quartile", "tenure"], keep="last")
        rates = rates.reset_index(drop=True)
    
    df = pd.merge(households.to_frame(["zone_id", "base_income_quartile", "tenure", "move_in_year"]), 
                  rates, 
                  on=["zone_id", "base_income_quartile", "tenure"],
                  how="left")
    df.index = households.index

    # set random seed using year
    np.random.seed(seed=year)

    # get random floats and move households if they're less than the rate
    move = np.random.random(len(df.rate)) < df.rate
    # also don't move households that are on static parcels
    move &= ~households.building_id.isin(static_buildings)

    # get the index of the moving jobs
    index = households.index[move]
    print("{} households are relocating".format(len(index)))

    # set households that are moving to a building_id of -1 (means unplaced)
    households.update_col_from_series("building_id", pd.Series(-1, index=index), cast=True)


# this deviates from the step in urbansim_defaults only in how it deals with
# demolished buildings - this version only demolishes when there is a row to
# demolish in the csv file - this also allows building multiple buildings and
# just adding capacity on an existing parcel, by adding one building at a time
@orca.step()
def scheduled_development_events(buildings, development_projects, demolish_events, summary, year, parcels, mapping, years_per_iter, 
                                 parcels_geography, building_sqft_per_job, static_parcels, base_year, run_setup):
    # first demolish
    # 6/3/20: current approach is to grab projects from the simulation year
    # and previous four years, however the base year is treated differently,
    # eg 2015 pulls 2015-2010
    # this should be improved in the future so that the base year
    # also runs SDEM, eg 2015 pulls 2015-2014, while 2010 pulls 2010 projects

    # TODO: Only doing this special casing for 2010
    if year == (2010 + years_per_iter):
        demolish = demolish_events.to_frame().query("%d <= year_built <= %d" % (year - years_per_iter, year))
    else:
        demolish = demolish_events.to_frame().query("%d < year_built <= %d" % (year - years_per_iter, year))
    logging.debug("Demolishing/building {:,} buildings".format(len(demolish)))
    logging.debug("demolish dataframe:\n{}".format(demolish[sorted(demolish.columns.tolist())]))

    l1 = len(buildings)
    # the following function has `demolish` as an input, but it is not removing the buildings in the 'demolish' table,
    # instead, it removes existing buildings on parcels to be occupied by buildings in 'demolish'   
    buildings = utils._remove_developed_buildings(buildings.to_frame(buildings.local_columns), demolish,
                                                  unplace_agents=["households", "jobs"])
    # TODO: I don't know if this line makes sense; why would this go on static_parcels?
    # For 2020 start testing, let's not do this until 2020 anyway (lmz)
    if year >= 2020:
        orca.add_injectable('static_parcels', np.append(static_parcels, demolish.loc[demolish.action == 'build', 'parcel_id']))
    orca.add_table("buildings", buildings)
    buildings = orca.get_table("buildings")
    logging.debug("Demolished {:,} - {:,} = {:,} buildings".format(l1, len(buildings), l1 - len(buildings)))
    logging.debug("    (this number is smaller when parcel has no existing buildings)")

    # then build
    # 6/3/20: current approach is to grab projects from the simulation year
    # and previous four years, however the base year is treated differently,
    # eg 2015 pulls 2015-2010
    # this should be improved in the future so that the base year
    # also runs SDEM, eg 2015 pulls 2015-2014, while 2010 pulls 2010 projects

    # TODO: Only doing this special casing for 2010
    if year == (2010 + years_per_iter):
        dps = development_projects.to_frame().query("%d <= year_built <= %d" % (year - years_per_iter, year))
    else:
        dps = development_projects.to_frame().query("%d < year_built <= %d" % (year - years_per_iter, year))

    if len(dps) == 0:
        return

    new_buildings = utils.scheduled_development_events(buildings, dps, remove_developed_buildings=False,
                                                       unplace_agents=['households', 'jobs'])
    new_buildings["form"] = new_buildings.building_type.map(mapping['building_type_map']).str.lower()
    new_buildings["job_spaces"] = new_buildings.non_residential_sqft / new_buildings.building_type.fillna("OF").map(building_sqft_per_job)
    new_buildings["job_spaces"] = new_buildings.job_spaces.fillna(0).astype('int')
    new_buildings["geom_id"] = parcel_id_to_geom_id(new_buildings.parcel_id)
    new_buildings["SDEM"] = True
    new_buildings["subsidized"] = False

    new_buildings["zone_id"] = misc.reindex(parcels.zone_id, new_buildings.parcel_id)
    if run_setup['run_vmt_fee_res_for_res_strategy'] or run_setup["run_sb_743_strategy"]:
        vmt_fee_categories = orca.get_table("vmt_fee_categories")
        new_buildings["vmt_res_cat"] = misc.reindex(vmt_fee_categories.res_cat, new_buildings.zone_id)
    if (run_setup['run_vmt_fee_com_for_com_strategy'] or run_setup['run_vmt_fee_com_for_res_strategy']):
        vmt_fee_categories = orca.get_table("vmt_fee_categories")
        new_buildings["vmt_nonres_cat"] = misc.reindex(vmt_fee_categories.nonres_cat, new_buildings.zone_id)
    del new_buildings["zone_id"]

    for col in run_setup["parcels_geography_cols"]:
        new_buildings[col] = parcels_geography[col].loc[new_buildings.parcel_id].values


@orca.injectable(autocall=False)
def supply_and_demand_multiplier_func(demand, supply):
    s = demand / supply
    settings = orca.get_injectable('price_settings')
    print("Number of submarkets where demand exceeds supply:", len(s[s > 1.0]))
    # print "Raw relationship of supply and demand\n", s.describe()
    supply_correction = settings["price_equilibration"]
    clip_change_high = supply_correction["kwargs"]["clip_change_high"]
    t = s
    t -= 1.0
    t = t / t.max() * (clip_change_high-1)
    t += 1.0
    s.loc[s > 1.0] = t.loc[s > 1.0]
    return s, (s <= 1.0).all()


# this if the function for mapping a specific building that we build to a
# specific building type
@orca.injectable(autocall=False)
def form_to_btype_func(building):
    mapping = orca.get_injectable('mapping')
    form = building.form
    dua = building.residential_units / (building.parcel_size / 43560.0)
    # precise mapping of form to building type for residential
    if form is None or form == "residential":
        if dua < 16:
            # this will lead to counterintuitive results for, say, larger parcels of several acres
            # where dozens of units would be classified as HS all the same
            return "HS"
        elif dua < 32:
            return "HT"
        return "HM"
    return mapping["form_to_btype"][form][0]


@orca.injectable(autocall=False)
def add_extra_columns_func(df):
    df['source'] = 'developer_model'

    for col in ["residential_price", "non_residential_rent"]:
        df[col] = 0

    if "deed_restricted_units" not in df.columns:
        df["deed_restricted_units"] = 0
    else:
        logger.debug("Number of deed restricted units built = {:,}".format(
            df.deed_restricted_units.sum()))
    df["preserved_units"] = 0.0

    if "inclusionary_units" not in df.columns:
        df["inclusionary_units"] = 0
    else:
        logger.debug("Number of inclusionary units built = {:,}".format(
              df.inclusionary_units.sum()))

    if "subsidized_units" not in df.columns:
        df["subsidized_units"] = 0
    else:
        logger.debug("Number of subsidized units built = {:,}".format(
              df.subsidized_units.sum()))

    df["redfin_sale_year"] = 2012
    df["redfin_sale_price"] = np.nan

    if "residential_units" not in df:
        df["residential_units"] = 0

    if "parcel_size" not in df:
        df["parcel_size"] = \
            orca.get_table("parcels").parcel_size.loc[df.parcel_id]

    if orca.is_injectable("year") and "year_built" not in df:
        df["year_built"] = orca.get_injectable("year")

    if orca.is_injectable("form_to_btype_func") and \
            "building_type" not in df:
        form_to_btype_func = orca.get_injectable("form_to_btype_func")
        df["building_type"] = df.apply(form_to_btype_func, axis=1)

    return df


@orca.step()
def alt_feasibility(parcels, developer_settings,
                    parcel_sales_price_sqft_func,
                    parcel_is_allowed_func):
    kwargs = developer_settings['feasibility']
    config = sqftproforma.SqFtProFormaConfig()
    config.parking_rates["office"] = 1
    config.parking_rates["retail"] = 1.5
    config.building_efficiency = .85
    config.parcel_coverage = .85
    # use the cap rate from settings.yaml
    config.cap_rate = developer_settings["cap_rate"]

    utils.run_feasibility(parcels,
                          parcel_sales_price_sqft_func,
                          parcel_is_allowed_func,
                          config=config,
                          **kwargs)
    
    # save feasibility table state for summaries
    orca.add_injectable("feasibility_before_policy", orca.get_table("feasibility").to_frame())

    f = subsidies.policy_modifications_of_profit(orca.get_table('feasibility').to_frame(),parcels)

    # save feasibility table state for summaries
    orca.add_injectable("feasibility_after_policy", f)

    orca.add_table("feasibility", f)


@orca.step()
def residential_developer(feasibility, households, buildings, parcels, year,
                          developer_settings, summary, form_to_btype_func,
                          add_extra_columns_func, parcels_geography,
                          limits_settings, base_year, final_year, run_setup):

    #TODO: REMOVE
    #feas_path = os.path.join(orca.get_injectable("outputs_dir"),f'feasibility_residential_developer_start_{year}.csv')
    #feasibility.to_frame().to_csv(feas_path)
    
    kwargs = developer_settings['residential_developer']

    if run_setup["residential_vacancy_rate_mods"]:
        res_vacancy = orca.get_table("residential_vacancy_rate_mods").to_frame()
        target_vacancy =  res_vacancy.loc[year].st_res_vac
    else:
        target_vacancy =  kwargs["target_vacancy"]

    num_units = dev.compute_units_to_build(
        len(households),
        buildings["residential_units"].sum(),
        target_vacancy)

    targets = []
    typ = "Residential"
    # now apply limits - limits are assumed to be yearly, apply to an
    # entire jurisdiction and be in terms of residential_units or job_spaces
    if typ in sorted(limits_settings.keys()):

        juris_name = parcels_geography.juris_name.\
            reindex(parcels.index).fillna('Other')

        juris_list = sorted(limits_settings[typ].keys())
        for juris in juris_list:
            limit = limits_settings[typ][juris]

            # the actual target is the limit times the number of years run
            # so far in the simulation (plus this year), minus the amount
            # built in previous years - in other words, you get rollover
            # and development is lumpy

            # TODO: 2010 should be base_year but this is for reproducing the 
            # the 2010 base_year
            effective_base_year = 2010
            current_total = parcels.total_residential_units[
                (juris_name == juris) & (parcels.newest_building >= effective_base_year)]\
                .sum()

            target = (year - effective_base_year + 1) * limit - current_total
            # make sure we don't overshoot the total development of the limit
            # for the horizon year - for instance, in Half Moon Bay we have
            # a very low limit and a single development in a far out year can
            # easily build over the limit for the total simulation
            max_target = (final_year - effective_base_year + 1) * limit - current_total
            logger.debug("  type={} jurisdiction {} year={} effective_base_year={} final_year={} limit={:,} current_total={:,} target={:,} max_target={:,}".format(
                typ, juris, year, effective_base_year, final_year, limit, current_total, target, max_target
            ))

            if target <= 0:
                continue

            targets.append((juris_name == juris, target, max_target, juris))
            num_units -= target

        # other cities not in the targets get the remaining target
        targets.append((~juris_name.isin(juris_list), num_units, None, "none"))

    else:
        # otherwise use all parcels with total number of units
        targets.append((parcels.index == parcels.index,
                        num_units, None, "none"))

    for parcel_mask, target, final_target, juris in targets:

        logger.debug("Running developer for juris={}, target={}, final_target={}, parcel_mask=\n{}".format(
            juris, target, final_target, parcel_mask))

        # this was a fairly heinous bug - have to get the building wrapper
        # again because the buildings df gets modified by the run_developer
        # method below
        buildings = orca.get_table('buildings')
        logger.debug('Stats of buildings before utils.run_developer(): \n{}'.format(
             buildings.to_frame()[['deed_restricted_units','preserved_units','inclusionary_units']].sum()))
        new_buildings = utils.run_developer(
            ["residential"],#, "mixedresidential"],
            households,
            buildings,
            "residential_units",
            parcels.parcel_size[parcel_mask],
            parcels.ave_sqft_per_unit[parcel_mask],
            parcels.total_residential_units[parcel_mask],
            feasibility,
            year=year,
            form_to_btype_callback=form_to_btype_func,
            add_more_columns_callback=add_extra_columns_func,
            num_units_to_build=int(target),
            profit_to_prob_func=subsidies.profit_to_prob_func,
            **kwargs)
<<<<<<< HEAD
        logger.debug('Stats of buildings after run_developer(): \n{}'.format(
=======
        print('Stats of buildings after run_developer(): \n{}'.format(
>>>>>>> b85ea610
             buildings.to_frame()[['deed_restricted_units','preserved_units','inclusionary_units']].sum()))

        buildings = orca.get_table('buildings')

        if new_buildings is not None:
            new_buildings["subsidized"] = False

        if final_target is not None and new_buildings is not None:
            # make sure we don't overbuild the target for the whole simulation
            overshoot = new_buildings.net_units.sum() - final_target

            if overshoot > 0:
                index = new_buildings.tail(1).index[0]
                index = int(index)
                # make sure we don't get into a negative unit situation
                current_units = buildings.local.loc[index, "residential_units"]
                # only can reduce by as many units as we have
                overshoot = min(overshoot, current_units)
                # used below - this is the pct we need to reduce the building
                overshoot_pct = \
                    (current_units - overshoot) / float(current_units)

                buildings.local.loc[index, "residential_units"] -= overshoot

                # we also need to fix the other columns so they make sense
                for col in ["residential_sqft", "building_sqft",
                            "deed_restricted_units", "inclusionary_units",
                            "subsidized_units"]:
                    val = buildings.local.loc[index, col]
                    # reduce by pct but round to int
                    buildings.local.loc[index, col] = int(val * overshoot_pct)
                # also fix the corresponding columns in new_buildings
                for col in ["residential_sqft","building_sqft",
                            "residential_units", "deed_restricted_units",
                            "inclusionary_units", "subsidized_units"]:
                    val = new_buildings.loc[index, col]
                    new_buildings.loc[index, col] = int(val * overshoot_pct)
                for col in ["policy_based_revenue_reduction",
                            "max_profit"]:
                    val = new_buildings.loc[index, col]
                    new_buildings.loc[index, col] = val * overshoot_pct


@orca.step()
def retail_developer(jobs, buildings, parcels, nodes, feasibility,
                     developer_settings, summary, add_extra_columns_func, net, year):

    #TODO: remove
    #feasibility.to_frame().to_csv(f'M:/urban_modeling/baus/PBA50Plus/investigation/developer/feasibility_retail_developer_start_{year}.csv')
    
    #f_1 = feasibility.to_frame()
    #f_1.to_csv('M:/urban_modeling/baus/PBA50Plus/investigation/developer/feas_before_retail.csv')
    dev_settings = developer_settings['non_residential_developer']
    all_units = dev.compute_units_to_build(
        len(jobs),
        buildings.job_spaces.sum(),
        dev_settings['kwargs']['target_vacancy'])

    if all_units == 0:
        return

    target = all_units * float(dev_settings['type_splits']["Retail"])
    # target here is in sqft
    target *= developer_settings["building_sqft_per_job"]["HS"]

    feasibility = feasibility.to_frame().loc[:, "retail"]
    feasibility = feasibility.dropna(subset=["max_profit"])

    feasibility["non_residential_sqft"] = \
        feasibility.non_residential_sqft.astype("int")

    feasibility["retail_ratio"] = parcels.retail_ratio
    feasibility = feasibility.reset_index()

    # create features
    f1 = feasibility.retail_ratio / feasibility.retail_ratio.max()
    f2 = feasibility.max_profit / feasibility.max_profit.max()

    # combine features in probability function - it's like combining expense
    # of building the building with the market in the neighborhood
    p = f1 * 1.5 + f2
    p = p.clip(lower=1.0/len(p)/10)

    print("Attempting to build {:,} retail sqft".format(target))

    # order by weighted random sample
    feasibility = feasibility.sample(frac=1.0, weights=p)

    bldgs = buildings.to_frame(buildings.local_columns + ["general_type"])

    devs = []

    for dev_id, d in feasibility.iterrows():

        if target <= 0:
            break

        # any special logic to filter these devs?

        # remove new dev sqft from target
        target -= d.non_residential_sqft

        # add redeveloped sqft to target
        filt = "general_type == 'Retail' and parcel_id == %d" % \
            d["parcel_id"]
        target += bldgs.query(filt).non_residential_sqft.sum()

        devs.append(d)

    if len(devs) == 0:
        return

    # record keeping - add extra columns to match building dataframe
    # add the buidings and demolish old buildings, and add to debug output
    devs = pd.DataFrame(devs, columns=feasibility.columns)

    print("Building {:,} retail sqft in {:,} projects".format(
        devs.non_residential_sqft.sum(), len(devs)))
    if target > 0:
        print("   WARNING: retail target not met")

    devs["form"] = "retail"
    devs = add_extra_columns_func(devs)

    add_buildings(buildings, devs)


@orca.step()
def office_developer(feasibility, jobs, buildings, parcels, year,
                     developer_settings, summary, form_to_btype_func,
                     add_extra_columns_func, parcels_geography,
                     limits_settings):

    dev_settings = developer_settings['non_residential_developer']

    # I'm going to try a new way of computing this because the math the other
    # way is simply too hard.  Basically we used to try and apportion sectors
    # into the demand for office, retail, and industrial, but there's just so
    # much dirtyness to the data, for instance 15% of jobs are in residential
    # buildings, and 15% in other buildings, it's just hard to know how much
    # to build, we I think the right thing to do is to compute the number of
    # job spaces that are required overall, and then to apportion that new dev
    # into the three non-res types with a single set of coefficients
    all_units = dev.compute_units_to_build(
        len(jobs),
        buildings.job_spaces.sum(),
        dev_settings['kwargs']['target_vacancy'])

    print("Total units to build = %d" % all_units)
    if all_units <= 0:
        return

    for typ in ["Office"]:

        print("\nRunning for type: ", typ)

        num_units = all_units * float(dev_settings['type_splits'][typ])

        targets = []
        # now apply limits - limits are assumed to be yearly, apply to an
        # entire jurisdiction and be in terms of residential_units or
        # job_spaces
        if year > 2015 and typ in limits_settings:

            juris_name = parcels_geography.juris_name.\
                reindex(parcels.index).fillna('Other')

            juris_list = limits_settings[typ].keys()
            for juris, limit in limits_settings[typ].items():

                # the actual target is the limit times the number of years run
                # so far in the simulation (plus this year), minus the amount
                # built in previous years - in other words, you get rollover
                # and development is lumpy

                current_total = parcels.total_job_spaces[
                    (juris_name == juris) &
                    (parcels.newest_building > 2015)].sum()

                target = (year - 2015 + 1) * limit - current_total

                if target <= 0:
                    print("Already met target for juris = %s" % juris)
                    print("    target = %d, current_total = %d" %
                          (target, current_total))
                    continue

                targets.append((juris_name == juris, target, juris))
                num_units -= target

            # other cities not in the targets get the remaining target
            targets.append((~juris_name.isin(juris_list), num_units, "none"))

        else:
            # otherwise use all parcels with total number of units
            targets.append((parcels.index == parcels.index, num_units, "none"))

        for parcel_mask, target, juris in targets:

            print("Running developer for %s with target of %d" %
                  (str(juris), target))
            print("Parcels in play:\n", pd.Series(parcel_mask).value_counts())

            # this was a fairly heinous bug - have to get the building wrapper
            # again because the buildings df gets modified by the run_developer
            # method below
            buildings = orca.get_table('buildings')

            new_buildings = utils.run_developer(
                typ.lower(),
                jobs,
                buildings,
                "job_spaces",
                parcels.parcel_size[parcel_mask],
                parcels.ave_sqft_per_unit[parcel_mask],
                parcels.total_job_spaces[parcel_mask],
                feasibility,
                year=year,
                form_to_btype_callback=form_to_btype_func,
                add_more_columns_callback=add_extra_columns_func,
                residential=False,
                num_units_to_build=int(target),
                profit_to_prob_func=subsidies.profit_to_prob_func,
                **dev_settings['kwargs'])

            if new_buildings is not None:
                new_buildings["subsidized"] = False


@orca.step()
def developer_reprocess(buildings, year, years_per_iter, jobs,
                        parcels, summary, parcel_is_allowed_func):
    # this takes new units that come out of the developer, both subsidized
    # and non-subsidized and reprocesses them as required - please read
    # comments to see what this means in detail

    # 20% of base year buildings which are "residential" have job spaces - I
    # mean, there is a ratio of job spaces to res units in residential
    # buildings of 1 to 5 - this ratio should be kept for future year
    # buildings
    s = buildings.general_type == "Residential"
    res_units = buildings.residential_units[s].sum()
    job_spaces = buildings.job_spaces[s].sum()

    to_add = res_units * .05 - job_spaces
    if to_add > 0:
        print("Adding %d job_spaces" % to_add)
        res_units = buildings.residential_units[s]
        # bias selection of places to put job spaces based on res units
        print(res_units.describe())
        print(res_units[res_units < 0])
        add_indexes = np.random.choice(res_units.index.values, size=to_add,
                                       replace=True,
                                       p=(res_units/res_units.sum()))
        # collect same indexes
        add_indexes = pd.Series(add_indexes).value_counts()
        # this is sqft per job for residential bldgs
        add_sizes = add_indexes * 400
        print("Job spaces in res before adjustment: ",
              buildings.job_spaces[s].sum())
        buildings.local.loc[add_sizes.index,
                            "non_residential_sqft"] += add_sizes.values
        print("Job spaces in res after adjustment: ",
              buildings.job_spaces[s].sum())

    # the second step here is to add retail to buildings that are greater than
    # X stories tall - presumably this is a ground floor retail policy
    old_buildings = buildings.to_frame(buildings.local_columns)
    new_buildings = old_buildings.query(
       '%d == year_built and stories >= 4' % year)

    print("Attempting to add ground floor retail to %d devs" %
          len(new_buildings))
    retail = parcel_is_allowed_func("retail")
    new_buildings = new_buildings[retail.loc[new_buildings.parcel_id].values]
    print("Disallowing dev on these parcels:")
    print("    %d devs left after retail disallowed" % len(new_buildings))

    # this is the key point - make these new buildings' nonres sqft equal
    # to one story of the new buildings
    new_buildings.non_residential_sqft = new_buildings.building_sqft / \
        new_buildings.stories * .8

    new_buildings["residential_units"] = 0
    new_buildings["residential_sqft"] = 0
    new_buildings["deed_restricted_units"] = 0
    new_buildings["inclusionary_units"] = 0
    new_buildings["subsidized_units"] = 0
    new_buildings["building_sqft"] = new_buildings.non_residential_sqft
    new_buildings["stories"] = 1
    new_buildings["building_type"] = "RB"

    # this is a fairly arbitrary rule, but we're only adding ground floor
    # retail in areas that are underserved right now - this is defined as
    # the location where the retail ratio (ratio of income to retail sqft)
    # is greater than the median
    ratio = parcels.retail_ratio.loc[new_buildings.parcel_id]
    new_buildings = new_buildings[ratio.values > ratio.median()]

    print("Adding %d sqft of ground floor retail in %d locations" %
          (new_buildings.non_residential_sqft.sum(), len(new_buildings)))

    all_buildings = dev.merge(old_buildings, new_buildings)
    orca.add_table("buildings", all_buildings)

    new_buildings["form"] = "retail"
    # this is sqft per job for retail use - this is all rather
    # ad-hoc so I'm hard-coding
    new_buildings["job_spaces"] = \
        (new_buildings.non_residential_sqft / 445.0).astype('int')
    new_buildings["net_units"] = new_buildings.job_spaces

    # got to get the frame again because we just added rows
    buildings = orca.get_table('buildings')
    buildings_df = buildings.to_frame(
        ['year_built', 'building_sqft', 'general_type'])
    sqft_by_gtype = buildings_df.query('year_built >= %d' % year).\
        groupby('general_type').building_sqft.sum()
    print("New square feet by general type in millions:\n",
          sqft_by_gtype / 1000000.0)


def proportional_job_allocation(parcel_id):
    # this method takes a parcel and increases the number of jobs on the
    # parcel in proportion to the ratio of sectors that existed in the base yr
    # this is because elcms can't get the distribution right in some cases, eg
    # to keep mostly gov't jobs in city hall, etc - these are largely
    # institutions and not subject to the market

    # get buildings on this parcel
    buildings = orca.get_table("buildings").to_frame(
        ["parcel_id", "job_spaces", "zone_id", "year_built"]).\
        query("parcel_id == %d" % parcel_id)

    # get jobs in those buildings
    all_jobs = orca.get_table("jobs").local
    jobs = all_jobs[
        all_jobs.building_id.isin(buildings.query("year_built <= 2015").index)]

    # get job distribution by sector for this parcel
    job_dist = jobs.empsix.value_counts()

    # only add jobs to new buildings records
    for index, building in buildings.query("year_built > 2015").iterrows():

        num_new_jobs = building.job_spaces - len(
            all_jobs.query("building_id == %d" % index))

        if num_new_jobs == 0:
            continue

        sectors = np.random.choice(job_dist.index, size=num_new_jobs,
                                   p=job_dist/job_dist.sum())
        new_jobs = pd.DataFrame({"empsix": sectors, "building_id": index})
        # make sure index is incrementing
        new_jobs.index = new_jobs.index + 1 + np.max(all_jobs.index.values)

        print("Adding {} new jobs to parcel {} with proportional model".format(
            num_new_jobs, parcel_id))
        print(new_jobs.head())
        all_jobs = all_jobs.append(new_jobs)
        orca.add_table("jobs", all_jobs)


@orca.step()
def static_parcel_proportional_job_allocation(static_parcels):
    for parcel_id in static_parcels:
        proportional_job_allocation(parcel_id)


def make_network(name, weight_col, max_distance):
    st = pd.HDFStore(os.path.join(orca.get_injectable("inputs_dir"), name), "r")
    nodes, edges = st.nodes, st.edges
    net = pdna.Network(nodes["x"], nodes["y"], edges["from"], edges["to"],
                       edges[[weight_col]])
    net.precompute(max_distance)
    return net


def make_network_from_settings(settings):
    return make_network(
        settings["name"],
        settings.get("weight_col", "weight"),
        settings['max_distance']
    )


@orca.injectable(cache=True)
def net(accessibility_settings):
    nets = {}
    pdna.reserve_num_graphs(len(accessibility_settings["build_networks"]))

    # yeah, starting to hardcode stuff, not great, but can only
    # do nearest queries on the first graph I initialize due to crummy
    # limitation in pandana
    for key in accessibility_settings["build_networks"].keys():
        nets[key] = make_network_from_settings(
            accessibility_settings['build_networks'][key]
        )

    return nets


@orca.step()
def local_pois(accessibility_settings):
    # because of the aforementioned limit of one network at a time for the
    # POIS, as well as the large amount of memory used, this is now a
    # preprocessing step
    n = make_network(
        accessibility_settings['build_networks']['walk']['name'],
        "weight", 3000)

    n.init_pois(
        num_categories=1,
        max_dist=3000,
        max_pois=1)

    cols = {}

    locations = pd.read_csv(os.path.join(orca.get_injectable("inputs_dir"), 'accessibility/pandana/bart_stations.csv'))
    n.set_pois("tmp", locations.lng, locations.lat)
    cols["bartdist"] = n.nearest_pois(3000, "tmp", num_pois=1)[1]

    locname = 'pacheights'
    locs = orca.get_table('landmarks').local.query("name == '%s'" % locname)
    n.set_pois("tmp", locs.lng, locs.lat)
    cols["pacheights"] = n.nearest_pois(3000, "tmp", num_pois=1)[1]

    df = pd.DataFrame(cols)
    df.index.name = "node_id"
    df.to_csv('local_poi_distances.csv')


@orca.step()
def neighborhood_vars(net):
    """
    Applies pandana to create 226060 network nodes (focusing on pedestrian level), dividing the region into 226060 neighborhoods; 
    key variables that reflect neighborhood characteristics (existing units, hh, income, jobs, etc.) are gathered from various tables
    (households, buildings, jobs) following certain rules defined in "neighborhood_vars.yaml", e.g. referencing radii (e.g. 1500, 3000),
    aggregation method (75%, average, median, etc.), filter (e.g. residential vs non-residential buildings).
    
    The pandana network is based on the base year OSM network from the H5 file. 
    How pandana works: quickly moves along the network, uses the H5 file has openstreet existing year network to run a mini-travel model
    (focusing on pedestrian level), get job counts, etc. along the network.
    """
    nodes = networks.from_yaml(net["walk"], "accessibility/neighborhood_vars.yaml")
    nodes = nodes.replace(-np.inf, np.nan)
    nodes = nodes.replace(np.inf, np.nan)
    nodes = nodes.fillna(0)

    print(nodes.describe())
    orca.add_table("nodes", nodes)


@orca.step()
def regional_vars(net):
    nodes = networks.from_yaml(net["drive"], "accessibility/regional_vars.yaml")
    nodes = nodes.fillna(0)

    nodes2 = pd.read_csv(os.path.join(orca.get_injectable("inputs_dir"), "accessibility/pandana/regional_poi_distances_v2.csv"),
                         index_col="tmnode_id")
    nodes = pd.concat([nodes, nodes2], axis=1)

    print(nodes.describe())
    orca.add_table("tmnodes", nodes)


@orca.step()
def regional_pois(accessibility_settings, landmarks):
    # because of the aforementioned limit of one netowrk at a time for the
    # POIS, as well as the large amount of memory used, this is now a
    # preprocessing step
    n = make_network(
        accessibility_settings['build_networks']['drive']['name'],
        "CTIMEV", 75)

    n.init_pois(
        num_categories=1,
        max_dist=75,
        max_pois=1)

    cols = {}
    for locname in ["embarcadero", "stanford", "pacheights"]:
        locs = landmarks.local.query("name == '%s'" % locname)
        n.set_pois("tmp", locs.lng, locs.lat)
        cols[locname] = n.nearest_pois(75, "tmp", num_pois=1)[1]

    df = pd.DataFrame(cols)
    print(df.describe())
    df.index.name = "tmnode_id"
    df.to_csv('regional_poi_distances_v2.csv')


@orca.step()
def price_vars(net):
    """
    Adds price variables to neighborhood_nodes, 4 new columns: 'residential', 'retail', 'office', 'industrial'.

    The 'residential' field feeds into "parcel_sales_price_sqft_func" to get an adjusted (the shifters)
    parcel-level residential price (average among all units on the same parcel):
    https://github.com/BayAreaMetro/bayarea_urbansim/blob/820554cbabee51725c445b9fd211542db8876c9f/baus/variables.py#L538
    https://github.com/BayAreaMetro/bayarea_urbansim/blob/820554cbabee51725c445b9fd211542db8876c9f/baus/variables.py#L333.

    The adjusted residential price ("parcel_sales_price_sqft_func") then is applied in the feasibility model:
    https://github.com/BayAreaMetro/bayarea_urbansim/blob/900cfd8674be3569ae42cc0afb532ee12581188f/baus/models.py#L452,
    corresponding to the "residential_sales_price_sqft" column.
    
    """
    nodes2 = networks.from_yaml(net["walk"], "accessibility/price_vars.yaml")
    nodes2 = nodes2.fillna(0)
    print(nodes2.describe())
    nodes = orca.get_table('nodes')
    nodes = nodes.to_frame().join(nodes2)
    orca.add_table("nodes", nodes)<|MERGE_RESOLUTION|>--- conflicted
+++ resolved
@@ -719,11 +719,9 @@
             num_units_to_build=int(target),
             profit_to_prob_func=subsidies.profit_to_prob_func,
             **kwargs)
-<<<<<<< HEAD
+
         logger.debug('Stats of buildings after run_developer(): \n{}'.format(
-=======
-        print('Stats of buildings after run_developer(): \n{}'.format(
->>>>>>> b85ea610
+
              buildings.to_frame()[['deed_restricted_units','preserved_units','inclusionary_units']].sum()))
 
         buildings = orca.get_table('buildings')
