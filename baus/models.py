from __future__ import print_function

import os
import sys
import yaml

import numpy as np
import pandas as pd

import orca
import pandana.network as pdna
from urbansim.developer import sqftproforma
from urbansim.developer.developer import Developer as dev
from urbansim.utils import misc, networks
from urbansim_defaults import models, utils

from baus import datasources, subsidies, summaries, variables
from baus.utils import \
    add_buildings, geom_id_to_parcel_id, groupby_random_choice, \
    parcel_id_to_geom_id, round_series_match_target


@orca.step()
def elcm_simulate(jobs, buildings, aggregations, elcm_config):
    buildings.local["non_residential_rent"] = \
        buildings.local.non_residential_rent.fillna(0)
    return utils.lcm_simulate(elcm_config, jobs, buildings, aggregations,
                              "building_id", "job_spaces",
                              "vacant_job_spaces", cast=True)


@orca.step()
def households_transition(households, household_controls, year, settings):
    s = orca.get_table('households').base_income_quartile.value_counts()
    print("Distribution by income before:\n", (s/s.sum()))
    ret = utils.full_transition(households,
                                household_controls,
                                year,
                                settings['households_transition'],
                                "building_id")
    s = orca.get_table('households').base_income_quartile.value_counts()
    print("Distribution by income after:\n", (s/s.sum()))
    return ret


@orca.table(cache=True)
def employment_relocation_rates():
    df = pd.read_csv(os.path.join("data", "employment_relocation_rates.csv"))
    df = df.set_index("zone_id").stack().reset_index()
    df.columns = ["zone_id", "empsix", "rate"]
    return df


@orca.table(cache=True)
def household_relocation_rates(scenario, settings):
    if scenario in settings['reloc_fr2_enable']:
        df = pd.read_csv(os.path.join("data",
                                      "household_relocation_rates_fr2.csv"))
        orca.add_injectable("hh_reloc", 'activated')
    else:
        df = pd.read_csv(os.path.join("data",
                                      "household_relocation_rates.csv"))
        orca.add_injectable("hh_reloc", 'not activated')
    return df


# this is a list of parcel_ids which are to be treated as static
@orca.injectable()
def static_parcels(settings, parcels):
    # list of geom_ids to not relocate
    static_parcels = settings["static_parcels"]
    # geom_ids -> parcel_ids
    return geom_id_to_parcel_id(
        pd.DataFrame(index=static_parcels), parcels).index.values


def _proportional_jobs_model(
    target_ratio,  # ratio of jobs of this sector to households
    sector,        # empsix sector
    groupby_col,   # ratio will be matched at this level of geog
    hh_df,
    jobs_df,
    locations_series,
    target_jobs=None  # pass this if you want to compute target jobs
):

    if target_jobs is None:
        # compute it if not passed
        target_jobs = hh_df[groupby_col].value_counts() * target_ratio
        target_jobs = target_jobs.astype('int')

    current_jobs = jobs_df[
        jobs_df.empsix == sector][groupby_col].value_counts()
    need_more_jobs = target_jobs - current_jobs
    need_more_jobs = need_more_jobs[need_more_jobs > 0]
    need_more_jobs_total = int(need_more_jobs.sum())

    available_jobs = \
        jobs_df.query("empsix == '%s' and building_id == -1" % sector)

    print("Need more jobs total: %d" % need_more_jobs_total)
    print("Available jobs: %d" % len(available_jobs))

    if len(available_jobs) == 0:
        # corner case
        return pd.Series()

    if len(available_jobs) >= need_more_jobs_total:

        # have enough jobs to assign, truncate available jobs
        available_jobs = available_jobs.head(need_more_jobs_total)

    else:

        # don't have enough jobs - random sample locations to partially
        # match the need (won't succed matching the entire need)
        need_more_jobs = round_series_match_target(
            need_more_jobs, len(available_jobs), 0)
        need_more_jobs_total = need_more_jobs.sum()

    assert need_more_jobs_total == len(available_jobs)

    if need_more_jobs_total <= 0:
        return pd.Series()

    print("Need more jobs\n", need_more_jobs)

    excess = need_more_jobs.sub(locations_series.value_counts(), fill_value=0)
    print("Excess demand\n", excess[excess > 0])

    # there's an issue with groupby_random_choice where it can't choose from
    # a set of locations that don't exist - e.g. we have 2 jobs in a certain
    # city but not locations to put them in.  we need to drop this demand
    drop = need_more_jobs.index.difference(locations_series.unique())
    print("We don't have any locations for these locations:\n", drop)
    need_more_jobs = need_more_jobs.drop(drop).astype('int')

    # choose random locations within jurises to match need_more_jobs totals
    choices = groupby_random_choice(locations_series, need_more_jobs,
                                    replace=True)

    # these might not be the same length after dropping a few lines above
    available_jobs = available_jobs.head(len(choices))

    return pd.Series(choices.index, available_jobs.index)


@orca.step()
def accessory_units(year, buildings, parcels):
    add_units = pd.read_csv("data/accessory_units.csv",
                            index_col="juris")[str(year)]
    buildings_juris = misc.reindex(parcels.juris, buildings.parcel_id)
    res_buildings = buildings_juris[buildings.general_type == "Residential"]
    add_buildings = groupby_random_choice(res_buildings, add_units)
    add_buildings = pd.Series(add_buildings.index).value_counts()
    buildings.local.loc[add_buildings.index, "residential_units"] += \
        add_buildings.values


@orca.step()
def proportional_elcm(jobs, households, buildings, parcels,
                      year, run_number):

    juris_assumptions_df = pd.read_csv(os.path.join(
        "data",
        "juris_assumptions.csv"
    ), index_col="juris")

    # not a big fan of this - jobs with building_ids of -1 get dropped
    # by the merge so you have to grab the columns first and fill in
    # juris iff the building_id is != -1
    jobs_df = jobs.to_frame(["building_id", "empsix"])
    df = orca.merge_tables(
        target='jobs',
        tables=[jobs, buildings, parcels],
        columns=['juris', 'zone_id'])
    jobs_df["juris"] = df["juris"]
    jobs_df["zone_id"] = df["zone_id"]

    hh_df = orca.merge_tables(
        target='households',
        tables=[households, buildings, parcels],
        columns=['juris', 'zone_id', 'county'])

    # the idea here is to make sure we don't lose local retail and gov't
    # jobs - there has to be some amount of basic services to support an
    # increase in population

    buildings_df = orca.merge_tables(
        target='buildings',
        tables=[buildings, parcels],
        columns=['juris', 'zone_id', 'general_type', 'vacant_job_spaces'])

    buildings_df = buildings_df.rename(columns={
      'zone_id_x': 'zone_id', 'general_type_x': 'general_type'})

    # location options are vacant job spaces in retail buildings - this will
    # overfill certain location because we don't have enough space
    building_subset = buildings_df[buildings_df.general_type == "Retail"]
    location_options = building_subset.juris.repeat(
        building_subset.vacant_job_spaces.clip(0))

    print("Running proportional jobs model for retail")

    s = _proportional_jobs_model(
        # we now take the ratio of retail jobs to households as an input
        # that is manipulable by the modeler - this is stored in a csv
        # per jurisdiction
        juris_assumptions_df.minimum_forecast_retail_jobs_per_household,
        "RETEMPN",
        "juris",
        hh_df,
        jobs_df,
        location_options
    )

    jobs.update_col_from_series("building_id", s)

    # first read the file from disk - it's small so no table source
    taz_assumptions_df = pd.read_csv(os.path.join(
        "data",
        "taz_growth_rates_gov_ed.csv"
    ), index_col="Taz")

    # we're going to multiply various aggregations of populations by factors
    # e.g. high school jobs are multiplied by county pop and so forth - this
    # is the dict of the aggregations of household counts
    mapping_d = {
        "TAZ Pop": hh_df["zone_id"].dropna().astype('int').value_counts(),
        "County Pop": taz_assumptions_df.County.map(
            hh_df["county"].value_counts()),
        "Reg Pop": len(hh_df)
    }
    # the factors are set up in relation to pop, not hh count
    pop_to_hh = .43

    # don't need county anymore
    del taz_assumptions_df["County"]

    # multipliers are in first row (not counting the headers)
    multipliers = taz_assumptions_df.iloc[0]
    # done with the row
    taz_assumptions_df = taz_assumptions_df.iloc[1:]

    # this is weird but Pandas was giving me a strange error when I tried
    # to change the type of the index directly
    taz_assumptions_df = taz_assumptions_df.reset_index()
    taz_assumptions_df["Taz"] = taz_assumptions_df.Taz.astype("int")
    taz_assumptions_df = taz_assumptions_df.set_index("Taz")

    # now go through and multiply each factor by the aggregation it applied to
    target_jobs = pd.Series(0, taz_assumptions_df.index)
    for col, mult in zip(taz_assumptions_df.columns, multipliers):
        target_jobs += (taz_assumptions_df[col].astype('float') *
                        mapping_d[mult] * pop_to_hh).fillna(0)

    target_jobs = target_jobs.astype('int')

    print("Running proportional jobs model for gov/edu")

    # location options are vacant job spaces in retail buildings - this will
    # overfill certain location because we don't have enough space
    building_subset = buildings_df[
        buildings.general_type.isin(["Office", "School"])]
    location_options = building_subset.zone_id.repeat(
        building_subset.vacant_job_spaces.clip(0))

    # now do the same thing for gov't jobs
    s = _proportional_jobs_model(
        None,  # computing jobs directly
        "OTHEMPN",
        "zone_id",
        hh_df,
        jobs_df,
        location_options,
        target_jobs=target_jobs
    )

    jobs.update_col_from_series("building_id", s)


@orca.step()
def jobs_relocation(jobs, employment_relocation_rates, years_per_iter,
                    settings, static_parcels, buildings):

    # get buildings that are on those parcels
    static_buildings = buildings.index[
        buildings.parcel_id.isin(static_parcels)]

    df = pd.merge(jobs.to_frame(["zone_id", "empsix"]),
                  employment_relocation_rates.local,
                  on=["zone_id", "empsix"],
                  how="left")

    df.index = jobs.index

    # get the move rate for each job
    rate = (df.rate * years_per_iter).clip(0, 1.0)
    # get random floats and move jobs if they're less than the rate
    move = np.random.random(len(rate)) < rate

    # also don't move jobs that are on static parcels
    move &= ~jobs.building_id.isin(static_buildings)

    # get the index of the moving jobs
    index = jobs.index[move]

    # set jobs that are moving to a building_id of -1 (means unplaced)
    jobs.update_col_from_series("building_id",
                                pd.Series(-1, index=index))


@orca.step()
def household_relocation(households, household_relocation_rates,
                         settings, static_parcels, buildings):

    # get buildings that are on those parcels
    static_buildings = buildings.index[
        buildings.parcel_id.isin(static_parcels)]

    df = pd.merge(households.to_frame(["zone_id", "base_income_quartile",
                                       "tenure"]),
                  household_relocation_rates.local,
                  on=["zone_id", "base_income_quartile", "tenure"],
                  how="left")

    df.index = households.index

    # get random floats and move households if they're less than the rate
    move = np.random.random(len(df.rate)) < df.rate

    # also don't move households that are on static parcels
    move &= ~households.building_id.isin(static_buildings)

    # get the index of the moving jobs
    index = households.index[move]
    print("{} households are relocating".format(len(index)))

    # set households that are moving to a building_id of -1 (means unplaced)
    households.update_col_from_series("building_id",
<<<<<<< HEAD
                                      pd.Series(-1, index=index))
=======
                                      pd.Series(-1, index=index).astype('int'))
>>>>>>> f3e19206


# this deviates from the step in urbansim_defaults only in how it deals with
# demolished buildings - this version only demolishes when there is a row to
# demolish in the csv file - this also allows building multiple buildings and
# just adding capacity on an existing parcel, by adding one building at a time
@orca.step()
def scheduled_development_events(buildings, development_projects,
                                 demolish_events, summary, year, parcels,
                                 settings, years_per_iter, parcels_geography,
                                 building_sqft_per_job, vmt_fee_categories):

    # first demolish
    demolish = demolish_events.to_frame().\
        query("%d <= year_built < %d" % (year, year + years_per_iter))
    print("Demolishing/building %d buildings" % len(demolish))
    l1 = len(buildings)
    buildings = utils._remove_developed_buildings(
        buildings.to_frame(buildings.local_columns),
        demolish,
        unplace_agents=["households", "jobs"])
    orca.add_table("buildings", buildings)
    buildings = orca.get_table("buildings")
    print("Demolished %d buildings" % (l1 - len(buildings)))
    print("    (this number is smaller when parcel has no existing buildings)")

    # then build
    dps = development_projects.to_frame().\
        query("%d <= year_built < %d" % (year, year + years_per_iter))

    if len(dps) == 0:
        return

    new_buildings = utils.scheduled_development_events(
        buildings, dps,
        remove_developed_buildings=False,
        unplace_agents=['households', 'jobs'])
    new_buildings["form"] = new_buildings.building_type.map(
        settings['building_type_map']).str.lower()
    new_buildings["job_spaces"] = new_buildings.non_residential_sqft / \
        new_buildings.building_type.fillna("OF").map(building_sqft_per_job)
    new_buildings["job_spaces"] = new_buildings.job_spaces.\
        fillna(0).astype('int')
    new_buildings["geom_id"] = parcel_id_to_geom_id(new_buildings.parcel_id)
    new_buildings["SDEM"] = True
    new_buildings["subsidized"] = False

    new_buildings["zone_id"] = misc.reindex(
        parcels.zone_id, new_buildings.parcel_id)
    new_buildings["vmt_res_cat"] = misc.reindex(
        vmt_fee_categories.res_cat, new_buildings.zone_id)
    del new_buildings["zone_id"]
    new_buildings["pda"] = parcels_geography.pda_id.loc[
        new_buildings.parcel_id].values
    new_buildings["juris_trich"] = parcels_geography.juris_trich.loc[
        new_buildings.parcel_id].values

    summary.add_parcel_output(new_buildings)


@orca.injectable(autocall=False)
def supply_and_demand_multiplier_func(demand, supply):
    s = demand / supply
    settings = orca.get_injectable('settings')
    print("Number of submarkets where demand exceeds supply:", len(s[s > 1.0]))
    # print "Raw relationship of supply and demand\n", s.describe()
    supply_correction = settings["price_equilibration"]
    clip_change_high = supply_correction["kwargs"]["clip_change_high"]
    t = s
    t -= 1.0
    t = t / t.max() * (clip_change_high-1)
    t += 1.0
    s.loc[s > 1.0] = t.loc[s > 1.0]
    return s, (s <= 1.0).all()


# this if the function for mapping a specific building that we build to a
# specific building type
@orca.injectable(autocall=False)
def form_to_btype_func(building):
    settings = orca.get_injectable('settings')
    form = building.form
    dua = building.residential_units / (building.parcel_size / 43560.0)
    # precise mapping of form to building type for residential
    if form is None or form == "residential":
        if dua < 16:
            return "HS"
        elif dua < 32:
            return "HT"
        return "HM"
    return settings["form_to_btype"][form][0]


@orca.injectable(autocall=False)
def add_extra_columns_func(df):
    for col in ["residential_price", "non_residential_rent"]:
        df[col] = 0

    if "deed_restricted_units" not in df.columns:
        df["deed_restricted_units"] = 0
    else:
        print("Number of deed restricted units built = %d" %
              df.deed_restricted_units.sum())

    df["redfin_sale_year"] = 2012
    df["redfin_sale_price"] = np.nan

    if "residential_units" not in df:
        df["residential_units"] = 0

    if "parcel_size" not in df:
        df["parcel_size"] = \
            orca.get_table("parcels").parcel_size.loc[df.parcel_id]

    if orca.is_injectable("year") and "year_built" not in df:
        df["year_built"] = orca.get_injectable("year")

    if orca.is_injectable("form_to_btype_func") and \
            "building_type" not in df:
        form_to_btype_func = orca.get_injectable("form_to_btype_func")
        df["building_type"] = df.apply(form_to_btype_func, axis=1)

    return df


@orca.step()
def alt_feasibility(parcels, settings,
                    parcel_sales_price_sqft_func,
                    parcel_is_allowed_func):
    kwargs = settings['feasibility']
    config = sqftproforma.SqFtProFormaConfig()
    config.parking_rates["office"] = 1.5
    config.parking_rates["retail"] = 1.5
    config.building_efficiency = .85
    config.parcel_coverage = .85
    # use the cap rate from settings.yaml
    config.cap_rate = settings["cap_rate"]

    utils.run_feasibility(parcels,
                          parcel_sales_price_sqft_func,
                          parcel_is_allowed_func,
                          config=config,
                          **kwargs)

    f = subsidies.policy_modifications_of_profit(
        orca.get_table('feasibility').to_frame(),
        parcels)

    orca.add_table("feasibility", f)


@orca.step()
def residential_developer(feasibility, households, buildings, parcels, year,
                          settings, summary, form_to_btype_func,
                          add_extra_columns_func, parcels_geography,
                          limits_settings, final_year,
                          regional_controls):

    kwargs = settings['residential_developer']
    rc = regional_controls.to_frame()
    target_vacancy = rc.loc[year].st_res_vac

    num_units = dev.compute_units_to_build(
        len(households),
        buildings["residential_units"].sum(),
        target_vacancy)

    targets = []
    typ = "Residential"
    # now apply limits - limits are assumed to be yearly, apply to an
    # entire jurisdiction and be in terms of residential_units or job_spaces
    if typ in limits_settings:

        juris_name = parcels_geography.juris_name.\
            reindex(parcels.index).fillna('Other')

        juris_list = limits_settings[typ].keys()
        for juris, limit in limits_settings[typ].items():

            # the actual target is the limit times the number of years run
            # so far in the simulation (plus this year), minus the amount
            # built in previous years - in other words, you get rollover
            # and development is lumpy

            current_total = parcels.total_residential_units[
                (juris_name == juris) & (parcels.newest_building >= 2010)]\
                .sum()

            target = (year - 2010 + 1) * limit - current_total
            # make sure we don't overshoot the total development of the limit
            # for the horizon year - for instance, in Half Moon Bay we have
            # a very low limit and a single development in a far out year can
            # easily build over the limit for the total simulation
            max_target = (final_year - 2010 + 1) * limit - current_total

            if target <= 0:
                continue

            targets.append((juris_name == juris, target, max_target, juris))
            num_units -= target

        # other cities not in the targets get the remaining target
        targets.append((~juris_name.isin(juris_list), num_units, None, "none"))

    else:
        # otherwise use all parcels with total number of units
        targets.append((parcels.index == parcels.index,
                        num_units, None, "none"))

    for parcel_mask, target, final_target, juris in targets:

        print("Running developer for %s with target of %d" %
              (str(juris), target))

        # this was a fairly heinous bug - have to get the building wrapper
        # again because the buildings df gets modified by the run_developer
        # method below
        buildings = orca.get_table('buildings')

        new_buildings = utils.run_developer(
            "residential",
            households,
            buildings,
            "residential_units",
            parcels.parcel_size[parcel_mask],
            parcels.ave_sqft_per_unit[parcel_mask],
            parcels.total_residential_units[parcel_mask],
            feasibility,
            year=year,
            form_to_btype_callback=form_to_btype_func,
            add_more_columns_callback=add_extra_columns_func,
            num_units_to_build=int(target),
            profit_to_prob_func=subsidies.profit_to_prob_func,
            **kwargs)

        buildings = orca.get_table('buildings')

        if new_buildings is not None:
            new_buildings["subsidized"] = False

        if final_target is not None and new_buildings is not None:
            # make sure we don't overbuild the target for the whole simulation
            overshoot = new_buildings.net_units.sum() - final_target

            if overshoot > 0:
                index = new_buildings.tail(1).index[0]
                index = int(index)
                # make sure we don't get into a negative unit situation
                current_units = buildings.local.loc[index, "residential_units"]
                # only can reduce by as many units as we have
                overshoot = min(overshoot, current_units)
                # used below - this is the pct we need to reduce the building
                overshoot_pct = \
                    (current_units - overshoot) / float(current_units)

                buildings.local.loc[index, "residential_units"] -= overshoot

                # we also need to fix the other columns so they make sense
                for col in ["residential_sqft", "building_sqft",
                            "deed_restricted_units"]:
                    val = buildings.local.loc[index, col]
                    # reduce by pct but round to int
                    buildings.local.loc[index, col] = int(val * overshoot_pct)

        summary.add_parcel_output(new_buildings)


@orca.step()
def retail_developer(jobs, buildings, parcels, nodes, feasibility,
                     settings, summary, add_extra_columns_func, net):

    dev_settings = settings['non_residential_developer']
    all_units = dev.compute_units_to_build(
        len(jobs),
        buildings.job_spaces.sum(),
        dev_settings['kwargs']['target_vacancy'])

    target = all_units * float(dev_settings['type_splits']["Retail"])
    # target here is in sqft
    target *= settings["building_sqft_per_job"]["HS"]

    feasibility = feasibility.to_frame().loc[:, "retail"]
    feasibility = feasibility.dropna(subset=["max_profit"])

    feasibility["non_residential_sqft"] = \
        feasibility.non_residential_sqft.astype("int")

    feasibility["retail_ratio"] = parcels.retail_ratio
    feasibility = feasibility.reset_index()

    # create features
    f1 = feasibility.retail_ratio / feasibility.retail_ratio.max()
    f2 = feasibility.max_profit / feasibility.max_profit.max()

    # combine features in probability function - it's like combining expense
    # of building the building with the market in the neighborhood
    p = f1 * 1.5 + f2
    p = p.clip(lower=1.0/len(p)/10)

    print("Attempting to build {:,} retail sqft".format(target))

    # order by weighted random sample
    feasibility = feasibility.sample(frac=1.0, weights=p)

    bldgs = buildings.to_frame(buildings.local_columns + ["general_type"])

    devs = []

    for dev_id, d in feasibility.iterrows():

        if target <= 0:
            break

        # any special logic to filter these devs?

        # remove new dev sqft from target
        target -= d.non_residential_sqft

        # add redeveloped sqft to target
        filt = "general_type == 'Retail' and parcel_id == %d" % \
            d["parcel_id"]
        target += bldgs.query(filt).non_residential_sqft.sum()

        devs.append(d)

    if len(devs) == 0:
        return

    # record keeping - add extra columns to match building dataframe
    # add the buidings and demolish old buildings, and add to debug output
    devs = pd.DataFrame(devs, columns=feasibility.columns)

    print("Building {:,} retail sqft in {:,} projects".format(
        devs.non_residential_sqft.sum(), len(devs)))
    if target > 0:
        print("   WARNING: retail target not met")

    devs["form"] = "retail"
    devs = add_extra_columns_func(devs)

    add_buildings(buildings, devs)

    summary.add_parcel_output(devs)


@orca.step()
def office_developer(feasibility, jobs, buildings, parcels, year,
                     settings, summary, form_to_btype_func, scenario,
                     add_extra_columns_func, parcels_geography,
                     limits_settings):

    dev_settings = settings['non_residential_developer']

    # I'm going to try a new way of computing this because the math the other
    # way is simply too hard.  Basically we used to try and apportion sectors
    # into the demand for office, retail, and industrial, but there's just so
    # much dirtyness to the data, for instance 15% of jobs are in residential
    # buildings, and 15% in other buildings, it's just hard to know how much
    # to build, we I think the right thing to do is to compute the number of
    # job spaces that are required overall, and then to apportion that new dev
    # into the three non-res types with a single set of coefficients
    all_units = dev.compute_units_to_build(
        len(jobs),
        buildings.job_spaces.sum(),
        dev_settings['kwargs']['target_vacancy'])

    print("Total units to build = %d" % all_units)
    if all_units <= 0:
        return

    for typ in ["Office"]:

        print("\nRunning for type: ", typ)

        num_units = all_units * float(dev_settings['type_splits'][typ])

        targets = []
        # now apply limits - limits are assumed to be yearly, apply to an
        # entire jurisdiction and be in terms of residential_units or
        # job_spaces
        if year > 2015 and typ in limits_settings:

            juris_name = parcels_geography.juris_name.\
                reindex(parcels.index).fillna('Other')

            juris_list = limits_settings[typ].keys()
            for juris, limit in limits_settings[typ].items():

                # the actual target is the limit times the number of years run
                # so far in the simulation (plus this year), minus the amount
                # built in previous years - in other words, you get rollover
                # and development is lumpy

                current_total = parcels.total_job_spaces[
                    (juris_name == juris) &
                    (parcels.newest_building > 2015)].sum()

                target = (year - 2015 + 1) * limit - current_total

                if target <= 0:
                    print("Already met target for juris = %s" % juris)
                    print("    target = %d, current_total = %d" %
                          (target, current_total))
                    continue

                targets.append((juris_name == juris, target, juris))
                num_units -= target

            # other cities not in the targets get the remaining target
            targets.append((~juris_name.isin(juris_list), num_units, "none"))

        else:
            # otherwise use all parcels with total number of units
            targets.append((parcels.index == parcels.index, num_units, "none"))

        for parcel_mask, target, juris in targets:

            print("Running developer for %s with target of %d" %
                  (str(juris), target))
            print("Parcels in play:\n", pd.Series(parcel_mask).value_counts())

            # this was a fairly heinous bug - have to get the building wrapper
            # again because the buildings df gets modified by the run_developer
            # method below
            buildings = orca.get_table('buildings')

            new_buildings = utils.run_developer(
                typ.lower(),
                jobs,
                buildings,
                "job_spaces",
                parcels.parcel_size[parcel_mask],
                parcels.ave_sqft_per_unit[parcel_mask],
                parcels.total_job_spaces[parcel_mask],
                feasibility,
                year=year,
                form_to_btype_callback=form_to_btype_func,
                add_more_columns_callback=add_extra_columns_func,
                residential=False,
                num_units_to_build=int(target),
                profit_to_prob_func=subsidies.profit_to_prob_func,
                **dev_settings['kwargs'])

            if new_buildings is not None:
                new_buildings["subsidized"] = False

            summary.add_parcel_output(new_buildings)


@orca.step()
def developer_reprocess(buildings, year, years_per_iter, jobs,
                        parcels, summary, parcel_is_allowed_func):
    # this takes new units that come out of the developer, both subsidized
    # and non-subsidized and reprocesses them as required - please read
    # comments to see what this means in detail

    # 20% of base year buildings which are "residential" have job spaces - I
    # mean, there is a ratio of job spaces to res units in residential
    # buildings of 1 to 5 - this ratio should be kept for future year
    # buildings
    s = buildings.general_type == "Residential"
    res_units = buildings.residential_units[s].sum()
    job_spaces = buildings.job_spaces[s].sum()

    to_add = res_units * .05 - job_spaces
    if to_add > 0:
        print("Adding %d job_spaces" % to_add)
        res_units = buildings.residential_units[s]
        # bias selection of places to put job spaces based on res units
        print(res_units.describe())
        print(res_units[res_units < 0])
        add_indexes = np.random.choice(res_units.index.values, size=to_add,
                                       replace=True,
                                       p=(res_units/res_units.sum()))
        # collect same indexes
        add_indexes = pd.Series(add_indexes).value_counts()
        # this is sqft per job for residential bldgs
        add_sizes = add_indexes * 400
        print("Job spaces in res before adjustment: ",
              buildings.job_spaces[s].sum())
        buildings.local.loc[add_sizes.index,
                            "non_residential_sqft"] += add_sizes.values
        print("Job spaces in res after adjustment: ",
              buildings.job_spaces[s].sum())

    # the second step here is to add retail to buildings that are greater than
    # X stories tall - presumably this is a ground floor retail policy
    old_buildings = buildings.to_frame(buildings.local_columns)
    new_buildings = old_buildings.query(
       '%d == year_built and stories >= 4' % year)

    print("Attempting to add ground floor retail to %d devs" %
          len(new_buildings))
    retail = parcel_is_allowed_func("retail")
    new_buildings = new_buildings[retail.loc[new_buildings.parcel_id].values]
    print("Disallowing dev on these parcels:")
    print("    %d devs left after retail disallowed" % len(new_buildings))

    # this is the key point - make these new buildings' nonres sqft equal
    # to one story of the new buildings
    new_buildings.non_residential_sqft = new_buildings.building_sqft / \
        new_buildings.stories * .8

    new_buildings["residential_units"] = 0
    new_buildings["residential_sqft"] = 0
    new_buildings["deed_restricted_units"] = 0
    new_buildings["building_sqft"] = new_buildings.non_residential_sqft
    new_buildings["stories"] = 1
    new_buildings["building_type"] = "RB"

    # this is a fairly arbitrary rule, but we're only adding ground floor
    # retail in areas that are underserved right now - this is defined as
    # the location where the retail ratio (ratio of income to retail sqft)
    # is greater than the median
    ratio = parcels.retail_ratio.loc[new_buildings.parcel_id]
    new_buildings = new_buildings[ratio.values > ratio.median()]

    print("Adding %d sqft of ground floor retail in %d locations" %
          (new_buildings.non_residential_sqft.sum(), len(new_buildings)))

    all_buildings = dev.merge(old_buildings, new_buildings)
    orca.add_table("buildings", all_buildings)

    new_buildings["form"] = "retail"
    # this is sqft per job for retail use - this is all rather
    # ad-hoc so I'm hard-coding
    new_buildings["job_spaces"] = \
        (new_buildings.non_residential_sqft / 445.0).astype('int')
    new_buildings["net_units"] = new_buildings.job_spaces
    summary.add_parcel_output(new_buildings)

    # got to get the frame again because we just added rows
    buildings = orca.get_table('buildings')
    buildings_df = buildings.to_frame(
        ['year_built', 'building_sqft', 'general_type'])
    sqft_by_gtype = buildings_df.query('year_built >= %d' % year).\
        groupby('general_type').building_sqft.sum()
    print("New square feet by general type in millions:\n",
          sqft_by_gtype / 1000000.0)


def proportional_job_allocation(parcel_id):
    # this method takes a parcel and increases the number of jobs on the
    # parcel in proportion to the ratio of sectors that existed in the base yr
    # this is because elcms can't get the distribution right in some cases, eg
    # to keep mostly gov't jobs in city hall, etc - these are largely
    # institutions and not subject to the market

    # get buildings on this parcel
    buildings = orca.get_table("buildings").to_frame(
        ["parcel_id", "job_spaces", "zone_id", "year_built"]).\
        query("parcel_id == %d" % parcel_id)

    # get jobs in those buildings
    all_jobs = orca.get_table("jobs").local
    jobs = all_jobs[
        all_jobs.building_id.isin(buildings.query("year_built <= 2015").index)]

    # get job distribution by sector for this parcel
    job_dist = jobs.empsix.value_counts()

    # only add jobs to new buildings records
    for index, building in buildings.query("year_built > 2015").iterrows():

        num_new_jobs = building.job_spaces - len(
            all_jobs.query("building_id == %d" % index))

        if num_new_jobs == 0:
            continue

        sectors = np.random.choice(job_dist.index, size=num_new_jobs,
                                   p=job_dist/job_dist.sum())
        new_jobs = pd.DataFrame({"empsix": sectors, "building_id": index})
        # make sure index is incrementing
        new_jobs.index = new_jobs.index + 1 + np.max(all_jobs.index.values)

        print("Adding {} new jobs to parcel {} with proportional model".format(
            num_new_jobs, parcel_id))
        print(new_jobs.head())
        all_jobs = all_jobs.append(new_jobs)
        orca.add_table("jobs", all_jobs)


@orca.step()
def static_parcel_proportional_job_allocation(static_parcels):
    for parcel_id in static_parcels:
        proportional_job_allocation(parcel_id)


def make_network(name, weight_col, max_distance):
    st = pd.HDFStore(os.path.join(misc.data_dir(), name), "r")
    nodes, edges = st.nodes, st.edges
    net = pdna.Network(nodes["x"], nodes["y"], edges["from"], edges["to"],
                       edges[[weight_col]])
    net.precompute(max_distance)
    return net


def make_network_from_settings(settings):
    return make_network(
        settings["name"],
        settings.get("weight_col", "weight"),
        settings['max_distance']
    )


@orca.injectable(cache=True)
def net(settings):
    nets = {}
    pdna.reserve_num_graphs(len(settings["build_networks"]))

    # yeah, starting to hardcode stuff, not great, but can only
    # do nearest queries on the first graph I initialize due to crummy
    # limitation in pandana
    for key in settings["build_networks"].keys():
        nets[key] = make_network_from_settings(
            settings['build_networks'][key]
        )

    return nets


@orca.step()
def local_pois(settings):
    # because of the aforementioned limit of one netowrk at a time for the
    # POIS, as well as the large amount of memory used, this is now a
    # preprocessing step
    n = make_network(
        settings['build_networks']['walk']['name'],
        "weight", 3000)

    n.init_pois(
        num_categories=1,
        max_dist=3000,
        max_pois=1)

    cols = {}

    locations = pd.read_csv(os.path.join(misc.data_dir(), 'bart_stations.csv'))
    n.set_pois("tmp", locations.lng, locations.lat)
    cols["bartdist"] = n.nearest_pois(3000, "tmp", num_pois=1)[1]

    locname = 'pacheights'
    locs = orca.get_table('landmarks').local.query("name == '%s'" % locname)
    n.set_pois("tmp", locs.lng, locs.lat)
    cols["pacheights"] = n.nearest_pois(3000, "tmp", num_pois=1)[1]

    df = pd.DataFrame(cols)
    df.index.name = "node_id"
    df.to_csv('local_poi_distances.csv')


@orca.step()
def neighborhood_vars(net):
    nodes = networks.from_yaml(net["walk"], "neighborhood_vars.yaml")
    nodes = nodes.replace(-np.inf, np.nan)
    nodes = nodes.replace(np.inf, np.nan)
    nodes = nodes.fillna(0)

    print(nodes.describe())
    orca.add_table("nodes", nodes)


@orca.step()
def regional_vars(net):
    nodes = networks.from_yaml(net["drive"], "regional_vars.yaml")
    nodes = nodes.fillna(0)

    nodes2 = pd.read_csv('data/regional_poi_distances.csv',
                         index_col="tmnode_id")
    nodes = pd.concat([nodes, nodes2], axis=1)

    print(nodes.describe())
    orca.add_table("tmnodes", nodes)


@orca.step()
def regional_pois(settings, landmarks):
    # because of the aforementioned limit of one netowrk at a time for the
    # POIS, as well as the large amount of memory used, this is now a
    # preprocessing step
    n = make_network(
        settings['build_networks']['drive']['name'],
        "CTIMEV", 75)

    n.init_pois(
        num_categories=1,
        max_dist=75,
        max_pois=1)

    cols = {}
    for locname in ["embarcadero", "stanford", "pacheights"]:
        locs = landmarks.local.query("name == '%s'" % locname)
        n.set_pois("tmp", locs.lng, locs.lat)
        cols[locname] = n.nearest_pois(75, "tmp", num_pois=1)[1]

    df = pd.DataFrame(cols)
    print(df.describe())
    df.index.name = "tmnode_id"
    df.to_csv('regional_poi_distances.csv')


@orca.step()
def price_vars(net):
    nodes2 = networks.from_yaml(net["walk"], "price_vars.yaml")
    nodes2 = nodes2.fillna(0)
    print(nodes2.describe())
    nodes = orca.get_table('nodes')
    nodes = nodes.to_frame().join(nodes2)
    orca.add_table("nodes", nodes)<|MERGE_RESOLUTION|>--- conflicted
+++ resolved
@@ -338,11 +338,7 @@
 
     # set households that are moving to a building_id of -1 (means unplaced)
     households.update_col_from_series("building_id",
-<<<<<<< HEAD
-                                      pd.Series(-1, index=index))
-=======
                                       pd.Series(-1, index=index).astype('int'))
->>>>>>> f3e19206
 
 
 # this deviates from the step in urbansim_defaults only in how it deals with
