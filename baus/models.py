--- conflicted
+++ resolved
@@ -58,20 +58,12 @@
     if scenario in policy['futures_scenarios']:
         if scenario in policy['reloc_fr2_enable']:
             df = pd.read_csv(os.path.join("data",
-<<<<<<< HEAD
-                                          "household_relocation_rates_fr2.csv"))
-=======
                              "household_relocation_rates_fr2.csv"))
->>>>>>> 15fc3679
             orca.add_injectable("hh_reloc", 'activated')
             print("File used is: household_relocation_rates_fr2.csv")
         else:
             df = pd.read_csv(os.path.join("data",
-<<<<<<< HEAD
-                                          "household_relocation_rates_fr_base.csv"))
-=======
                              "household_relocation_rates_fr_base.csv"))
->>>>>>> 15fc3679
             orca.add_injectable("hh_reloc", 'not activated')
             print("File used is: household_relocation_rates_fr_base.csv")
     elif scenario in policy['reloc_db_enable']:
