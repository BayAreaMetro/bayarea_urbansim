--- conflicted
+++ resolved
@@ -118,13 +118,8 @@
     # a set of locations that don't exist - e.g. we have 2 jobs in a certain
     # city but not locations to put them in.  we need to drop this demand
     drop = need_more_jobs.index.difference(locations_series.unique())
-<<<<<<< HEAD
     print("We don't have any locations for these locations:\n", drop)
-    need_more_jobs = need_more_jobs.drop(drop)
-=======
-    print "We don't have any locations for these locations:\n", drop
     need_more_jobs = need_more_jobs.drop(drop).astype('int')
->>>>>>> 44dc1c0f
 
     # choose random locations within jurises to match need_more_jobs totals
     choices = groupby_random_choice(locations_series, need_more_jobs,
