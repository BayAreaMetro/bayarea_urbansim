--- conflicted
+++ resolved
@@ -1114,8 +1114,7 @@
         parcels_zoning_calculations.zoned_far_build_ratio
 
 
-<<<<<<< HEAD
-=======
+
 @orca.column('parcels_zoning_calculations')
 def parcel_softsite(parcels,parcels_zoning_calculations):
 
@@ -1124,4 +1123,3 @@
     
     # assume zoned far covers the envelope - including for residential
     return (current_sqft / parcels_zoning_calculations.zoned_far).clip(0, 1)
->>>>>>> 131b65d0
