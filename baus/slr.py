--- conflicted
+++ resolved
@@ -13,20 +13,12 @@
 @orca.step()
 def slr_inundate(scenario, parcels, slr_progression_C, slr_progression_R,
                  slr_progression_B, year, slr_parcel_inundation):
-<<<<<<< HEAD
 
-    if scenario == '1' or scenario == '11':
+    if scenario == '1' or scenario == '6' or scenario == '11':
         slr_progression = slr_progression_C.to_frame()
-    elif scenario == '2' or scenario == '12':
+    elif scenario == '2' or scenario == '7' or scenario == '12':
         slr_progression = slr_progression_R.to_frame()
-    elif scenario == '5' or scenario == '15':
-=======
-    if scenario == '1' or scenario == '6':
-        slr_progression = slr_progression_C.to_frame()
-    elif scenario == '2' or scenario == '7':
-        slr_progression = slr_progression_R.to_frame()
-    elif scenario == '5' or scenario == '10':
->>>>>>> 46666307
+    elif scenario == '5' or scenario == '10' or scenario == '15':
         slr_progression = slr_progression_B.to_frame()
     else:
         return
