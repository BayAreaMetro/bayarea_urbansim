--- conflicted
+++ resolved
@@ -13,11 +13,7 @@
 args = sys.argv[1:]
 
 SLACK = MAPS = False
-<<<<<<< HEAD
-LOGS = True
-=======
 LOGS = False
->>>>>>> 20ae6244
 INTERACT = False
 S3 = False
 EVERY_NTH_YEAR = 5
