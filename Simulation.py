--- conflicted
+++ resolved
@@ -12,13 +12,8 @@
 
 args = sys.argv[1:]
 
-<<<<<<< HEAD
 SLACK = MAPS = False
 LOGS = False
-=======
-SLACK = MAPS = True
-LOGS = True
->>>>>>> f5a601ad
 INTERACT = False
 S3 = False
 EVERY_NTH_YEAR = 1
